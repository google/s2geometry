--- conflicted
+++ resolved
@@ -392,8 +392,6 @@
     intersections = polygon.IntersectWithPolyline(line)
     self.assertEqual(1, len(intersections))
 
-<<<<<<< HEAD
-=======
   def testS2PolygonBoundaryNearIsSame(self):
     london_1 = s2.S2LatLng.FromDegrees(51.5001525, -0.1262355)
     polygon_1 = s2.S2Polygon(s2.S2Loop(s2.S2Cell(s2.S2CellId(london_1))))
@@ -421,7 +419,6 @@
     polygon_2 = s2.S2Polygon(verts2loop(vertices_2))
     self.assertTrue(polygon_1.BoundaryNear(polygon_2, s2.S1Angle.Degrees(1)))
 
->>>>>>> 88ccc24f
   def testS2PolygonUsesValueEquality(self):
     self.assertEqual(s2.S2Polygon(), s2.S2Polygon())
 
@@ -774,7 +771,6 @@
     self.assertEqual(1234, i)
     self.assertEqual(5678, j)
 
-<<<<<<< HEAD
   def testS2EarthMetricRadians(self):
     radius_rad = s2.S2Earth.KmToRadians(12.34)
     self.assertAlmostEqual(radius_rad, 0.0019368985451286374)
@@ -950,12 +946,10 @@
       indexer2.GetQueryTerms(cap, "")
     )
 
-=======
   def testS2CellIdFromDebugString(self):
     cell = s2.S2CellId.FromDebugString("5/31200")
     self.assertTrue(cell.is_valid())
     self.assertEqual("5/31200", cell.ToString())
->>>>>>> 88ccc24f
 
 if __name__ == "__main__":
   unittest.main()