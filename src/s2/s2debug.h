--- conflicted
+++ resolved
@@ -59,11 +59,7 @@
 
 // Command line flag that enables extra validity checking throughout the S2
 // code.  It is turned on by default in debug-mode builds.
-<<<<<<< HEAD
-S2_DECLARE_bool(s2debug);
-=======
 ABSL_DECLARE_FLAG(bool, s2debug);
->>>>>>> dabeea21
 
 // Class that allows the --s2debug validity checks to be enabled or disabled
 // for specific objects (e.g., see S2Polygon).
