// Copyright 2012 Google Inc. All Rights Reserved.
//
// Licensed under the Apache License, Version 2.0 (the "License");
// you may not use this file except in compliance with the License.
// You may obtain a copy of the License at
//
//     http://www.apache.org/licenses/LICENSE-2.0
//
// Unless required by applicable law or agreed to in writing, software
// distributed under the License is distributed on an "AS-IS" BASIS,
// WITHOUT WARRANTIES OR CONDITIONS OF ANY KIND, either express or implied.
// See the License for the specific language governing permissions and
// limitations under the License.
//

// Author: ericv@google.com (Eric Veach)

#include "s2/s2shapeindex.h"

<<<<<<< HEAD
#include <algorithm>
#include <atomic>
#include <cmath>

#include <gflags/gflags.h>

#include "s2/base/spinlock.h"
#include "s2/r1interval.h"
#include "s2/r2.h"
#include "s2/r2rect.h"
#include "s2/s2cellid.h"
#include "s2/s2cellunion.h"
#include "s2/s2coords.h"
#include "s2/s2edge_clipping.h"
#include "s2/s2edge_crosser.h"
#include "s2/s2metrics.h"
#include "s2/s2paddedcell.h"
#include "s2/s2pointutil.h"
#include "s2/s2shapeutil_contains_brute_force.h"

using std::fabs;
using std::max;
using std::unique_ptr;
using std::vector;

// FLAGS_s2shapeindex_default_max_edges_per_cell
//
// The default maximum number of edges per cell (not counting "long" edges).
// If a cell has more than this many edges, and it is not a leaf cell, then it
// is subdivided.  This flag can be overridden via S2ShapeIndex::Options.
// Reasonable values range from 10 to about 50 or so.
DEFINE_int32(
    s2shapeindex_default_max_edges_per_cell, 10,
    "Default maximum number of edges (not counting 'long' edges) per cell; "
    "reasonable values range from 10 to 50.  Small values makes queries "
    "faster, while large values make construction faster and use less "
    "memory.");

// FLAGS_s2shapeindex_tmp_memory_budget_mb
//
// Attempt to limit the amount of temporary memory allocated while building or
// updating an S2ShapeIndex to at most this value.  This is achieved by
// splitting the updates into multiple batches when necessary.  (The memory
// required is proportional to the number of edges being updated at once.)
//
// Note that this limit is not a hard guarantee, for several reasons:
//  (1) the memory estimates are only approximations;
//  (2) all edges in a given shape are added or removed at once, so shapes
//      with huge numbers of edges may exceed the budget;
//  (3) shapes being removed are always processed in a single batch.  (This
//      could be fixed, but it seems better to keep the code simpler for now.)
DEFINE_int32(
    s2shapeindex_tmp_memory_budget_mb, 100,
    "Attempt to limit the amount of temporary memory used by S2ShapeIndex "
    "when creating or updating very large indexes to at most this value.  "
    "If more memory than this is needed, updates will automatically "
    "be split into batches internally.");

// FLAGS_s2shapeindex_cell_size_to_long_edge_ratio
//
// The cell size relative to the length of an edge at which it is first
// considered to be "long".  Long edges do not contribute toward the decision
// to subdivide a cell further.  For example, a value of 2.0 means that the
// cell must be at least twice the size of the edge in order for that edge to
// be counted.  There are two reasons for not counting long edges: (1) such
// edges typically need to be propagated to several children, which increases
// time and memory costs without much benefit, and (2) in pathological cases,
// many long edges close together could force subdivision to continue all the
// way to the leaf cell level.
DEFINE_double(
    s2shapeindex_cell_size_to_long_edge_ratio, 1.0,
    "The cell size relative to the length of an edge at which it is first "
    "considered to be 'long'.  Long edges do not contribute to the decision "
    "to subdivide a cell further.  The size and speed of the index are "
    "typically not very sensitive to this parameter.  Reasonable values range "
    "from 0.1 to 10, with smaller values causing more aggressive subdivision "
    "of long edges grouped closely together.");

// The total error when clipping an edge comes from two sources:
// (1) Clipping the original spherical edge to a cube face (the "face edge").
//     The maximum error in this step is S2::kFaceClipErrorUVCoord.
// (2) Clipping the face edge to the u- or v-coordinate of a cell boundary.
//     The maximum error in this step is S2::kEdgeClipErrorUVCoord.
// Finally, since we encounter the same errors when clipping query edges, we
// double the total error so that we only need to pad edges during indexing
// and not at query time.
const double S2ShapeIndex::kCellPadding = 2 *
    (S2::kFaceClipErrorUVCoord + S2::kEdgeClipErrorUVCoord);

=======
>>>>>>> 6af7f834
bool S2ClippedShape::ContainsEdge(int id) const {
  // Linear search is fast because the number of edges per shape is typically
  // very small (less than 10).
  for (int e = 0; e < num_edges(); ++e) {
    if (edge(e) == id) return true;
  }
  return false;
}

S2ShapeIndexCell::~S2ShapeIndexCell() {
  // Free memory for all shapes owned by this cell.
  for (S2ClippedShape& s : shapes_)
    s.Destruct();
  shapes_.clear();
}

const S2ClippedShape*
S2ShapeIndexCell::find_clipped(int shape_id) const {
  // Linear search is fine because the number of shapes per cell is typically
  // very small (most often 1), and is large only for pathological inputs
  // (e.g. very deeply nested loops).
  for (const auto& s : shapes_) {
    if (s.shape_id() == shape_id) return &s;
  }
  return nullptr;
}

// Allocate room for "n" additional clipped shapes in the cell, and return a
// pointer to the first new clipped shape.  Expects that all new clipped
// shapes will have a larger shape id than any current shape, and that shapes
// will be added in increasing shape id order.
S2ClippedShape* S2ShapeIndexCell::add_shapes(int n) {
  int size = shapes_.size();
  shapes_.resize(size + n);
  return &shapes_[size];
}<|MERGE_RESOLUTION|>--- conflicted
+++ resolved
@@ -17,98 +17,6 @@
 
 #include "s2/s2shapeindex.h"
 
-<<<<<<< HEAD
-#include <algorithm>
-#include <atomic>
-#include <cmath>
-
-#include <gflags/gflags.h>
-
-#include "s2/base/spinlock.h"
-#include "s2/r1interval.h"
-#include "s2/r2.h"
-#include "s2/r2rect.h"
-#include "s2/s2cellid.h"
-#include "s2/s2cellunion.h"
-#include "s2/s2coords.h"
-#include "s2/s2edge_clipping.h"
-#include "s2/s2edge_crosser.h"
-#include "s2/s2metrics.h"
-#include "s2/s2paddedcell.h"
-#include "s2/s2pointutil.h"
-#include "s2/s2shapeutil_contains_brute_force.h"
-
-using std::fabs;
-using std::max;
-using std::unique_ptr;
-using std::vector;
-
-// FLAGS_s2shapeindex_default_max_edges_per_cell
-//
-// The default maximum number of edges per cell (not counting "long" edges).
-// If a cell has more than this many edges, and it is not a leaf cell, then it
-// is subdivided.  This flag can be overridden via S2ShapeIndex::Options.
-// Reasonable values range from 10 to about 50 or so.
-DEFINE_int32(
-    s2shapeindex_default_max_edges_per_cell, 10,
-    "Default maximum number of edges (not counting 'long' edges) per cell; "
-    "reasonable values range from 10 to 50.  Small values makes queries "
-    "faster, while large values make construction faster and use less "
-    "memory.");
-
-// FLAGS_s2shapeindex_tmp_memory_budget_mb
-//
-// Attempt to limit the amount of temporary memory allocated while building or
-// updating an S2ShapeIndex to at most this value.  This is achieved by
-// splitting the updates into multiple batches when necessary.  (The memory
-// required is proportional to the number of edges being updated at once.)
-//
-// Note that this limit is not a hard guarantee, for several reasons:
-//  (1) the memory estimates are only approximations;
-//  (2) all edges in a given shape are added or removed at once, so shapes
-//      with huge numbers of edges may exceed the budget;
-//  (3) shapes being removed are always processed in a single batch.  (This
-//      could be fixed, but it seems better to keep the code simpler for now.)
-DEFINE_int32(
-    s2shapeindex_tmp_memory_budget_mb, 100,
-    "Attempt to limit the amount of temporary memory used by S2ShapeIndex "
-    "when creating or updating very large indexes to at most this value.  "
-    "If more memory than this is needed, updates will automatically "
-    "be split into batches internally.");
-
-// FLAGS_s2shapeindex_cell_size_to_long_edge_ratio
-//
-// The cell size relative to the length of an edge at which it is first
-// considered to be "long".  Long edges do not contribute toward the decision
-// to subdivide a cell further.  For example, a value of 2.0 means that the
-// cell must be at least twice the size of the edge in order for that edge to
-// be counted.  There are two reasons for not counting long edges: (1) such
-// edges typically need to be propagated to several children, which increases
-// time and memory costs without much benefit, and (2) in pathological cases,
-// many long edges close together could force subdivision to continue all the
-// way to the leaf cell level.
-DEFINE_double(
-    s2shapeindex_cell_size_to_long_edge_ratio, 1.0,
-    "The cell size relative to the length of an edge at which it is first "
-    "considered to be 'long'.  Long edges do not contribute to the decision "
-    "to subdivide a cell further.  The size and speed of the index are "
-    "typically not very sensitive to this parameter.  Reasonable values range "
-    "from 0.1 to 10, with smaller values causing more aggressive subdivision "
-    "of long edges grouped closely together.");
-
-// The total error when clipping an edge comes from two sources:
-// (1) Clipping the original spherical edge to a cube face (the "face edge").
-//     The maximum error in this step is S2::kFaceClipErrorUVCoord.
-// (2) Clipping the face edge to the u- or v-coordinate of a cell boundary.
-//     The maximum error in this step is S2::kEdgeClipErrorUVCoord.
-// Finally, since we encounter the same errors when clipping query edges, we
-// double the total error so that we only need to pad edges during indexing
-// and not at query time.
-const double S2ShapeIndex::kCellPadding = 2 *
-    (S2::kFaceClipErrorUVCoord + S2::kEdgeClipErrorUVCoord);
-
-=======
->>>>>>> 6af7f834
 bool S2ClippedShape::ContainsEdge(int id) const {
   // Linear search is fast because the number of edges per shape is typically
   // very small (less than 10).
