// Copyright Google Inc. All Rights Reserved.
//
// Licensed under the Apache License, Version 2.0 (the "License");
// you may not use this file except in compliance with the License.
// You may obtain a copy of the License at
//
//     http://www.apache.org/licenses/LICENSE-2.0
//
// Unless required by applicable law or agreed to in writing, software
// distributed under the License is distributed on an "AS-IS" BASIS,
// WITHOUT WARRANTIES OR CONDITIONS OF ANY KIND, either express or implied.
// See the License for the specific language governing permissions and
// limitations under the License.
//

#include "s2/s2text_format.h"

#include <memory>
#include <string>
#include <utility>
#include <vector>

<<<<<<< HEAD
=======
#include "absl/log/absl_check.h"
>>>>>>> 84bfd2c5
#include "absl/strings/ascii.h"
#include "absl/strings/numbers.h"
#include "absl/strings/str_cat.h"
#include "absl/strings/str_format.h"
#include "absl/strings/str_split.h"
#include "absl/strings/string_view.h"
#include "absl/types/span.h"

#include "s2/mutable_s2shape_index.h"
#include "s2/s1angle.h"
#include "s2/s2cell_id.h"
#include "s2/s2cell_union.h"
#include "s2/s2debug.h"
#include "s2/s2latlng.h"
#include "s2/s2latlng_rect.h"
#include "s2/s2lax_polygon_shape.h"
#include "s2/s2lax_polyline_shape.h"
#include "s2/s2loop.h"
#include "s2/s2point.h"
#include "s2/s2point_vector_shape.h"
#include "s2/s2polygon.h"
#include "s2/s2polyline.h"
#include "s2/s2shape.h"
#include "s2/s2shape_index.h"

using absl::Span;
using absl::string_view;
using std::make_unique;
using std::string;
using std::unique_ptr;
using std::vector;

namespace s2textformat {

static vector<string_view> SplitString(string_view str, char separator) {
  vector<string_view> result =
      absl::StrSplit(str, separator, absl::SkipWhitespace());
  for (auto& e : result) {
    e = absl::StripAsciiWhitespace(e);
  }
  return result;
}

vector<S2LatLng> ParseLatLngsOrDie(string_view str) {
  vector<S2LatLng> latlngs;
  ABSL_CHECK(ParseLatLngs(str, &latlngs)) << ": str == \"" << str << "\"";
  return latlngs;
}

bool ParseLatLngs(string_view str, vector<S2LatLng>* latlngs) {
  for (const string_view lat_lng_str :
       absl::StrSplit(str, ',', absl::SkipEmpty())) {
    const vector<string_view> lat_lng = absl::StrSplit(lat_lng_str, ':');
    if (lat_lng.size() != 2) return false;
    double lat, lng;
    if (!absl::SimpleAtod(lat_lng[0], &lat)) return false;
    if (!absl::SimpleAtod(lat_lng[1], &lng)) return false;
    latlngs->push_back(S2LatLng::FromDegrees(lat, lng));
  }
  return true;
}

vector<S2Point> ParsePointsOrDie(string_view str) {
  vector<S2Point> vertices;
  ABSL_CHECK(ParsePoints(str, &vertices)) << ": str == \"" << str << "\"";
  return vertices;
}

bool ParsePoints(string_view str, vector<S2Point>* vertices) {
  vector<S2LatLng> latlngs;
  if (!ParseLatLngs(str, &latlngs)) return false;
  for (const auto& latlng : latlngs) {
    vertices->push_back(latlng.ToPoint());
  }
  return true;
}

S2Point MakePointOrDie(string_view str) {
  S2Point point;
  ABSL_CHECK(MakePoint(str, &point)) << ": str == \"" << str << "\"";
  return point;
}

bool MakePoint(string_view str, S2Point* point) {
  vector<S2Point> vertices;
  if (!ParsePoints(str, &vertices) || vertices.size() != 1) return false;
  *point = vertices[0];
  return true;
}

bool MakeLatLng(string_view str, S2LatLng* latlng) {
  vector<S2LatLng> latlngs;
  if (!ParseLatLngs(str, &latlngs) || latlngs.size() != 1) return false;
  *latlng = latlngs[0];
  return true;
}

S2LatLng MakeLatLngOrDie(string_view str) {
  S2LatLng latlng;
  ABSL_CHECK(MakeLatLng(str, &latlng)) << ": str == \"" << str << "\"";
  return latlng;
}

S2LatLngRect MakeLatLngRectOrDie(string_view str) {
  S2LatLngRect rect;
  ABSL_CHECK(MakeLatLngRect(str, &rect)) << ": str == \"" << str << "\"";
  return rect;
}

bool MakeLatLngRect(string_view str, S2LatLngRect* rect) {
  vector<S2LatLng> latlngs;
  if (!ParseLatLngs(str, &latlngs) || latlngs.empty()) return false;
  *rect = S2LatLngRect::FromPoint(latlngs[0]);
  for (size_t i = 1; i < latlngs.size(); ++i) {
    rect->AddPoint(latlngs[i]);
  }
  return rect;
}

bool MakeCellId(string_view str, S2CellId* cell_id) {
  *cell_id = S2CellId::FromDebugString(str);
  return *cell_id != S2CellId::None();
}

S2CellId MakeCellIdOrDie(string_view str) {
  S2CellId cell_id;
  ABSL_CHECK(MakeCellId(str, &cell_id)) << ": str == \"" << str << "\"";
  return cell_id;
}

bool MakeCellUnion(string_view str, S2CellUnion* cell_union) {
  vector<S2CellId> cell_ids;
  for (const auto& cell_str : SplitString(str, ',')) {
    S2CellId cell_id;
    if (!MakeCellId(cell_str, &cell_id)) return false;
    cell_ids.push_back(cell_id);
  }
  *cell_union = S2CellUnion(std::move(cell_ids));
  return true;
}

S2CellUnion MakeCellUnionOrDie(string_view str) {
  S2CellUnion cell_union;
  ABSL_CHECK(MakeCellUnion(str, &cell_union)) << ": str == \"" << str << "\"";
  return cell_union;
}

unique_ptr<S2Loop> MakeLoopOrDie(string_view str, S2Debug debug_override) {
  unique_ptr<S2Loop> loop;
  ABSL_CHECK(MakeLoop(str, &loop, debug_override))
      << ": str == \"" << str << "\"";
  return loop;
}

bool MakeLoop(string_view str, unique_ptr<S2Loop>* loop,
              S2Debug debug_override) {
  if (str == "empty") {
    *loop = make_unique<S2Loop>(S2Loop::kEmpty());
    return true;
  }
  if (str == "full") {
    *loop = make_unique<S2Loop>(S2Loop::kFull());
    return true;
  }
  vector<S2Point> vertices;
  if (!ParsePoints(str, &vertices)) return false;
  *loop = make_unique<S2Loop>(vertices, debug_override);
  return true;
}

unique_ptr<S2Polyline> MakePolylineOrDie(string_view str,
                                         S2Debug debug_override) {
  unique_ptr<S2Polyline> polyline;
  ABSL_CHECK(MakePolyline(str, &polyline, debug_override))
      << ": str == \"" << str << "\"";
  return polyline;
}

bool MakePolyline(string_view str, unique_ptr<S2Polyline>* polyline,
                  S2Debug debug_override) {
  vector<S2Point> vertices;
  if (!ParsePoints(str, &vertices)) return false;
  *polyline = make_unique<S2Polyline>(vertices, debug_override);
  return true;
}

unique_ptr<S2LaxPolylineShape> MakeLaxPolylineOrDie(string_view str) {
  unique_ptr<S2LaxPolylineShape> lax_polyline;
  ABSL_CHECK(MakeLaxPolyline(str, &lax_polyline))
      << ": str == \"" << str << "\"";
  return lax_polyline;
}

bool MakeLaxPolyline(string_view str,
                     unique_ptr<S2LaxPolylineShape>* lax_polyline) {
  vector<S2Point> vertices;
  if (!ParsePoints(str, &vertices)) return false;
  *lax_polyline = make_unique<S2LaxPolylineShape>(vertices);
  return true;
}

static bool InternalMakePolygon(string_view str,
                                S2Debug debug_override,
                                bool normalize_loops,
                                unique_ptr<S2Polygon>* polygon) {
  if (str == "empty") str = "";
  vector<string_view> loop_strs = SplitString(str, ';');
  vector<unique_ptr<S2Loop>> loops;
  for (const auto& loop_str : loop_strs) {
    unique_ptr<S2Loop> loop;
    if (!MakeLoop(loop_str, &loop, debug_override)) return false;
    // Don't normalize loops that were explicitly specified as "full".
    if (normalize_loops && !loop->is_full()) loop->Normalize();
    loops.push_back(std::move(loop));
  }
  *polygon = make_unique<S2Polygon>(std::move(loops), debug_override);
  return true;
}

unique_ptr<S2Polygon> MakePolygonOrDie(string_view str,
                                       S2Debug debug_override) {
  unique_ptr<S2Polygon> polygon;
  ABSL_CHECK(MakePolygon(str, &polygon, debug_override))
      << ": str == \"" << str << "\"";
  return polygon;
}

bool MakePolygon(string_view str, unique_ptr<S2Polygon>* polygon,
                 S2Debug debug_override) {
  return InternalMakePolygon(str, debug_override, true, polygon);
}

unique_ptr<S2Polygon> MakeVerbatimPolygonOrDie(string_view str) {
  unique_ptr<S2Polygon> polygon;
  ABSL_CHECK(MakeVerbatimPolygon(str, &polygon))
      << ": str == \"" << str << "\"";
  return polygon;
}

bool MakeVerbatimPolygon(string_view str, unique_ptr<S2Polygon>* polygon) {
  return InternalMakePolygon(str, S2Debug::ALLOW, false, polygon);
}

unique_ptr<S2LaxPolygonShape> MakeLaxPolygonOrDie(string_view str) {
  unique_ptr<S2LaxPolygonShape> lax_polygon;
  ABSL_CHECK(MakeLaxPolygon(str, &lax_polygon)) << ": str == \"" << str << "\"";
  return lax_polygon;
}

bool MakeLaxPolygon(string_view str,
                    unique_ptr<S2LaxPolygonShape>* lax_polygon) {
  vector<string_view> loop_strs = SplitString(str, ';');
  vector<vector<S2Point>> loops;
  for (const auto& loop_str : loop_strs) {
    if (loop_str == "full") {
      loops.push_back(vector<S2Point>());
    } else if (loop_str != "empty") {
      vector<S2Point> points;
      if (!ParsePoints(loop_str, &points)) return false;
      loops.push_back(points);
    }
  }
  *lax_polygon = make_unique<S2LaxPolygonShape>(loops);
  return true;
}

unique_ptr<MutableS2ShapeIndex> MakeIndexOrDie(string_view str) {
  auto index = make_unique<MutableS2ShapeIndex>();
  ABSL_CHECK(MakeIndex(str, &index)) << ": str == \"" << str << "\"";
  return index;
}

bool MakeIndex(string_view str, unique_ptr<MutableS2ShapeIndex>* index) {
  vector<string_view> strs = absl::StrSplit(str, '#');
  ABSL_DCHECK_EQ(3, strs.size()) << "Must contain two # characters: " << str;

  vector<S2Point> points;
  for (const auto& point_str : SplitString(strs[0], '|')) {
    S2Point point;
    if (!MakePoint(point_str, &point)) return false;
    points.push_back(point);
  }
  if (!points.empty()) {
    (*index)->Add(make_unique<S2PointVectorShape>(std::move(points)));
  }
  for (const auto& line_str : SplitString(strs[1], '|')) {
    unique_ptr<S2LaxPolylineShape> lax_polyline;
    if (!MakeLaxPolyline(line_str, &lax_polyline)) return false;
    (*index)->Add(std::move(lax_polyline));
  }
  for (const auto& polygon_str : SplitString(strs[2], '|')) {
    unique_ptr<S2LaxPolygonShape> lax_polygon;
    if (!MakeLaxPolygon(polygon_str, &lax_polygon)) return false;
    (*index)->Add(std::move(lax_polygon));
  }
  return true;
}

static void AppendVertex(const S2LatLng& ll, string* out,
                         bool roundtrip_precision = false) {
  if (roundtrip_precision) {
    absl::StrAppendFormat(out, "%.17g:%.17g", ll.lat().degrees(),
                          ll.lng().degrees());
  } else {
    absl::StrAppendFormat(out, "%.15g:%.15g", ll.lat().degrees(),
                          ll.lng().degrees());
  }
}

static void AppendVertex(const S2Point& p, string* out,
                         bool roundtrip_precision = false) {
  S2LatLng ll(p);
  return AppendVertex(ll, out, roundtrip_precision);
}

static void AppendVertices(const S2Point* v, int n, string* out) {
  for (int i = 0; i < n; ++i) {
    if (i > 0) *out += ", ";
    AppendVertex(v[i], out);
  }
}

string ToString(const S2Point& point) {
  string out;
  AppendVertex(point, &out);
  return out;
}

string ToString(const S2LatLng& latlng) {
  string out;
  AppendVertex(latlng, &out);
  return out;
}

string ToString(const S2LatLngRect& rect) {
  string out;
  AppendVertex(rect.lo(), &out);
  out += ", ";
  AppendVertex(rect.hi(), &out);
  return out;
}

string ToString(const S2CellId cell_id) {
  return cell_id.ToString();
}

string ToString(const S2CellUnion& cell_union) {
  string out;
  for (S2CellId cell_id : cell_union) {
    if (!out.empty()) out += ", ";
    out += cell_id.ToString();
  }
  return out;
}

string ToString(const S2Loop& loop) {
  if (loop.is_empty()) {
    return "empty";
  } else if (loop.is_full()) {
    return "full";
  }
  string out;
  if (loop.num_vertices() > 0) {
    AppendVertices(&loop.vertex(0), loop.num_vertices(), &out);
  }
  return out;
}

string ToString(const S2Polyline& polyline) {
  string out;
  if (polyline.num_vertices() > 0) {
    AppendVertices(&polyline.vertex(0), polyline.num_vertices(), &out);
  }
  return out;
}

string ToString(const S2Polygon& polygon, string_view loop_separator) {
  if (polygon.is_empty()) {
    return "empty";
  } else if (polygon.is_full()) {
    return "full";
  }
  string out;
  for (int i = 0; i < polygon.num_loops(); ++i) {
    if (i > 0) absl::StrAppend(&out, loop_separator);
    const S2Loop& loop = *polygon.loop(i);
    AppendVertices(&loop.vertex(0), loop.num_vertices(), &out);
  }
  return out;
}

string ToString(Span<const S2Point> points) {
  string out;
  AppendVertices(points.data(), points.size(), &out);
  return out;
}

string ToString(Span<const S2LatLng> latlngs) {
  string out;
  for (size_t i = 0; i < latlngs.size(); ++i) {
    if (i > 0) out += ", ";
    AppendVertex(latlngs[i], &out);
  }
  return out;
}

string ToString(const S2Shape& shape) {
<<<<<<< HEAD
=======
  // Polygon chains are separated by a ; instead of |.
  const char* separator = shape.dimension() == 2 ? "; " : " | ";

>>>>>>> 84bfd2c5
  string out;
  if (shape.dimension() == 1) out += "# ";
  if (shape.dimension() == 2) out += "## ";

  int nchain = 0;
  for (const auto& chain : shape.chains()) {
    if (nchain++ > 0) {
<<<<<<< HEAD
      out += " | ";
=======
      out += separator;
>>>>>>> 84bfd2c5
    }

    int nvertex = 0;
    for (const S2Point& vertex : shape.vertices(chain)) {
      if (nvertex++ > 0) {
        out += ", ";
      }
      AppendVertex(vertex, &out);
    }
  }

  if (shape.dimension() == 1) out += " #";
  if (shape.dimension() == 0) out += " ##";
  return out;
}

string ToString(const S2LaxPolylineShape& polyline) {
  string out;
  if (polyline.num_vertices() > 0) {
    AppendVertices(&polyline.vertex(0), polyline.num_vertices(), &out);
  }
  return out;
}

string ToString(const S2LaxPolygonShape& polygon, string_view loop_separator) {
  string out;
  for (int i = 0; i < polygon.num_loops(); ++i) {
    if (i > 0) absl::StrAppend(&out, loop_separator);
    int n = polygon.num_loop_vertices(i);
    if (n == 0) {
      out += "full";
    } else {
      AppendVertices(&polygon.loop_vertex(i, 0), n, &out);
    }
  }
  return out;
}

string ToString(const S2ShapeIndex& index, bool roundtrip_precision) {
  string out;
  for (int dim = 0; dim < 3; ++dim) {
    if (dim > 0) out += "#";
    int count = 0;
    for (const S2Shape* shape : index) {
      if (shape == nullptr || shape->dimension() != dim) continue;
      out += (count > 0) ? " | " : (dim > 0) ? " " : "";
      for (int i = 0; i < shape->num_chains(); ++i, ++count) {
        if (i > 0) out += (dim == 2) ? "; " : " | ";
        S2Shape::Chain chain = shape->chain(i);
        if (chain.length == 0) {
          ABSL_DCHECK_EQ(dim, 2);
          out += "full";
        } else {
          AppendVertex(shape->edge(chain.start).v0, &out, roundtrip_precision);
        }
        int limit = chain.start + chain.length;
        if (dim != 1) --limit;
        for (int e = chain.start; e < limit; ++e) {
          out += ", ";
          AppendVertex(shape->edge(e).v1, &out, roundtrip_precision);
        }
      }
    }
    // Example output: "# #", "0:0 # #", "# # 0:0, 0:1, 1:0"
    if (dim == 1 || (dim == 0 && count > 0)) out += " ";
  }
  return out;
}

}  // namespace s2textformat<|MERGE_RESOLUTION|>--- conflicted
+++ resolved
@@ -20,10 +20,7 @@
 #include <utility>
 #include <vector>
 
-<<<<<<< HEAD
-=======
 #include "absl/log/absl_check.h"
->>>>>>> 84bfd2c5
 #include "absl/strings/ascii.h"
 #include "absl/strings/numbers.h"
 #include "absl/strings/str_cat.h"
@@ -431,12 +428,9 @@
 }
 
 string ToString(const S2Shape& shape) {
-<<<<<<< HEAD
-=======
   // Polygon chains are separated by a ; instead of |.
   const char* separator = shape.dimension() == 2 ? "; " : " | ";
 
->>>>>>> 84bfd2c5
   string out;
   if (shape.dimension() == 1) out += "# ";
   if (shape.dimension() == 2) out += "## ";
@@ -444,11 +438,7 @@
   int nchain = 0;
   for (const auto& chain : shape.chains()) {
     if (nchain++ > 0) {
-<<<<<<< HEAD
-      out += " | ";
-=======
       out += separator;
->>>>>>> 84bfd2c5
     }
 
     int nvertex = 0;
