--- conflicted
+++ resolved
@@ -132,10 +132,6 @@
 // original geometry and the boundary of the S2Polygon is at least "radius".
 //
 // The "radius" parameter is an S1Angle for convenience.
-<<<<<<< HEAD
-// TODO(ericv): Add Degrees, Radians, etc, methods to S1ChordAngle?
-=======
->>>>>>> 84bfd2c5
 void TestBufferIndex(string_view index_str, S1Angle radius_angle,
                      S2RegionCoverer* coverer) {
   auto index = MakeIndexOrDie(index_str);
