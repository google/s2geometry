--- conflicted
+++ resolved
@@ -181,13 +181,8 @@
   typedef std::true_type absl_btree_prefer_linear_node_search;
 
  private:
-<<<<<<< HEAD
-  explicit IFNDEF_SWIG(constexpr) S1Angle(double radians) : radians_(radians) {}
-  double radians_;
-=======
   explicit constexpr S1Angle(double radians) : radians_(radians) {}
   double radians_ = 0.0;
->>>>>>> 4913684d
 };
 
 
