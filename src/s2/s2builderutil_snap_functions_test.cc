--- conflicted
+++ resolved
@@ -30,26 +30,21 @@
 #include <cinttypes>
 #include <cmath>
 #include <cstdint>
-<<<<<<< HEAD
-#include <cstdio>
-=======
->>>>>>> 84bfd2c5
 #include <string>
 #include <utility>
 #include <vector>
 
-#include "s2/base/types.h"
 #include <gtest/gtest.h>
-#include "s2/base/log_severity.h"
+
 #include "absl/container/flat_hash_map.h"
 #include "absl/container/flat_hash_set.h"
-<<<<<<< HEAD
-=======
 #include "absl/log/absl_check.h"
 #include "absl/log/absl_log.h"
->>>>>>> 84bfd2c5
 #include "absl/strings/str_format.h"
 #include "absl/strings/string_view.h"
+
+#include "s2/base/types.h"
+#include "s2/base/log_severity.h"
 #include "s2/r2.h"
 #include "s2/s1angle.h"
 #include "s2/s2builder.h"
@@ -243,14 +238,9 @@
     double score = GetS2CellIdMinVertexSeparation(level, &best_cells);
     best_score = min(best_score, score);
   }
-<<<<<<< HEAD
-  printf("S2CellIdSnapFunction min_vertex_sep / snap_radius ratio: %.15f\n",
-         best_score);
-=======
   absl::PrintF(
       "S2CellIdSnapFunction min_vertex_sep / snap_radius ratio: %.15f\n",
       best_score);
->>>>>>> 84bfd2c5
   // Detect unexpected changes.
   EXPECT_NEAR(0.548490277027825, best_score, kRatioTolerance);
 }
@@ -396,16 +386,9 @@
     if (--num_to_print >= 0) {
       R2Point uv = id.GetCenterUV();
       const pair<S2CellId, S2CellId>& nbrs = best_configs.find(id)->second;
-<<<<<<< HEAD
-      puts(absl::StrFormat("  %s = %.15f u=%7.4f v=%7.4f %s %s %s\n", label,
-                           entry.first, uv[0], uv[1], id.ToToken(),
-                           nbrs.first.ToToken().c_str(), nbrs.second.ToToken())
-               .c_str());
-=======
       absl::PrintF("  %s = %.15f u=%7.4f v=%7.4f %s %s %s\n", label,
                    entry.first, uv[0], uv[1], id.ToToken(),
                    nbrs.first.ToToken(), nbrs.second.ToToken());
->>>>>>> 84bfd2c5
     }
     vector<S2CellId> nbrs(1, id);
     id.AppendAllNeighbors(id.level(), &nbrs);
@@ -445,14 +428,9 @@
          S1Angle max_snap_radius) {
         return edge_sep.radians() / S2::kMinDiag.GetValue(level);
       });
-<<<<<<< HEAD
-  printf("S2CellIdSnapFunction min_edge_vertex_sep / kMinDiag ratio: %.15f\n",
-         score);
-=======
   absl::PrintF(
       "S2CellIdSnapFunction min_edge_vertex_sep / kMinDiag ratio: %.15f\n",
       score);
->>>>>>> 84bfd2c5
   // Detect unexpected changes.
   EXPECT_NEAR(0.397359568667803, score, kRatioTolerance);
 }
@@ -469,11 +447,7 @@
                    ? (edge_sep.radians() / S2::kMinDiag.GetValue(level))
                    : 100.0;
       });
-<<<<<<< HEAD
-  printf(
-=======
   absl::PrintF(
->>>>>>> 84bfd2c5
       "S2CellIdSnapFunction "
       "min_edge_vertex_sep / kMinDiag at MinSnapRadiusForLevel: %.15f\n",
       score);
@@ -490,11 +464,7 @@
          S1Angle max_snap_radius) {
         return edge_sep.radians() / max_snap_radius.radians();
       });
-<<<<<<< HEAD
-  printf(
-=======
   absl::PrintF(
->>>>>>> 84bfd2c5
       "S2CellIdSnapFunction "
       "min_edge_vertex_sep / snap_radius ratio: %.15f\n",
       score);
@@ -605,14 +575,9 @@
                                                 &best_configs);
     best_score = min(best_score, score);
   }
-<<<<<<< HEAD
-  printf("IntLatLngSnapFunction min_vertex_sep / snap_radius ratio: %.15f\n",
-         best_score);
-=======
   absl::PrintF(
       "IntLatLngSnapFunction min_vertex_sep / snap_radius ratio: %.15f\n",
       best_score);
->>>>>>> 84bfd2c5
   // Detect unexpected changes.
   EXPECT_NEAR(0.471337477576603, best_score, kRatioTolerance);
 }
@@ -713,18 +678,10 @@
     const LatLngConfig& config = entry.second;
     int64 scale = config.scale;
     if (--num_to_print >= 0) {
-<<<<<<< HEAD
-      puts(absl::StrFormat("  %s = %.15f %s %s %s\n", label, entry.first,
-                           s2textformat::ToString(ToPoint(config.ll0, scale)),
-                           s2textformat::ToString(ToPoint(config.ll1, scale)),
-                           s2textformat::ToString(ToPoint(config.ll2, scale)))
-               .c_str());
-=======
       absl::PrintF("  %s = %.15f %s %s %s\n", label, entry.first,
                    s2textformat::ToString(ToPoint(config.ll0, scale)),
                    s2textformat::ToString(ToPoint(config.ll1, scale)),
                    s2textformat::ToString(ToPoint(config.ll2, scale)));
->>>>>>> 84bfd2c5
     }
     // Optional: filter the candidates to concentrate on a specific region
     // (e.g., the north pole).
@@ -781,14 +738,9 @@
         double e_unit = M_PI / scale;
         return edge_sep.radians() / e_unit;
       });
-<<<<<<< HEAD
-  printf("IntLatLngSnapFunction min_edge_vertex_sep / e_unit ratio: %.15f\n",
-         score);
-=======
   absl::PrintF(
       "IntLatLngSnapFunction min_edge_vertex_sep / e_unit ratio: %.15f\n",
       score);
->>>>>>> 84bfd2c5
   // Detect unexpected changes.
   EXPECT_NEAR(0.277258917722462, score, kRatioTolerance);
 }
@@ -801,11 +753,7 @@
       [](int64 scale, S1Angle edge_sep, S1Angle max_snap_radius) {
         return edge_sep.radians() / max_snap_radius.radians();
       });
-<<<<<<< HEAD
-  printf(
-=======
   absl::PrintF(
->>>>>>> 84bfd2c5
       "IntLatLngSnapFunction "
       "min_edge_vertex_sep / snap_radius ratio: %.15f\n",
       score);
