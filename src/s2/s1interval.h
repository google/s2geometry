// Copyright 2005 Google Inc. All Rights Reserved.
//
// Licensed under the Apache License, Version 2.0 (the "License");
// you may not use this file except in compliance with the License.
// You may obtain a copy of the License at
//
//     http://www.apache.org/licenses/LICENSE-2.0
//
// Unless required by applicable law or agreed to in writing, software
// distributed under the License is distributed on an "AS-IS" BASIS,
// WITHOUT WARRANTIES OR CONDITIONS OF ANY KIND, either express or implied.
// See the License for the specific language governing permissions and
// limitations under the License.
//

// Author: ericv@google.com (Eric Veach)

#ifndef S2_S1INTERVAL_H_
#define S2_S1INTERVAL_H_

#include <cmath>
#include <iosfwd>
#include <iostream>

#include <glog/logging.h>
<<<<<<< HEAD

#include "s2/fpcontractoff.h"
=======
#include "s2/_fpcontractoff.h"
>>>>>>> 2ec6aeef
#include "s2/util/math/vector.h"  // IWYU pragma: export

// An S1Interval represents a closed interval on a unit circle (also known
// as a 1-dimensional sphere).  It is capable of representing the empty
// interval (containing no points), the full interval (containing all
// points), and zero-length intervals (containing a single point).
//
// Points are represented by the angle they make with the positive x-axis in
// the range [-Pi, Pi].  An interval is represented by its lower and upper
// bounds (both inclusive, since the interval is closed).  The lower bound may
// be greater than the upper bound, in which case the interval is "inverted"
// (i.e. it passes through the point (-1, 0)).
//
// Note that the point (-1, 0) has two valid representations, Pi and -Pi.
// The normalized representation of this point internally is Pi, so that
// endpoints of normal intervals are in the range (-Pi, Pi].  However, we
// take advantage of the point -Pi to construct two special intervals:
// the Full() interval is [-Pi, Pi], and the Empty() interval is [Pi, -Pi].
//
// This class is intended to be copied by value as desired.  It uses
// the default copy constructor and assignment operator.
class S1Interval {
 public:
  // Constructor.  Both endpoints must be in the range -Pi to Pi inclusive.
  // The value -Pi is converted internally to Pi except for the Full()
  // and Empty() intervals.
  S1Interval(double lo, double hi);

  // The default constructor creates an empty interval.
  //
  // Note: Don't construct an interval using the default constructor and
  // set_lo()/set_hi().  If you need to set both endpoints, use the
  // constructor above:
  //
  //   lng_bounds_ = S1Interval(lng_lo, lng_hi);
  S1Interval();

  // Returns the empty interval.
  static S1Interval Empty();

  // Returns the full interval.
  static S1Interval Full();

  // Convenience method to construct an interval containing a single point.
  static S1Interval FromPoint(double p);

  // Convenience method to construct the minimal interval containing
  // the two given points.  This is equivalent to starting with an empty
  // interval and calling AddPoint() twice, but it is more efficient.
  static S1Interval FromPointPair(double p1, double p2);

  // Accessors methods.
  double lo() const { return bounds_[0]; }
  double hi() const { return bounds_[1]; }

  // Methods that allow the S1Interval to be accessed as a vector.  (The
  // recommended style is to use lo() and hi() whenever possible, but these
  // methods are useful when the endpoint to be selected is not constant.)
  //
  // Only const versions of these methods are provided, since S1Interval
  // has invariants that must be maintained after each update.
  double operator[](int i) const { return bounds_[i]; }
  Vector2_d const& bounds() const { return bounds_; }

  // An interval is valid if neither bound exceeds Pi in absolute value,
  // and the value -Pi appears only in the Empty() and Full() intervals.
  bool is_valid() const;

  // Return true if the interval contains all points on the unit circle.
  bool is_full() const { return lo() == -M_PI && hi() == M_PI; }

  // Return true if the interval is empty, i.e. it contains no points.
  bool is_empty() const { return lo() == M_PI && hi() == -M_PI; }

  // Return true if lo() > hi().  (This is true for empty intervals.)
  bool is_inverted() const { return lo() > hi(); }

  // Return the midpoint of the interval.  For full and empty intervals,
  // the result is arbitrary.
  double GetCenter() const;

  // Return the length of the interval.  The length of an empty interval
  // is negative.
  double GetLength() const;

  // Return the complement of the interior of the interval.  An interval and
  // its complement have the same boundary but do not share any interior
  // values.  The complement operator is not a bijection, since the complement
  // of a singleton interval (containing a single value) is the same as the
  // complement of an empty interval.
  S1Interval Complement() const;

  // Return the midpoint of the complement of the interval. For full and empty
  // intervals, the result is arbitrary. For a singleton interval (containing a
  // single point), the result is its antipodal point on S1.
  double GetComplementCenter() const;

  // Return true if the interval (which is closed) contains the point 'p'.
  bool Contains(double p) const;

  // Return true if the interior of the interval contains the point 'p'.
  bool InteriorContains(double p) const;

  // Return true if the interval contains the given interval 'y'.
  // Works for empty, full, and singleton intervals.
  bool Contains(S1Interval const& y) const;

  // Returns true if the interior of this interval contains the entire
  // interval 'y'.  Note that x.InteriorContains(x) is true only when
  // x is the empty or full interval, and x.InteriorContains(S1Interval(p,p))
  // is equivalent to x.InteriorContains(p).
  bool InteriorContains(S1Interval const& y) const;

  // Return true if the two intervals contain any points in common.
  // Note that the point +/-Pi has two representations, so the intervals
  // [-Pi,-3] and [2,Pi] intersect, for example.
  bool Intersects(S1Interval const& y) const;

  // Return true if the interior of this interval contains any point of the
  // interval 'y' (including its boundary).  Works for empty, full, and
  // singleton intervals.
  bool InteriorIntersects(S1Interval const& y) const;

  // Return the Hausdorff distance to the given interval 'y'. For two
  // S1Intervals x and y, this distance is defined by
  //     h(x, y) = max_{p in x} min_{q in y} d(p, q),
  // where d(.,.) is measured along S1.
  double GetDirectedHausdorffDistance(S1Interval const& y) const;

  // Expand the interval by the minimum amount necessary so that it
  // contains the given point "p" (an angle in the range [-Pi, Pi]).
  void AddPoint(double p);

  // Return the closest point in the interval to the given point "p".
  // The interval must be non-empty.
  double Project(double p) const;

  // Return an interval that has been expanded on each side by the given
  // distance "margin".  If "margin" is negative, then shrink the interval on
  // each side by "margin" instead.  The resulting interval may be empty or
  // full.  Any expansion (positive or negative) of a full interval remains
  // full, and any expansion of an empty interval remains empty.
  S1Interval Expanded(double margin) const;

  // Return the smallest interval that contains this interval and the
  // given interval "y".
  S1Interval Union(S1Interval const& y) const;

  // Return the smallest interval that contains the intersection of this
  // interval with "y".  Note that the region of intersection may
  // consist of two disjoint intervals.
  S1Interval Intersection(S1Interval const& y) const;

  // Return true if two intervals contains the same set of points.
  bool operator==(S1Interval const& y) const;

  // Return true if this interval can be transformed into the given interval by
  // moving each endpoint by at most "max_error" (and without the endpoints
  // crossing, which would invert the interval).  Empty and full intervals are
  // considered to start at an arbitrary point on the unit circle, thus any
  // interval with (length <= 2*max_error) matches the empty interval, and any
  // interval with (length >= 2*Pi - 2*max_error) matches the full interval.
  bool ApproxEquals(S1Interval const& y, double max_error = 1e-15) const;

  // Low-level methods to modify one endpoint of an existing S1Interval.
  // These methods should really be private because setting just one endpoint
  // can violate the invariants maintained by S1Interval.  In particular:
  //
  //  - It is not valid to call these methods on an Empty() or Full()
  //    interval, since these intervals do not have any endpoints.
  //
  //  - It is not allowed to set an endpoint to -Pi.  (When these methods are
  //    used internally, values of -Pi have already been normalized to Pi.)
  //
  // The preferred way to modify both endpoints of an interval is to use a
  // constructor, e.g. lng = S1Interval(lng_lo, lng_hi).
  void set_lo(double p);
  void set_hi(double p);

 private:
  enum ArgsChecked { ARGS_CHECKED };

  // Internal constructor that assumes that both arguments are in the
  // correct range, i.e. normalization from -Pi to Pi is already done.
  S1Interval(double lo, double hi, ArgsChecked dummy);

  // Return true if the interval (which is closed) contains the point 'p'.
  // Skips the normalization of 'p' from -Pi to Pi.
  bool FastContains(double p) const;

  Vector2_d bounds_;
};

inline S1Interval::S1Interval(double lo, double hi) : bounds_(lo, hi) {
  if (lo == -M_PI && hi != M_PI) set_lo(M_PI);
  if (hi == -M_PI && lo != M_PI) set_hi(M_PI);
  DCHECK(is_valid());
}

inline S1Interval::S1Interval(double lo, double hi, ArgsChecked dummy)
  : bounds_(lo, hi) {
  DCHECK(is_valid());
}

inline S1Interval::S1Interval() : bounds_(M_PI, -M_PI) {
}

inline S1Interval S1Interval::Empty() {
  return S1Interval();
}

inline S1Interval S1Interval::Full() {
  return S1Interval(-M_PI, M_PI, ARGS_CHECKED);
}

inline bool S1Interval::is_valid() const {
  return (std::fabs(lo()) <= M_PI && std::fabs(hi()) <= M_PI &&
          !(lo() == -M_PI && hi() != M_PI) &&
          !(hi() == -M_PI && lo() != M_PI));
}

inline bool S1Interval::operator==(S1Interval const& y) const {
  return lo() == y.lo() && hi() == y.hi();
}

inline void S1Interval::set_lo(double p) {
  bounds_[0] = p;
  DCHECK(is_valid());
}

inline void S1Interval::set_hi(double p) {
  bounds_[1] = p;
  DCHECK(is_valid());
}

inline std::ostream& operator<<(std::ostream& os, S1Interval const& x) {
  return os << "[" << x.lo() << ", " << x.hi() << "]";
}

#endif  // S2_S1INTERVAL_H_<|MERGE_RESOLUTION|>--- conflicted
+++ resolved
@@ -23,12 +23,8 @@
 #include <iostream>
 
 #include <glog/logging.h>
-<<<<<<< HEAD
-
-#include "s2/fpcontractoff.h"
-=======
+
 #include "s2/_fpcontractoff.h"
->>>>>>> 2ec6aeef
 #include "s2/util/math/vector.h"  // IWYU pragma: export
 
 // An S1Interval represents a closed interval on a unit circle (also known
