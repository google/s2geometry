--- conflicted
+++ resolved
@@ -23,11 +23,9 @@
 #include <ostream>
 #include <string>
 
+#include "absl/hash/hash.h"
+
 #include "s2/base/integral_types.h"
-<<<<<<< HEAD
-=======
-#include "absl/hash/hash.h"
->>>>>>> 88ccc24f
 #include "s2/_fp_contract_off.h"
 #include "s2/r2.h"
 #include "s2/s1angle.h"
@@ -135,10 +133,6 @@
   // Exports the latitude and longitude in degrees, separated by a comma.
   // e.g. "94.518000,150.300000"
   std::string ToStringInDegrees() const;
-<<<<<<< HEAD
-  void ToStringInDegrees(std::string* s) const;
-=======
->>>>>>> 88ccc24f
 
  private:
   // Internal constructor.
