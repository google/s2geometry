// Copyright 2017 Google Inc. All Rights Reserved.
//
// Licensed under the Apache License, Version 2.0 (the "License");
// you may not use this file except in compliance with the License.
// You may obtain a copy of the License at
//
//     http://www.apache.org/licenses/LICENSE-2.0
//
// Unless required by applicable law or agreed to in writing, software
// distributed under the License is distributed on an "AS-IS" BASIS,
// WITHOUT WARRANTIES OR CONDITIONS OF ANY KIND, either express or implied.
// See the License for the specific language governing permissions and
// limitations under the License.
//

// Author: ericv@google.com (Eric Veach)

#include "s2/s2region_term_indexer.h"

#include <cstdint>
#include <string>
#include <utility>
#include <vector>

#include <gtest/gtest.h>

#include "absl/container/flat_hash_map.h"
#include "absl/container/flat_hash_set.h"
#include "absl/flags/flag.h"
#include "absl/log/log_streamer.h"
#include "absl/random/bit_gen_ref.h"
#include "absl/random/random.h"
#include "absl/strings/str_format.h"
#include "absl/strings/string_view.h"

#include "s2/base/commandlineflags.h"
#include "s2/s2cap.h"
#include "s2/s2cell.h"
#include "s2/s2cell_id.h"
#include "s2/s2cell_union.h"
#include "s2/s2latlng.h"
#include "s2/s2point.h"
#include "s2/s2random.h"
#include "s2/s2region_coverer.h"
#include "s2/s2testing.h"

using absl::string_view;
using std::string;
using std::vector;

<<<<<<< HEAD
S2_DEFINE_int32(iters, 400, "number of iterations for testing");
=======
ABSL_FLAG(int32_t, iters, 400, "number of iterations for testing");
>>>>>>> dabeea21

namespace {

enum class QueryType { POINT, CAP };

void TestRandomCaps(absl::BitGenRef bitgen,
                    const S2RegionTermIndexer::Options& options,
                    QueryType query_type) {
  // This function creates an index consisting either of points (if
  // options.index_contains_points_only() is true) or S2Caps of random size.
  // It then executes queries consisting of points (if query_type == POINT)
  // or S2Caps of random size (if query_type == CAP).
  S2RegionTermIndexer indexer(options);
  S2RegionCoverer coverer(options);
  vector<S2Cap> caps;
  vector<S2CellUnion> coverings;
  absl::flat_hash_map<string, vector<int>> index;
  int index_terms = 0, query_terms = 0;
  for (int i = 0; i < absl::GetFlag(FLAGS_iters); ++i) {
    // Choose the region to be indexed: either a single point or a cap
    // of random size (up to a full sphere).
    S2Cap cap;
    vector<string> terms;
    if (options.index_contains_points_only()) {
      cap = S2Cap::FromPoint(s2random::Point(bitgen));
      terms = indexer.GetIndexTerms(cap.center(), "");
    } else {
      cap =
          s2random::Cap(bitgen, 0.3 * S2Cell::AverageArea(options.max_level()),
                        4.0 * S2Cell::AverageArea(options.min_level()));
      terms = indexer.GetIndexTerms(cap, "");
    }
    caps.push_back(cap);
    coverings.push_back(coverer.GetCovering(cap));
    for (string_view term : terms) {
      index[term].push_back(i);
    }
    index_terms += terms.size();
  }
  for (int i = 0; i < absl::GetFlag(FLAGS_iters); ++i) {
    // Choose the region to be queried: either a random point or a cap of
    // random size.
    S2Cap cap;
    vector<string> terms;
    if (query_type == QueryType::POINT) {
      cap = S2Cap::FromPoint(s2random::Point(bitgen));
      terms = indexer.GetQueryTerms(cap.center(), "");
    } else {
      cap =
          s2random::Cap(bitgen, 0.3 * S2Cell::AverageArea(options.max_level()),
                        4.0 * S2Cell::AverageArea(options.min_level()));
      terms = indexer.GetQueryTerms(cap, "");
    }
    // Compute the expected results of the S2Cell query by brute force.
    S2CellUnion covering = coverer.GetCovering(cap);
    absl::flat_hash_set<int> expected, actual;
    for (int j = 0; j < caps.size(); ++j) {
      if (covering.Intersects(coverings[j])) {
        expected.insert(j);
      }
    }
    for (string_view term : terms) {
      actual.insert(index[term].begin(), index[term].end());
    }
    EXPECT_EQ(expected, actual);
    query_terms += terms.size();
  }
  absl::PrintF("Index terms/doc: %.2f,  Query terms/doc: %.2f\n",
               static_cast<double>(index_terms) / absl::GetFlag(FLAGS_iters),
               static_cast<double>(query_terms) / absl::GetFlag(FLAGS_iters));
}

// We run one test case for each combination of space vs. time optimization,
// and indexing regions vs. only points.

TEST(S2RegionTermIndexer, IndexRegionsQueryRegionsOptimizeTime) {
  absl::BitGen bitgen(
      S2Testing::MakeTaggedSeedSeq("INDEX_REGIONS_QUERY_REGIONS_OPTIMIZE_TIME",
                              absl::LogInfoStreamer(__FILE__, __LINE__).stream()));

  S2RegionTermIndexer::Options options;
  options.set_optimize_for_space(false);       // Optimize for time.
  options.set_min_level(0);                    // Use face cells.
  options.set_max_level(16);
  options.set_max_cells(20);
  TestRandomCaps(bitgen, options, QueryType::CAP);
}

TEST(S2RegionTermIndexer, IndexRegionsQueryPointsOptimizeTime) {
  absl::BitGen bitgen(
      S2Testing::MakeTaggedSeedSeq("INDEX_REGIONS_QUERY_POINTS_OPTIMIZE_TIME",
                              absl::LogInfoStreamer(__FILE__, __LINE__).stream()));

  S2RegionTermIndexer::Options options;
  options.set_optimize_for_space(false);       // Optimize for time.
  options.set_min_level(0);                    // Use face cells.
  options.set_max_level(16);
  options.set_max_cells(20);
  TestRandomCaps(bitgen, options, QueryType::POINT);
}

TEST(S2RegionTermIndexer, IndexRegionsQueryRegionsOptimizeTimeWithLevelMod) {
  absl::BitGen bitgen(S2Testing::MakeTaggedSeedSeq(
      "INDEX_REGIONS_QUERY_REGIONS_OPTIMIZE_TIME_WITH_LEVEL_MOD",
      absl::LogInfoStreamer(__FILE__, __LINE__).stream()));

  S2RegionTermIndexer::Options options;
  options.set_optimize_for_space(false);       // Optimize for time.
  options.set_min_level(6);                    // Constrain min/max levels.
  options.set_max_level(12);
  options.set_level_mod(3);
  TestRandomCaps(bitgen, options, QueryType::CAP);
}

TEST(S2RegionTermIndexer, IndexRegionsQueryRegionsOptimizeSpace) {
  absl::BitGen bitgen(
      S2Testing::MakeTaggedSeedSeq("INDEX_REGIONS_QUERY_REGIONS_OPTIMIZE_SPACE",
                              absl::LogInfoStreamer(__FILE__, __LINE__).stream()));

  S2RegionTermIndexer::Options options;
  options.set_optimize_for_space(true);        // Optimize for space.
  options.set_min_level(4);
  options.set_max_level(S2CellId::kMaxLevel);  // Use leaf cells.
  options.set_max_cells(8);
  TestRandomCaps(bitgen, options, QueryType::CAP);
}

TEST(S2RegionTermIndexer, IndexPointsQueryRegionsOptimizeTime) {
  absl::BitGen bitgen(
      S2Testing::MakeTaggedSeedSeq("INDEX_POINTS_QUERY_REGIONS_OPTIMIZE_TIME",
                              absl::LogInfoStreamer(__FILE__, __LINE__).stream()));

  S2RegionTermIndexer::Options options;
  options.set_optimize_for_space(false);       // Optimize for time.
  options.set_min_level(0);                    // Use face cells.
  options.set_max_level(S2CellId::kMaxLevel);
  options.set_level_mod(2);
  options.set_max_cells(20);
  options.set_index_contains_points_only(true);
  TestRandomCaps(bitgen, options, QueryType::CAP);
}

TEST(S2RegionTermIndexer, IndexPointsQueryRegionsOptimizeSpace) {
  absl::BitGen bitgen(
      S2Testing::MakeTaggedSeedSeq("INDEX_POINTS_QUERY_REGIONS_OPTIMIZE_SPACE",
                              absl::LogInfoStreamer(__FILE__, __LINE__).stream()));

  S2RegionTermIndexer::Options options;
  options.set_optimize_for_space(true);        // Optimize for space.
  options.set_index_contains_points_only(true);
  // Use default parameter values.
  TestRandomCaps(bitgen, options, QueryType::CAP);
}

TEST(S2RegionTermIndexer, MarkerCharacter) {
  S2RegionTermIndexer::Options options;
  options.set_min_level(20);
  options.set_max_level(20);

  S2RegionTermIndexer indexer(options);
  S2Point point = S2LatLng::FromDegrees(10, 20).ToPoint();
  EXPECT_EQ(indexer.options().marker_character(), '$');
  EXPECT_EQ(indexer.GetQueryTerms(point, ""),
            vector<string>({"11282087039", "$11282087039"}));

  indexer.mutable_options()->set_marker_character(':');
  EXPECT_EQ(indexer.options().marker_character(), ':');
  EXPECT_EQ(indexer.GetQueryTerms(point, ""),
            vector<string>({"11282087039", ":11282087039"}));
}

TEST(S2RegionTermIndexer, MaxLevelSetLoosely) {
  // Test that correct terms are generated even when (max_level - min_level)
  // is not a multiple of level_mod.
  S2RegionTermIndexer::Options options;
  options.set_min_level(1);
  options.set_level_mod(2);
  options.set_max_level(19);
  S2RegionTermIndexer indexer1(options);
  options.set_max_level(20);
  S2RegionTermIndexer indexer2(options);

  absl::BitGen bitgen(S2Testing::MakeTaggedSeedSeq(
      "MAX_LEVEL_SET_LOOSELY", absl::LogInfoStreamer(__FILE__, __LINE__).stream()));

  S2Point point = s2random::Point(bitgen);
  EXPECT_EQ(indexer1.GetIndexTerms(point, ""),
            indexer2.GetIndexTerms(point, ""));
  EXPECT_EQ(indexer1.GetQueryTerms(point, ""),
            indexer2.GetQueryTerms(point, ""));

  S2Cap cap = s2random::Cap(bitgen, 0.0, 1.0);  // Area range.
  EXPECT_EQ(indexer1.GetIndexTerms(cap, ""),
            indexer2.GetIndexTerms(cap, ""));
  EXPECT_EQ(indexer1.GetQueryTerms(cap, ""),
            indexer2.GetQueryTerms(cap, ""));
}

TEST(S2RegionTermIndexer, MoveConstructor) {
  S2RegionTermIndexer x;
  x.mutable_options()->set_max_cells(12345);
  S2RegionTermIndexer y = std::move(x);
  EXPECT_EQ(12345, y.options().max_cells());
}

TEST(S2RegionTermIndexer, MoveAssignmentOperator) {
  S2RegionTermIndexer x;
  x.mutable_options()->set_max_cells(12345);
  S2RegionTermIndexer y;
  y.mutable_options()->set_max_cells(0);
  y = std::move(x);
  EXPECT_EQ(12345, y.options().max_cells());
}

}  // namespace<|MERGE_RESOLUTION|>--- conflicted
+++ resolved
@@ -33,7 +33,6 @@
 #include "absl/strings/str_format.h"
 #include "absl/strings/string_view.h"
 
-#include "s2/base/commandlineflags.h"
 #include "s2/s2cap.h"
 #include "s2/s2cell.h"
 #include "s2/s2cell_id.h"
@@ -48,11 +47,7 @@
 using std::string;
 using std::vector;
 
-<<<<<<< HEAD
-S2_DEFINE_int32(iters, 400, "number of iterations for testing");
-=======
 ABSL_FLAG(int32_t, iters, 400, "number of iterations for testing");
->>>>>>> dabeea21
 
 namespace {
 
