--- conflicted
+++ resolved
@@ -24,13 +24,10 @@
 #include <gtest/gtest.h>
 
 #include "absl/container/flat_hash_map.h"
-<<<<<<< HEAD
-#include "absl/strings/str_cat.h"
-=======
 #include "absl/container/flat_hash_set.h"
 #include "absl/flags/flag.h"
+#include "absl/strings/str_cat.h"
 #include "absl/strings/str_format.h"
->>>>>>> 418c5589
 
 #include "s2/base/commandlineflags.h"
 #include "s2/s2cap.h"
@@ -49,11 +46,7 @@
 
 namespace {
 
-<<<<<<< HEAD
-enum DataType { POINT, CAP };
-=======
 enum class QueryType { POINT, CAP };
->>>>>>> 418c5589
 
 void TestRandomCaps(const S2RegionTermIndexer::Options& options,
                     DataType index_type, DataType query_type) {
@@ -93,11 +86,7 @@
     // random size.
     S2Cap cap;
     vector<string> terms;
-<<<<<<< HEAD
-    if (query_type == DataType::POINT) {
-=======
     if (query_type == QueryType::POINT) {
->>>>>>> 418c5589
       cap = S2Cap::FromPoint(S2Testing::RandomPoint());
       terms = indexer.GetQueryTerms(cap.center(), "");
     } else {
