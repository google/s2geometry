// Copyright 2018 The Abseil Authors.
//
// Licensed under the Apache License, Version 2.0 (the "License");
// you may not use this file except in compliance with the License.
// You may obtain a copy of the License at
//
//      http://www.apache.org/licenses/LICENSE-2.0
//
// Unless required by applicable law or agreed to in writing, software
// distributed under the License is distributed on an "AS IS" BASIS,
// WITHOUT WARRANTIES OR CONDITIONS OF ANY KIND, either express or implied.
// See the License for the specific language governing permissions and
// limitations under the License.
//
//                           MOTIVATION AND TUTORIAL
//
// If you want to put in a single heap allocation N doubles followed by M ints,
// it's easy if N and M are known at compile time.
//
//   struct S {
//     double a[N];
//     int b[M];
//   };
//
//   S* p = new S;
//
// But what if N and M are known only in run time? Class template Layout to the
// rescue! It's a portable generalization of the technique known as struct hack.
//
//   // This object will tell us everything we need to know about the memory
//   // layout of double[N] followed by int[M]. It's structurally identical to
//   // size_t[2] that stores N and M. It's very cheap to create.
//   const Layout<double, int> layout(N, M);
//
//   // Allocate enough memory for both arrays. `AllocSize()` tells us how much
//   // memory is needed. We are free to use any allocation function we want as
//   // long as it returns aligned memory.
//   std::unique_ptr<unsigned char[]> p(new unsigned char[layout.AllocSize()]);
//
//   // Obtain the pointer to the array of doubles.
//   // Equivalent to `reinterpret_cast<double*>(p.get())`.
//   //
//   // We could have written layout.Pointer<0>(p) instead. If all the types are
//   // unique you can use either form, but if some types are repeated you must
//   // use the index form.
//   double* a = layout.Pointer<double>(p.get());
//
//   // Obtain the pointer to the array of ints.
//   // Equivalent to `reinterpret_cast<int*>(p.get() + N * 8)`.
//   int* b = layout.Pointer<int>(p);
//
// If we are unable to specify sizes of all fields, we can pass as many sizes as
// we can to `Partial()`. In return, it'll allow us to access the fields whose
// locations and sizes can be computed from the provided information.
// `Partial()` comes in handy when the array sizes are embedded into the
// allocation.
//
//   // size_t[1] containing N, size_t[1] containing M, double[N], int[M].
//   using L = Layout<size_t, size_t, double, int>;
//
//   unsigned char* Allocate(size_t n, size_t m) {
//     const L layout(1, 1, n, m);
//     unsigned char* p = new unsigned char[layout.AllocSize()];
//     *layout.Pointer<0>(p) = n;
//     *layout.Pointer<1>(p) = m;
//     return p;
//   }
//
//   void Use(unsigned char* p) {
//     // First, extract N and M.
//     // Specify that the first array has only one element. Using `prefix` we
//     // can access the first two arrays but not more.
//     constexpr auto prefix = L::Partial(1);
//     size_t n = *prefix.Pointer<0>(p);
//     size_t m = *prefix.Pointer<1>(p);
//
//     // Now we can get pointers to the payload.
//     const L layout(1, 1, n, m);
//     double* a = layout.Pointer<double>(p);
//     int* b = layout.Pointer<int>(p);
//   }
//
// The layout we used above combines fixed-size with dynamically-sized fields.
// This is quite common. Layout is optimized for this use case and generates
// optimal code. All computations that can be performed at compile time are
// indeed performed at compile time.
//
// Efficiency tip: The order of fields matters. In `Layout<T1, ..., TN>` try to
// ensure that `alignof(T1) >= ... >= alignof(TN)`. This way you'll have no
// padding in between arrays.
//
// You can manually override the alignment of an array by wrapping the type in
// `Aligned<T, N>`. `Layout<..., Aligned<T, N>, ...>` has exactly the same API
// and behavior as `Layout<..., T, ...>` except that the first element of the
// array of `T` is aligned to `N` (the rest of the elements follow without
// padding). `N` cannot be less than `alignof(T)`.
//
// `AllocSize()` and `Pointer()` are the most basic methods for dealing with
// memory layouts. Check out the reference or code below to discover more.
//
//                            EXAMPLE
//
//   // Immutable move-only string with sizeof equal to sizeof(void*). The
//   // string size and the characters are kept in the same heap allocation.
//   class CompactString {
//    public:
//     CompactString(const char* s = "") {
//       const size_t size = strlen(s);
//       // size_t[1] followed by char[size + 1].
//       const L layout(1, size + 1);
//       p_.reset(new unsigned char[layout.AllocSize()]);
//       // If running under ASAN, mark the padding bytes, if any, to catch
//       // memory errors.
//       layout.PoisonPadding(p_.get());
//       // Store the size in the allocation.
//       *layout.Pointer<size_t>(p_.get()) = size;
//       // Store the characters in the allocation.
//       memcpy(layout.Pointer<char>(p_.get()), s, size + 1);
//     }
//
//     size_t size() const {
//       // Equivalent to reinterpret_cast<size_t&>(*p).
//       return *L::Partial().Pointer<size_t>(p_.get());
//     }
//
//     const char* c_str() const {
//       // Equivalent to reinterpret_cast<char*>(p.get() + sizeof(size_t)).
//       // The argument in Partial(1) specifies that we have size_t[1] in front
//       // of the characters.
//       return L::Partial(1).Pointer<char>(p_.get());
//     }
//
//    private:
//     // Our heap allocation contains a size_t followed by an array of chars.
//     using L = Layout<size_t, char>;
//     std::unique_ptr<unsigned char[]> p_;
//   };
//
//   int main() {
//     CompactString s = "hello";
//     assert(s.size() == 5);
//     assert(strcmp(s.c_str(), "hello") == 0);
//   }
//
//                               DOCUMENTATION
//
// The interface exported by this file consists of:
// - class `Layout<>` and its public members.
// - The public members of class `internal_layout::LayoutImpl<>`. That class
//   isn't intended to be used directly, and its name and template parameter
//   list are internal implementation details, but the class itself provides
//   most of the functionality in this file. See comments on its members for
//   detailed documentation.
//
// `Layout<T1,... Tn>::Partial(count1,..., countm)` (where `m` <= `n`) returns a
// `LayoutImpl<>` object. `Layout<T1,..., Tn> layout(count1,..., countn)`
// creates a `Layout` object, which exposes the same functionality by inheriting
// from `LayoutImpl<>`.

#ifndef S2_THIRD_PARTY_ABSL_CONTAINER_INTERNAL_LAYOUT_H_
#define S2_THIRD_PARTY_ABSL_CONTAINER_INTERNAL_LAYOUT_H_

#include <cassert>
#include <cstddef>
#include <cstdint>
#include <ostream>
#include <string>
#include <tuple>
#include <type_traits>
#include <typeinfo>
#include <utility>

#ifdef ADDRESS_SANITIZER
#include <sanitizer/asan_interface.h>
#endif

#include "s2/third_party/absl/meta/type_traits.h"
#include "s2/third_party/absl/strings/str_cat.h"
#include "s2/third_party/absl/types/span.h"
#include "s2/third_party/absl/utility/utility.h"

#if defined(__GXX_RTTI)
#define ABSL_INTERNAL_HAS_CXA_DEMANGLE
#endif

#ifdef ABSL_INTERNAL_HAS_CXA_DEMANGLE
#include <cxxabi.h>
#endif

namespace absl {
namespace container_internal {

// A type wrapper that instructs `Layout` to use the specific alignment for the
// array. `Layout<..., Aligned<T, N>, ...>` has exactly the same API
// and behavior as `Layout<..., T, ...>` except that the first element of the
// array of `T` is aligned to `N` (the rest of the elements follow without
// padding).
//
// Requires: `N >= alignof(T)` and `N` is a power of 2.
template <class T, size_t N>
struct Aligned;

namespace internal_layout {

template <class T>
struct NotAligned {};

template <class T, size_t N>
struct NotAligned<const Aligned<T, N>> {
  static_assert(sizeof(T) == 0, "Aligned<T, N> cannot be const-qualified");
};

template <size_t>
using IntToSize = size_t;

template <class>
using TypeToSize = size_t;

template <class T>
struct Type : NotAligned<T> {
  using type = T;
};

template <class T, size_t N>
struct Type<Aligned<T, N>> {
  using type = T;
};

template <class T>
struct SizeOf : NotAligned<T>, std::integral_constant<size_t, sizeof(T)> {};

template <class T, size_t N>
struct SizeOf<Aligned<T, N>> : std::integral_constant<size_t, sizeof(T)> {};

// Note: workaround for https://gcc.gnu.org/PR88115
template <class T>
struct AlignOf : NotAligned<T> {
  static constexpr size_t value = alignof(T);
};

template <class T, size_t N>
struct AlignOf<Aligned<T, N>> {
  static_assert(N % alignof(T) == 0,
                "Custom alignment can't be lower than the type's alignment");
  static constexpr size_t value = N;
};

// Does `Ts...` contain `T`?
template <class T, class... Ts>
using Contains = absl::disjunction<std::is_same<T, Ts>...>;

template <class From, class To>
using CopyConst =
    typename std::conditional<std::is_const<From>::value, const To, To>::type;

// Note: We're not qualifying this with absl:: because it doesn't compile under
// MSVC.
template <class T>
using SliceType = Span<T>;

// This namespace contains no types. It prevents functions defined in it from
// being found by ADL.
namespace adl_barrier {

template <class Needle, class... Ts>
constexpr size_t Find(Needle, Needle, Ts...) {
  static_assert(!Contains<Needle, Ts...>(), "Duplicate element type");
  return 0;
}

template <class Needle, class T, class... Ts>
constexpr size_t Find(Needle, T, Ts...) {
  return adl_barrier::Find(Needle(), Ts()...) + 1;
}

constexpr bool IsPow2(size_t n) { return !(n & (n - 1)); }

// Returns `q * m` for the smallest `q` such that `q * m >= n`.
// Requires: `m` is a power of two. It's enforced by IsLegalElementType below.
constexpr size_t Align(size_t n, size_t m) { return (n + m - 1) & ~(m - 1); }

constexpr size_t Min(size_t a, size_t b) { return b < a ? b : a; }

constexpr size_t Max(size_t a) { return a; }

template <class... Ts>
constexpr size_t Max(size_t a, size_t b, Ts... rest) {
  return adl_barrier::Max(b < a ? a : b, rest...);
}

template <class T>
string TypeName() {
  string out;
  int status = 0;
  char* demangled = nullptr;
#ifdef ABSL_INTERNAL_HAS_CXA_DEMANGLE
  demangled = abi::__cxa_demangle(typeid(T).name(), nullptr, nullptr, &status);
#endif
  if (status == 0 && demangled != nullptr) {  // Demangling succeeded.
    absl::StrAppend(&out, "<", demangled, ">");
    free(demangled);
  } else {
#if defined(__GXX_RTTI) || defined(_CPPRTTI)
    absl::StrAppend(&out, "<", typeid(T).name(), ">");
#endif
  }
  return out;
}

}  // namespace adl_barrier

template <bool C>
using EnableIf = typename std::enable_if<C, int>::type;

// Can `T` be a template argument of `Layout`?
template <class T>
using IsLegalElementType = std::integral_constant<
    bool, !std::is_reference<T>::value && !std::is_volatile<T>::value &&
              !std::is_reference<typename Type<T>::type>::value &&
              !std::is_volatile<typename Type<T>::type>::value &&
              adl_barrier::IsPow2(AlignOf<T>::value)>;

template <class Elements, class SizeSeq, class OffsetSeq>
class LayoutImpl;

// Public base class of `Layout` and the result type of `Layout::Partial()`.
//
// `Elements...` contains all template arguments of `Layout` that created this
// instance.
//
// `SizeSeq...` is `[0, NumSizes)` where `NumSizes` is the number of arguments
// passed to `Layout::Partial()` or `Layout::Layout()`.
//
// `OffsetSeq...` is `[0, NumOffsets)` where `NumOffsets` is
// `Min(sizeof...(Elements), NumSizes + 1)` (the number of arrays for which we
// can compute offsets).
template <class... Elements, size_t... SizeSeq, size_t... OffsetSeq>
class LayoutImpl<std::tuple<Elements...>, absl::index_sequence<SizeSeq...>,
                 absl::index_sequence<OffsetSeq...>> {
 private:
  static_assert(sizeof...(Elements) > 0, "At least one field is required");
  static_assert(absl::conjunction<IsLegalElementType<Elements>...>::value,
                "Invalid element type (see IsLegalElementType)");

  enum {
    NumTypes = sizeof...(Elements),
    NumSizes = sizeof...(SizeSeq),
    NumOffsets = sizeof...(OffsetSeq),
  };

  // These are guaranteed by `Layout`.
  static_assert(NumOffsets == adl_barrier::Min(NumTypes, NumSizes + 1),
                "Internal error");
  static_assert(NumTypes > 0, "Internal error");

  // Returns the index of `T` in `Elements...`. Results in a compilation error
  // if `Elements...` doesn't contain exactly one instance of `T`.
  template <class T>
  static constexpr size_t ElementIndex() {
    static_assert(Contains<Type<T>, Type<typename Type<Elements>::type>...>(),
                  "Type not found");
    return adl_barrier::Find(Type<T>(),
                             Type<typename Type<Elements>::type>()...);
  }

  template <size_t N>
  using ElementAlignment =
      AlignOf<typename std::tuple_element<N, std::tuple<Elements...>>::type>;

 public:
  // Element types of all arrays packed in a tuple.
  using ElementTypes = std::tuple<typename Type<Elements>::type...>;

  // Element type of the Nth array.
  //template <size_t N>
  //using ElementType = typename std::tuple_element<N, ElementTypes>::type;

  constexpr explicit LayoutImpl(IntToSize<SizeSeq>... sizes)
      : size_{sizes...} {}

  // Alignment of the layout, equal to the strictest alignment of all elements.
  // All pointers passed to the methods of layout must be aligned to this value.
  static constexpr size_t Alignment() {
    return adl_barrier::Max(AlignOf<Elements>::value...);
  }

  // Offset in bytes of the Nth array.
  //
  //   // int[3], 4 bytes of padding, double[4].
  //   Layout<int, double> x(3, 4);
  //   assert(x.Offset<0>() == 0);   // The ints starts from 0.
  //   assert(x.Offset<1>() == 16);  // The doubles starts from 16.
  //
  // Requires: `N <= NumSizes && N < sizeof...(Ts)`.
  template <size_t N, EnableIf<N == 0> = 0>
  constexpr size_t Offset() const {
    return 0;
  }

  template <size_t N, EnableIf<N != 0> = 0>
  constexpr size_t Offset() const {
    static_assert(N < NumOffsets, "Index out of bounds");
    return adl_barrier::Align(
<<<<<<< HEAD
        Offset<N - 1>() + SizeOf<typename std::tuple_element<N - 1, ElementTypes>::type>() * size_[N - 1],
        ElementAlignment<N>());
=======
        Offset<N - 1>() + SizeOf<ElementType<N - 1>>() * size_[N - 1],
        ElementAlignment<N>::value);
>>>>>>> 344e8603
  }

  // Offset in bytes of the array with the specified element type. There must
  // be exactly one such array and its zero-based index must be at most
  // `NumSizes`.
  //
  //   // int[3], 4 bytes of padding, double[4].
  //   Layout<int, double> x(3, 4);
  //   assert(x.Offset<int>() == 0);      // The ints starts from 0.
  //   assert(x.Offset<double>() == 16);  // The doubles starts from 16.
  template <class T>
  constexpr size_t Offset() const {
    return Offset<ElementIndex<T>()>();
  }

  // Offsets in bytes of all arrays for which the offsets are known.
  constexpr std::array<size_t, NumOffsets> Offsets() const {
    return {{Offset<OffsetSeq>()...}};
  }

  // The number of elements in the Nth array. This is the Nth argument of
  // `Layout::Partial()` or `Layout::Layout()` (zero-based).
  //
  //   // int[3], 4 bytes of padding, double[4].
  //   Layout<int, double> x(3, 4);
  //   assert(x.Size<0>() == 3);
  //   assert(x.Size<1>() == 4);
  //
  // Requires: `N < NumSizes`.
  template <size_t N>
  constexpr size_t Size() const {
    static_assert(N < NumSizes, "Index out of bounds");
    return size_[N];
  }

  // The number of elements in the array with the specified element type.
  // There must be exactly one such array and its zero-based index must be
  // at most `NumSizes`.
  //
  //   // int[3], 4 bytes of padding, double[4].
  //   Layout<int, double> x(3, 4);
  //   assert(x.Size<int>() == 3);
  //   assert(x.Size<double>() == 4);
  template <class T>
  constexpr size_t Size() const {
    return Size<ElementIndex<T>()>();
  }

  // The number of elements of all arrays for which they are known.
  constexpr std::array<size_t, NumSizes> Sizes() const {
    return {{Size<SizeSeq>()...}};
  }

  // Pointer to the beginning of the Nth array.
  //
  // `Char` must be `[const] [signed|unsigned] char`.
  //
  //   // int[3], 4 bytes of padding, double[4].
  //   Layout<int, double> x(3, 4);
  //   unsigned char* p = new unsigned char[x.AllocSize()];
  //   int* ints = x.Pointer<0>(p);
  //   double* doubles = x.Pointer<1>(p);
  //
  // Requires: `N <= NumSizes && N < sizeof...(Ts)`.
  // Requires: `p` is aligned to `Alignment()`.
  template <size_t N, class Char>
  CopyConst<Char, typename std::tuple_element<N, ElementTypes>::type>* Pointer(Char* p) const {
    using C = typename std::remove_const<Char>::type;
    static_assert(
        std::is_same<C, char>() || std::is_same<C, unsigned char>() ||
            std::is_same<C, signed char>(),
        "The argument must be a pointer to [const] [signed|unsigned] char");
    // Use a named variable to work around b/33479323.
    constexpr size_t alignment = Alignment();
    (void)alignment;
    assert(reinterpret_cast<uintptr_t>(p) % alignment == 0);
    return reinterpret_cast<CopyConst<Char, typename std::tuple_element<N, ElementTypes>::type>*>(p + Offset<N>());
  }

  // Pointer to the beginning of the array with the specified element type.
  // There must be exactly one such array and its zero-based index must be at
  // most `NumSizes`.
  //
  // `Char` must be `[const] [signed|unsigned] char`.
  //
  //   // int[3], 4 bytes of padding, double[4].
  //   Layout<int, double> x(3, 4);
  //   unsigned char* p = new unsigned char[x.AllocSize()];
  //   int* ints = x.Pointer<int>(p);
  //   double* doubles = x.Pointer<double>(p);
  //
  // Requires: `p` is aligned to `Alignment()`.
  template <class T, class Char>
  CopyConst<Char, T>* Pointer(Char* p) const {
    return Pointer<ElementIndex<T>()>(p);
  }

  // Pointers to all arrays for which pointers are known.
  //
  // `Char` must be `[const] [signed|unsigned] char`.
  //
  //   // int[3], 4 bytes of padding, double[4].
  //   Layout<int, double> x(3, 4);
  //   unsigned char* p = new unsigned char[x.AllocSize()];
  //
  //   int* ints;
  //   double* doubles;
  //   std::tie(ints, doubles) = x.Pointers(p);
  //
  // Requires: `p` is aligned to `Alignment()`.
  //
  // Note: We're not using ElementType alias here because it does not compile
  // under MSVC.
  template <class Char>
<<<<<<< HEAD
  std::tuple<CopyConst<Char, typename std::tuple_element<OffsetSeq, ElementTypes>::type>*...> Pointers(
      Char* p) const {
    return std::tuple<CopyConst<Char, typename std::tuple_element<OffsetSeq, ElementTypes>::type>*...>(
=======
  std::tuple<CopyConst<
      Char, typename std::tuple_element<OffsetSeq, ElementTypes>::type>*...>
  Pointers(Char* p) const {
    return std::tuple<CopyConst<Char, ElementType<OffsetSeq>>*...>(
>>>>>>> 344e8603
        Pointer<OffsetSeq>(p)...);
  }

  // The Nth array.
  //
  // `Char` must be `[const] [signed|unsigned] char`.
  //
  //   // int[3], 4 bytes of padding, double[4].
  //   Layout<int, double> x(3, 4);
  //   unsigned char* p = new unsigned char[x.AllocSize()];
  //   Span<int> ints = x.Slice<0>(p);
  //   Span<double> doubles = x.Slice<1>(p);
  //
  // Requires: `N < NumSizes`.
  // Requires: `p` is aligned to `Alignment()`.
  template <size_t N, class Char>
  SliceType<CopyConst<Char, typename std::tuple_element<N, ElementTypes>::type>> Slice(Char* p) const {
    return SliceType<CopyConst<Char, typename std::tuple_element<N, ElementTypes>::type>>(Pointer<N>(p), Size<N>());
  }

  // The array with the specified element type. There must be exactly one
  // such array and its zero-based index must be less than `NumSizes`.
  //
  // `Char` must be `[const] [signed|unsigned] char`.
  //
  //   // int[3], 4 bytes of padding, double[4].
  //   Layout<int, double> x(3, 4);
  //   unsigned char* p = new unsigned char[x.AllocSize()];
  //   Span<int> ints = x.Slice<int>(p);
  //   Span<double> doubles = x.Slice<double>(p);
  //
  // Requires: `p` is aligned to `Alignment()`.
  template <class T, class Char>
  SliceType<CopyConst<Char, T>> Slice(Char* p) const {
    return Slice<ElementIndex<T>()>(p);
  }

  // All arrays with known sizes.
  //
  // `Char` must be `[const] [signed|unsigned] char`.
  //
  //   // int[3], 4 bytes of padding, double[4].
  //   Layout<int, double> x(3, 4);
  //   unsigned char* p = new unsigned char[x.AllocSize()];
  //
  //   Span<int> ints;
  //   Span<double> doubles;
  //   std::tie(ints, doubles) = x.Slices(p);
  //
  // Requires: `p` is aligned to `Alignment()`.
  //
  // Note: We're not using ElementType alias here because it does not compile
  // under MSVC.
  template <class Char>
<<<<<<< HEAD
  std::tuple<SliceType<CopyConst<Char, typename std::tuple_element<SizeSeq, ElementTypes>::type>>...> Slices(
      Char* p) const {
=======
  std::tuple<SliceType<CopyConst<
      Char, typename std::tuple_element<SizeSeq, ElementTypes>::type>>...>
  Slices(Char* p) const {
>>>>>>> 344e8603
    // Workaround for https://gcc.gnu.org/bugzilla/show_bug.cgi?id=63875 (fixed
    // in 6.1).
    (void)p;
    return std::tuple<SliceType<CopyConst<Char, typename std::tuple_element<SizeSeq, ElementTypes>::type>>...>(
        Slice<SizeSeq>(p)...);
  }

  // The size of the allocation that fits all arrays.
  //
  //   // int[3], 4 bytes of padding, double[4].
  //   Layout<int, double> x(3, 4);
  //   unsigned char* p = new unsigned char[x.AllocSize()];  // 48 bytes
  //
  // Requires: `NumSizes == sizeof...(Ts)`.
  constexpr size_t AllocSize() const {
    static_assert(NumTypes == NumSizes, "You must specify sizes of all fields");
    return Offset<NumTypes - 1>() +
           SizeOf<typename std::tuple_element<NumTypes - 1, ElementTypes>::type>() * size_[NumTypes - 1];
  }

  // If built with --config=asan, poisons padding bytes (if any) in the
  // allocation. The pointer must point to a memory block at least
  // `AllocSize()` bytes in length.
  //
  // `Char` must be `[const] [signed|unsigned] char`.
  //
  // Requires: `p` is aligned to `Alignment()`.
  template <class Char, size_t N = NumOffsets - 1, EnableIf<N == 0> = 0>
  void PoisonPadding(const Char* p) const {
    Pointer<0>(p);  // verify the requirements on `Char` and `p`
  }

  template <class Char, size_t N = NumOffsets - 1, EnableIf<N != 0> = 0>
  void PoisonPadding(const Char* p) const {
    static_assert(N < NumOffsets, "Index out of bounds");
    (void)p;
#ifdef ADDRESS_SANITIZER
    PoisonPadding<Char, N - 1>(p);
    // The `if` is an optimization. It doesn't affect the observable behaviour.
    if (ElementAlignment<N - 1>::value % ElementAlignment<N>::value) {
      size_t start =
          Offset<N - 1>() + SizeOf<typename std::tuple_element<N - 1, ElementTypes>::type>() * size_[N - 1];
      ASAN_POISON_MEMORY_REGION(p + start, Offset<N>() - start);
    }
#endif
  }

  // Human-readable description of the memory layout. Useful for debugging.
  // Slow.
  //
  //   // char[5], 3 bytes of padding, int[3], 4 bytes of padding, followed
  //   // by an unknown number of doubles.
  //   auto x = Layout<char, int, double>::Partial(5, 3);
  //   assert(x.DebugString() ==
  //          "@0<char>(1)[5]; @8<int>(4)[3]; @24<double>(8)");
  //
  // Each field is in the following format: @offset<type>(sizeof)[size] (<type>
  // may be missing depending on the target platform). For example,
  // @8<int>(4)[3] means that at offset 8 we have an array of ints, where each
  // int is 4 bytes, and we have 3 of those ints. The size of the last field may
  // be missing (as in the example above). Only fields with known offsets are
  // described. Type names may differ across platforms: one compiler might
  // produce "unsigned*" where another produces "unsigned int *".
  string DebugString() const {
    const auto offsets = Offsets();
    const size_t sizes[] = {SizeOf<typename std::tuple_element<OffsetSeq, ElementTypes>::type>()...};
    const string types[] = {adl_barrier::TypeName<typename std::tuple_element<OffsetSeq, ElementTypes>::type>()...};
    string res = absl::StrCat("@0", types[0], "(", sizes[0], ")");
    for (size_t i = 0; i != NumOffsets - 1; ++i) {
      absl::StrAppend(&res, "[", size_[i], "]; @", offsets[i + 1], types[i + 1],
                      "(", sizes[i + 1], ")");
    }
    // NumSizes is a constant that may be zero. Some compilers cannot see that
    // inside the if statement "size_[NumSizes - 1]" must be valid.
    int last = static_cast<int>(NumSizes) - 1;
    if (NumTypes == NumSizes && last >= 0) {
      absl::StrAppend(&res, "[", size_[last], "]");
    }
    return res;
  }

 private:
  // Arguments of `Layout::Partial()` or `Layout::Layout()`.
  size_t size_[NumSizes > 0 ? NumSizes : 1];
};

template <size_t NumSizes, class... Ts>
using LayoutType = LayoutImpl<
    std::tuple<Ts...>, absl::make_index_sequence<NumSizes>,
    absl::make_index_sequence<adl_barrier::Min(sizeof...(Ts), NumSizes + 1)>>;

}  // namespace internal_layout

// Descriptor of arrays of various types and sizes laid out in memory one after
// another. See the top of the file for documentation.
//
// Check out the public API of internal_layout::LayoutImpl above. The type is
// internal to the library but its methods are public, and they are inherited
// by `Layout`.
template <class... Ts>
class Layout : public internal_layout::LayoutType<sizeof...(Ts), Ts...> {
 public:
  static_assert(sizeof...(Ts) > 0, "At least one field is required");
  static_assert(
      absl::conjunction<internal_layout::IsLegalElementType<Ts>...>::value,
      "Invalid element type (see IsLegalElementType)");

  // The result type of `Partial()` with `NumSizes` arguments.
  template <size_t NumSizes>
  using PartialType = internal_layout::LayoutType<NumSizes, Ts...>;

  // `Layout` knows the element types of the arrays we want to lay out in
  // memory but not the number of elements in each array.
  // `Partial(size1, ..., sizeN)` allows us to specify the latter. The
  // resulting immutable object can be used to obtain pointers to the
  // individual arrays.
  //
  // It's allowed to pass fewer array sizes than the number of arrays. E.g.,
  // if all you need is to the offset of the second array, you only need to
  // pass one argument -- the number of elements in the first array.
  //
  //   // int[3] followed by 4 bytes of padding and an unknown number of
  //   // doubles.
  //   auto x = Layout<int, double>::Partial(3);
  //   // doubles start at byte 16.
  //   assert(x.Offset<1>() == 16);
  //
  // If you know the number of elements in all arrays, you can still call
  // `Partial()` but it's more convenient to use the constructor of `Layout`.
  //
  //   Layout<int, double> x(3, 5);
  //
  // Note: The sizes of the arrays must be specified in number of elements,
  // not in bytes.
  //
  // Requires: `sizeof...(Sizes) <= sizeof...(Ts)`.
  // Requires: all arguments are convertible to `size_t`.
  template <class... Sizes>
  static constexpr PartialType<sizeof...(Sizes)> Partial(Sizes&&... sizes) {
    static_assert(sizeof...(Sizes) <= sizeof...(Ts), "");
    return PartialType<sizeof...(Sizes)>(absl::forward<Sizes>(sizes)...);
  }

  // Creates a layout with the sizes of all arrays specified. If you know
  // only the sizes of the first N arrays (where N can be zero), you can use
  // `Partial()` defined above. The constructor is essentially equivalent to
  // calling `Partial()` and passing in all array sizes; the constructor is
  // provided as a convenient abbreviation.
  //
  // Note: The sizes of the arrays must be specified in number of elements,
  // not in bytes.
  constexpr explicit Layout(internal_layout::TypeToSize<Ts>... sizes)
      : internal_layout::LayoutType<sizeof...(Ts), Ts...>(sizes...) {}
};

}  // namespace container_internal
}  // namespace absl

#endif  // S2_THIRD_PARTY_ABSL_CONTAINER_INTERNAL_LAYOUT_H_<|MERGE_RESOLUTION|>--- conflicted
+++ resolved
@@ -401,13 +401,8 @@
   constexpr size_t Offset() const {
     static_assert(N < NumOffsets, "Index out of bounds");
     return adl_barrier::Align(
-<<<<<<< HEAD
-        Offset<N - 1>() + SizeOf<typename std::tuple_element<N - 1, ElementTypes>::type>() * size_[N - 1],
-        ElementAlignment<N>());
-=======
         Offset<N - 1>() + SizeOf<ElementType<N - 1>>() * size_[N - 1],
         ElementAlignment<N>::value);
->>>>>>> 344e8603
   }
 
   // Offset in bytes of the array with the specified element type. There must
@@ -522,16 +517,10 @@
   // Note: We're not using ElementType alias here because it does not compile
   // under MSVC.
   template <class Char>
-<<<<<<< HEAD
-  std::tuple<CopyConst<Char, typename std::tuple_element<OffsetSeq, ElementTypes>::type>*...> Pointers(
-      Char* p) const {
-    return std::tuple<CopyConst<Char, typename std::tuple_element<OffsetSeq, ElementTypes>::type>*...>(
-=======
   std::tuple<CopyConst<
       Char, typename std::tuple_element<OffsetSeq, ElementTypes>::type>*...>
   Pointers(Char* p) const {
     return std::tuple<CopyConst<Char, ElementType<OffsetSeq>>*...>(
->>>>>>> 344e8603
         Pointer<OffsetSeq>(p)...);
   }
 
@@ -586,14 +575,9 @@
   // Note: We're not using ElementType alias here because it does not compile
   // under MSVC.
   template <class Char>
-<<<<<<< HEAD
-  std::tuple<SliceType<CopyConst<Char, typename std::tuple_element<SizeSeq, ElementTypes>::type>>...> Slices(
-      Char* p) const {
-=======
   std::tuple<SliceType<CopyConst<
       Char, typename std::tuple_element<SizeSeq, ElementTypes>::type>>...>
   Slices(Char* p) const {
->>>>>>> 344e8603
     // Workaround for https://gcc.gnu.org/bugzilla/show_bug.cgi?id=63875 (fixed
     // in 6.1).
     (void)p;
