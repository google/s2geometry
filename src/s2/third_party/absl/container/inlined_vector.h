--- conflicted
+++ resolved
@@ -89,16 +89,6 @@
   using rvalue_reference = typename A::value_type&&;
 
  public:
-<<<<<<< HEAD
-  using allocator_type = A;
-  using value_type = T;
-  using pointer = T*;
-  using const_pointer = const T*;
-  using reference = T&;
-  using const_reference = const T&;
-  using size_type = typename allocator_type::size_type;
-  using difference_type = typename allocator_type::difference_type;
-=======
   using allocator_type = typename AllocatorTraits::allocator_type;
   using value_type = typename AllocatorTraits::value_type;
   using pointer = typename AllocatorTraits::pointer;
@@ -107,7 +97,6 @@
   using const_reference = const value_type&;
   using size_type = typename AllocatorTraits::size_type;
   using difference_type = typename AllocatorTraits::difference_type;
->>>>>>> efb124d8
   using iterator = pointer;
   using const_iterator = const_pointer;
   using reverse_iterator = std::reverse_iterator<iterator>;
