--- conflicted
+++ resolved
@@ -27,13 +27,6 @@
 #include <utility>
 #include <vector>
 
-<<<<<<< HEAD
-=======
-#include "s2/base/casts.h"
-#include "s2/base/commandlineflags.h"
-#include "s2/base/commandlineflags_declare.h"
-#include "s2/base/types.h"
->>>>>>> 84bfd2c5
 #include <gmock/gmock.h>
 #include <gtest/gtest.h>
 
@@ -45,18 +38,13 @@
 #include "absl/log/absl_log.h"
 #include "absl/strings/str_cat.h"
 #include "absl/strings/string_view.h"
-<<<<<<< HEAD
+#include "absl/types/span.h"
 
 #include "s2/base/casts.h"
 #include "s2/base/commandlineflags.h"
 #include "s2/base/commandlineflags_declare.h"
-#include "s2/base/integral_types.h"
 #include "s2/base/log_severity.h"
-#include "s2/base/logging.h"
-=======
-#include "absl/types/span.h"
-#include "s2/util/coding/coder.h"
->>>>>>> 84bfd2c5
+#include "s2/base/types.h"
 #include "s2/mutable_s2shape_index.h"
 #include "s2/r1interval.h"
 #include "s2/r2rect.h"
@@ -758,14 +746,6 @@
 TEST_F(S2PolygonTestBase, PointersCorrectAfterMove) {
   S2Polygon p0;
   p0.Copy(*near_10_);
-<<<<<<< HEAD
-  S2_CHECK(p0.IsValid());
-
-  EXPECT_EQ(down_cast<S2Polygon::Shape*>(p0.index().shape(0))->polygon(), &p0);
-
-  S2Polygon p1 = std::move(p0);
-  EXPECT_EQ(down_cast<S2Polygon::Shape*>(p1.index().shape(0))->polygon(), &p1);
-=======
   ABSL_CHECK(p0.IsValid());
 
   EXPECT_EQ(down_cast<const S2Polygon::Shape*>(p0.index().shape(0))->polygon(),
@@ -774,7 +754,6 @@
   S2Polygon p1 = std::move(p0);
   EXPECT_EQ(down_cast<const S2Polygon::Shape*>(p1.index().shape(0))->polygon(),
             &p1);
->>>>>>> 84bfd2c5
 }
 
 TEST_F(S2PolygonTestBase, ValidAfterMove) {
@@ -2364,12 +2343,8 @@
     vloops_.clear();
   }
 
-<<<<<<< HEAD
-  void CheckInvalid(string_view snippet) {
-=======
   // Creates and returns a new polygon with the current settings.
   S2Polygon MakePolygon() {
->>>>>>> 84bfd2c5
     vector<unique_ptr<S2Loop>> loops;
     for (const auto& vloop : vloops_) {
       loops.push_back(make_unique<S2Loop>(*vloop, S2Debug::DISABLE));
