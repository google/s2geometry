--- conflicted
+++ resolved
@@ -35,11 +35,7 @@
 }
 
 void S2RegionUnion::Init(vector<unique_ptr<S2Region>> regions) {
-<<<<<<< HEAD
-  S2_DCHECK(regions_.empty());
-=======
   ABSL_DCHECK(regions_.empty());
->>>>>>> 84bfd2c5
   regions_ = std::move(regions);
 }
 
