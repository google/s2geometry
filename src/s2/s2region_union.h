// Copyright 2005 Google Inc. All Rights Reserved.
//
// Licensed under the Apache License, Version 2.0 (the "License");
// you may not use this file except in compliance with the License.
// You may obtain a copy of the License at
//
//     http://www.apache.org/licenses/LICENSE-2.0
//
// Unless required by applicable law or agreed to in writing, software
// distributed under the License is distributed on an "AS-IS" BASIS,
// WITHOUT WARRANTIES OR CONDITIONS OF ANY KIND, either express or implied.
// See the License for the specific language governing permissions and
// limitations under the License.
//

// Author: ericv@google.com (Eric Veach)

#ifndef S2_S2REGION_UNION_H_
#define S2_S2REGION_UNION_H_

#include <memory>
#include <vector>

#include "absl/base/macros.h"
<<<<<<< HEAD

#include "s2/_fp_contract_off.h"
=======
#include "s2/_fp_contract_off.h"  // IWYU pragma: keep
>>>>>>> 4913684d
#include "s2/s2point.h"
#include "s2/s2region.h"

class Decoder;
class Encoder;
class S2Cap;
class S2Cell;
class S2LatLngRect;

// An S2RegionUnion represents a union of possibly overlapping regions.
// It is convenient for computing a covering of a set of regions.  However, note
// that currently, using S2RegionCoverer to compute coverings of S2RegionUnions
// may produce coverings with considerably less than the requested number of
// cells in cases of overlapping or tiling regions.  This occurs because the
// current S2RegionUnion.Contains implementation for S2Cells only returns
// true if the cell is fully contained by one of the regions.  So, cells along
// internal boundaries in the region union will be subdivided by the coverer
// even though this is unnecessary, using up the maxSize cell budget.  Then,
// when the coverer normalizes the covering, groups of 4 sibling cells along
// these internal borders will be replaced by parents, resulting in coverings
// that may have significantly fewer than maxSize cells, and so are less
// accurate.  This is not a concern for unions of disjoint regions.
//
class S2RegionUnion final : public S2Region {
 public:
  // Create an empty region.  Can be made non-empty by calling Init() or Add().
  S2RegionUnion() = default;

  // Create a region representing the union of the given regions.
  explicit S2RegionUnion(std::vector<std::unique_ptr<S2Region>> regions);

  // Use {} instead of = default to work around gcc bug.
  ~S2RegionUnion() override = default;

  // Initialize region by taking ownership of the given regions.
  void Init(std::vector<std::unique_ptr<S2Region>> regions);

  // Releases ownership of the regions of this union and returns them,
  // leaving this region empty.
  std::vector<std::unique_ptr<S2Region>> Release();

  // Add the given region to the union.  This method can be called repeatedly
  // as an alternative to Init().
  void Add(std::unique_ptr<S2Region> region);

  // Accessor methods.
  int num_regions() const { return regions_.size(); }
  const S2Region* region(int i) const { return regions_[i].get(); }
  S2Region* mutable_region(int i) { return regions_[i].get(); }

  ////////////////////////////////////////////////////////////////////////
  // S2Region interface (see s2region.h for details):

  S2RegionUnion* Clone() const override;
  S2Cap GetCapBound() const override;
  S2LatLngRect GetRectBound() const override;
  void GetCellUnionBound(std::vector<S2CellId>* cell_ids) const override;
  bool Contains(const S2Point& p) const override;

  // The current implementation only returns true if one of the regions in the
  // union fully contains the cell.
  bool Contains(const S2Cell& cell) const override;
  bool MayIntersect(const S2Cell& cell) const override;

 private:
  // Internal copy constructor used only by Clone() that makes a deep copy of
  // its argument.
  S2RegionUnion(const S2RegionUnion& src);

  std::vector<std::unique_ptr<S2Region>> regions_;

  void operator=(const S2RegionUnion&) = delete;
};

#endif  // S2_S2REGION_UNION_H_<|MERGE_RESOLUTION|>--- conflicted
+++ resolved
@@ -22,12 +22,8 @@
 #include <vector>
 
 #include "absl/base/macros.h"
-<<<<<<< HEAD
 
-#include "s2/_fp_contract_off.h"
-=======
 #include "s2/_fp_contract_off.h"  // IWYU pragma: keep
->>>>>>> 4913684d
 #include "s2/s2point.h"
 #include "s2/s2region.h"
 
