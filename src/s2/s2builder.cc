// Copyright 2016 Google Inc. All Rights Reserved.
//
// Licensed under the Apache License, Version 2.0 (the "License");
// you may not use this file except in compliance with the License.
// You may obtain a copy of the License at
//
//     http://www.apache.org/licenses/LICENSE-2.0
//
// Unless required by applicable law or agreed to in writing, software
// distributed under the License is distributed on an "AS-IS" BASIS,
// WITHOUT WARRANTIES OR CONDITIONS OF ANY KIND, either express or implied.
// See the License for the specific language governing permissions and
// limitations under the License.
//

// Author: ericv@google.com (Eric Veach)
//
// The algorithm is based on the idea of choosing a set of sites and computing
// their "limited radius Voronoi diagram", which is obtained by intersecting
// each Voronoi region with a disc of fixed radius (the "snap radius")
// centered around the corresponding site.
//
// For each input edge, we then determine the sequence of Voronoi regions
// crossed by that edge, and snap the edge to the corresponding sequence of
// sites.  (In other words, each input edge is replaced by an edge chain.)
//
// The sites are chosen by starting with the set of input vertices, optionally
// snapping them to discrete point set (such as S2CellId centers or lat/lng E7
// coordinates), and then choosing a subset such that no two sites are closer
// than the given "snap_radius".  Note that the sites do not need to be spaced
// regularly -- their positions are completely arbitrary.
//
// Rather than computing the full limited radius Voronoi diagram, instead we
// compute on demand the sequence of Voronoi regions intersected by each edge.
// We do this by first finding all the sites that are within "snap_radius" of
// the edge, sorting them by distance from the edge origin, and then using an
// incremental algorithm.
//
// We implement the minimum edge-vertex separation property by snapping all
// the input edges and checking whether any site (the "site to avoid") would
// then be too close to the edge.  If so we add another site (the "separation
// site") along the input edge, positioned so that the new snapped edge is
// guaranteed to be far enough away from the site to avoid.  We then find all
// the input edges that are within "snap_radius" of the new site, and resnap
// those edges.  (It is very rare that we need to add a separation site, even
// when sites are densely spaced.)
//
// Idempotency is implemented by explicitly checking whether the input
// geometry already meets the output criteria.  This is not as sophisticated
// as Stable Snap Rounding (Hershberger); I have worked out the details and it
// is possible to adapt those ideas here, but it would make the implementation
// significantly more complex.
//
// The only way that different output layers interact is in the choice of
// Voronoi sites:
//
//  - Vertices from all layers contribute to the initial selection of sites.
//
//  - Edges in any layer that pass too close to a site can cause new sites to
//    be added (which affects snapping in all layers).
//
//  - Simplification can be thought of as removing sites.  A site can be
//    removed only if the snapped edges stay within the error bounds of the
//    corresponding input edges in all layers.
//
// Otherwise all layers are processed independently.  For example, sibling
// edge pairs can only cancel each other within a single layer (if desired).

#include "s2/s2builder.h"

#include <cstddef>

#include <algorithm>
#include <cfloat>
#include <cmath>
#include <iostream>
#include <memory>
#include <ostream>
#include <utility>
#include <vector>

<<<<<<< HEAD
#include "absl/cleanup/cleanup.h"
#include "absl/container/btree_map.h"
#include "absl/container/flat_hash_set.h"
=======
#include "s2/base/types.h"
#include "s2/base/log_severity.h"
#include "absl/cleanup/cleanup.h"
#include "absl/container/btree_map.h"
#include "absl/container/flat_hash_set.h"
#include "absl/log/absl_check.h"
#include "absl/log/absl_log.h"
>>>>>>> 84bfd2c5
#include "absl/types/span.h"

#include "s2/base/casts.h"
#include "s2/base/integral_types.h"
#include "s2/base/logging.h"
#include "s2/base/log_severity.h"
#include "s2/id_set_lexicon.h"
#include "s2/mutable_s2shape_index.h"
#include "s2/s1angle.h"
#include "s2/s1chord_angle.h"
#include "s2/s2builder_graph.h"
#include "s2/s2builder_layer.h"
#include "s2/s2builderutil_snap_functions.h"
#include "s2/s2cell_id.h"
#include "s2/s2closest_edge_query.h"
#include "s2/s2closest_edge_query_base.h"
#include "s2/s2closest_point_query.h"
#include "s2/s2closest_point_query_base.h"
#include "s2/s2crossing_edge_query.h"
#include "s2/s2edge_crossings.h"
#include "s2/s2edge_distances.h"
#include "s2/s2error.h"
#include "s2/s2loop.h"
#include "s2/s2point.h"
#include "s2/s2point_index.h"
#include "s2/s2point_span.h"
#include "s2/s2polygon.h"
#include "s2/s2polyline.h"
#include "s2/s2polyline_simplifier.h"
#include "s2/s2predicates.h"
#include "s2/s2shape.h"
#include "s2/s2shapeutil_shape_edge.h"
#include "s2/s2shapeutil_visit_crossing_edge_pairs.h"
#include "s2/s2text_format.h"
#include "s2/util/bits/bits.h"
#include "s2/util/gtl/compact_array.h"

using absl::flat_hash_set;
using gtl::compact_array;
using std::make_unique;
using std::max;
using std::pair;
using std::unique_ptr;
using std::vector;

// Internal flag intended to be set from within a debugger.
bool s2builder_verbose = false;

S2Builder::Options::Options()
    : snap_function_(
          make_unique<s2builderutil::IdentitySnapFunction>(S1Angle::Zero())) {
}

S2Builder::Options::Options(const SnapFunction& snap_function)
    : snap_function_(snap_function.Clone()) {
}

S2Builder::Options::Options(const Options& options)
    : snap_function_(options.snap_function_->Clone()),
      split_crossing_edges_(options.split_crossing_edges_),
      intersection_tolerance_(options.intersection_tolerance_),
      simplify_edge_chains_(options.simplify_edge_chains_),
      idempotent_(options.idempotent_),
      memory_tracker_(options.memory_tracker_) {
}

S2Builder::Options& S2Builder::Options::operator=(const Options& options) {
  snap_function_ = options.snap_function_->Clone();
  split_crossing_edges_ = options.split_crossing_edges_;
  intersection_tolerance_ = options.intersection_tolerance_;
  simplify_edge_chains_ = options.simplify_edge_chains_;
  idempotent_ = options.idempotent_;
  memory_tracker_ = options.memory_tracker_;
  return *this;
}

S1Angle S2Builder::Options::edge_snap_radius() const {
  return snap_function().snap_radius() + intersection_tolerance();
}

S1Angle S2Builder::Options::max_edge_deviation() const {
  // We want max_edge_deviation() to be large enough compared to snap_radius()
  // such that edge splitting is rare.
  //
  // Using spherical trigonometry, if the endpoints of an edge of length L
  // move by at most a distance R, the center of the edge moves by at most
  // asin(sin(R) / cos(L / 2)).  Thus the (max_edge_deviation / snap_radius)
  // ratio increases with both the snap radius R and the edge length L.
  //
  // We arbitrarily limit the edge deviation to be at most 10% more than the
  // snap radius.  With the maximum allowed snap radius of 70 degrees, this
  // means that edges up to 30.6 degrees long are never split.  For smaller
  // snap radii, edges up to 49 degrees long are never split.  (Edges of any
  // length are not split unless their endpoints move far enough so that the
  // actual edge deviation exceeds the limit; in practice, splitting is rare
  // even with long edges.)  Note that it is always possible to split edges
  // when max_edge_deviation() is exceeded; see MaybeAddExtraSites().
  ABSL_DCHECK_LE(snap_function().snap_radius(), SnapFunction::kMaxSnapRadius());
  const double kMaxEdgeDeviationRatio = 1.1;
  return kMaxEdgeDeviationRatio * edge_snap_radius();
}

bool operator==(const S2Builder::GraphOptions& x,
                const S2Builder::GraphOptions& y) {
  return (x.edge_type() == y.edge_type() &&
          x.degenerate_edges() == y.degenerate_edges() &&
          x.duplicate_edges() == y.duplicate_edges() &&
          x.sibling_pairs() == y.sibling_pairs() &&
          x.allow_vertex_filtering() == y.allow_vertex_filtering());
}

// Helper functions for computing error bounds:

static S1ChordAngle RoundUp(S1Angle a) {
  S1ChordAngle ca(a);
  return ca.PlusError(ca.GetS1AngleConstructorMaxError());
}

static S1ChordAngle AddPointToPointError(S1ChordAngle ca) {
  return ca.PlusError(ca.GetS2PointConstructorMaxError());
}

static S1ChordAngle AddPointToEdgeError(S1ChordAngle ca) {
  return ca.PlusError(S2::GetUpdateMinDistanceMaxError(ca));
}

S2Builder::S2Builder() = default;

S2Builder::S2Builder(const Options& options) {
  Init(options);
}

void S2Builder::Init(const Options& options) {
  options_ = options;
  const SnapFunction& snap_function = options.snap_function();
  S1Angle snap_radius = snap_function.snap_radius();
  ABSL_DCHECK_LE(snap_radius, SnapFunction::kMaxSnapRadius());

  // Convert the snap radius to an S1ChordAngle.  This is the "true snap
  // radius" used when evaluating exact predicates (s2predicates.h).
  site_snap_radius_ca_ = S1ChordAngle(snap_radius);

  // When intersection_tolerance() is non-zero we need to use a larger snap
  // radius for edges than for vertices to ensure that both edges are snapped
  // to the edge intersection location.  This is because the computed
  // intersection point is not exact; it may be up to intersection_tolerance()
  // away from its true position.  The computed intersection point might then
  // be snapped to some other vertex up to snap_radius away.  So to ensure
  // that both edges are snapped to a common vertex, we need to increase the
  // snap radius for edges to at least the sum of these two values (calculated
  // conservatively).
  S1Angle edge_snap_radius = options.edge_snap_radius();
  edge_snap_radius_ca_ = RoundUp(edge_snap_radius);
  snapping_requested_ = (edge_snap_radius > S1Angle::Zero());

  // Compute the maximum distance that a vertex can be separated from an
  // edge while still affecting how that edge is snapped.
  max_edge_deviation_ = options.max_edge_deviation();
  edge_site_query_radius_ca_ = S1ChordAngle(
      max_edge_deviation_ + snap_function.min_edge_vertex_separation());

  // Compute the maximum edge length such that even if both endpoints move by
  // the maximum distance allowed (i.e., edge_snap_radius), the center of the
  // edge will still move by less than max_edge_deviation().  This saves us a
  // lot of work since then we don't need to check the actual deviation.
  if (!snapping_requested_) {
    min_edge_length_to_split_ca_ = S1ChordAngle::Infinity();
  } else {
    // This value varies between 30 and 50 degrees depending on the snap radius.
    min_edge_length_to_split_ca_ = S1ChordAngle::Radians(
        2 * acos(sin(edge_snap_radius) / sin(max_edge_deviation_)));
  }

  // In rare cases we may need to explicitly check that the input topology is
  // preserved, i.e. that edges do not cross vertices when snapped.  This is
  // only necessary (1) for vertices added using ForceVertex(), and (2) when the
  // snap radius is smaller than intersection_tolerance() (which is typically
  // either zero or S2::kIntersectionError, about 9e-16 radians).  This
  // condition arises because when a geodesic edge is snapped, the edge center
  // can move further than its endpoints.  This can cause an edge to pass on the
  // wrong side of an input vertex.  (Note that this could not happen in a
  // planar version of this algorithm.)  Usually we don't need to consider this
  // possibility explicitly, because if the snapped edge passes on the wrong
  // side of a vertex then it is also closer than min_edge_vertex_separation()
  // to that vertex, which will cause a separation site to be added.
  //
  // If the condition below is true then we need to check all sites (i.e.,
  // snapped input vertices) for topology changes.  However this is almost never
  // the case because
  //
  //            max_edge_deviation() == 1.1 * edge_snap_radius()
  //      and   min_edge_vertex_separation() >= 0.219 * snap_radius()
  //
  // for all currently implemented snap functions.  The condition below is
  // only true when intersection_tolerance() is non-zero (which causes
  // edge_snap_radius() to exceed snap_radius() by S2::kIntersectionError) and
  // snap_radius() is very small (at most S2::kIntersectionError / 1.19).
  check_all_site_crossings_ = (options.max_edge_deviation() >
                               options.edge_snap_radius() +
                               snap_function.min_edge_vertex_separation());
  if (options.intersection_tolerance() <= S1Angle::Zero()) {
    ABSL_DCHECK(!check_all_site_crossings_);
  }

  // To implement idempotency, we check whether the input geometry could
  // possibly be the output of a previous S2Builder invocation.  This involves
  // testing whether any site/site or edge/site pairs are too close together.
  // This is done using exact predicates, which require converting the minimum
  // separation values to an S1ChordAngle.
  min_site_separation_ = snap_function.min_vertex_separation();
  min_site_separation_ca_ = S1ChordAngle(min_site_separation_);
  min_edge_site_separation_ca_ =
      S1ChordAngle(snap_function.min_edge_vertex_separation());

  // This is an upper bound on the distance computed by S2ClosestPointQuery
  // where the true distance might be less than min_edge_site_separation_ca_.
  min_edge_site_separation_ca_limit_ =
      AddPointToEdgeError(min_edge_site_separation_ca_);

  // Compute the maximum possible distance between two sites whose Voronoi
  // regions touch.  (The maximum radius of each Voronoi region is
  // edge_snap_radius_.)  Then increase this bound to account for errors.
  max_adjacent_site_separation_ca_ =
      AddPointToPointError(RoundUp(2 * edge_snap_radius));

  // Finally, we also precompute sin^2(edge_snap_radius), which is simply the
  // squared distance between a vertex and an edge measured perpendicular to
  // the plane containing the edge, and increase this value by the maximum
  // error in the calculation to compare this distance against the bound.
  double d = sin(edge_snap_radius);
  edge_snap_radius_sin2_ = d * d;
  edge_snap_radius_sin2_ += ((9.5 * d + 2.5 + 2 * sqrt(3)) * d +
                             9 * DBL_EPSILON) * DBL_EPSILON;

  // Initialize the current label set.
  label_set_id_ = label_set_lexicon_.EmptySetId();
  label_set_modified_ = false;

  // If snapping was requested, we try to determine whether the input geometry
  // already meets the output requirements.  This is necessary for
  // idempotency, and can also save work.  If we discover any reason that the
  // input geometry needs to be modified, snapping_needed_ is set to true.
  snapping_needed_ = false;

  tracker_.Init(options.memory_tracker());
}

void S2Builder::clear_labels() {
  label_set_.clear();
  label_set_modified_ = true;
}

void S2Builder::push_label(Label label) {
  ABSL_DCHECK_GE(label, 0);
  label_set_.push_back(label);
  label_set_modified_ = true;
}

void S2Builder::pop_label() {
  label_set_.pop_back();
  label_set_modified_ = true;
}

void S2Builder::set_label(Label label) {
  ABSL_DCHECK_GE(label, 0);
  label_set_.resize(1);
  label_set_[0] = label;
  label_set_modified_ = true;
}

bool S2Builder::IsFullPolygonUnspecified(const S2Builder::Graph& g,
                                         S2Error* error) {
  error->Init(S2Error::BUILDER_IS_FULL_PREDICATE_NOT_SPECIFIED,
              "A degenerate polygon was found, but no predicate was specified "
              "to determine whether the polygon is empty or full.  Call "
              "S2Builder::AddIsFullPolygonPredicate() to fix this problem.");
  return false;  // Assumes the polygon is empty.
}

S2Builder::IsFullPolygonPredicate S2Builder::IsFullPolygon(bool is_full) {
  return [is_full](const S2Builder::Graph& g, S2Error* error) {
      return is_full;
    };
}

void S2Builder::StartLayer(unique_ptr<Layer> layer) {
  layer_options_.push_back(layer->graph_options());
  layer_begins_.push_back(input_edges_.size());
  layer_is_full_polygon_predicates_.push_back(IsFullPolygon(false));
  layers_.push_back(std::move(layer));
}

// Input vertices are stored in a vector, with some removal of duplicates.
// Edges are represented as (VertexId, VertexId) pairs.  All edges are stored
// in a single vector; each layer corresponds to a contiguous range.

S2Builder::InputVertexId S2Builder::AddVertex(const S2Point& v) {
  // Remove duplicate vertices that follow the pattern AB, BC, CD.  If we want
  // to do anything more sophisticated, either use a ValueLexicon, or sort the
  // vertices once they have all been added, remove duplicates, and update the
  // edges.
  if (input_vertices_.empty() || v != input_vertices_.back()) {
    if (!tracker_.AddSpace(&input_vertices_, 1)) return -1;
    input_vertices_.push_back(v);
  }
  return input_vertices_.size() - 1;
}

void S2Builder::AddIntersection(const S2Point& vertex) {
  // It is an error to call this method without first setting
  // intersection_tolerance() to a non-zero value.
  ABSL_DCHECK_GT(options_.intersection_tolerance(), S1Angle::Zero());

  // Calling this method also overrides the idempotent() option.
  snapping_needed_ = true;

  AddVertex(vertex);
}

void S2Builder::AddEdge(const S2Point& v0, const S2Point& v1) {
  ABSL_DCHECK(!layers_.empty()) << "Call StartLayer before adding any edges";
  if (v0 == v1 && (layer_options_.back().degenerate_edges() ==
                   GraphOptions::DegenerateEdges::DISCARD)) {
    return;
  }
  InputVertexId j0 = AddVertex(v0);
  InputVertexId j1 = AddVertex(v1);
  if (!tracker_.AddSpace(&input_edges_, 1)) return;
  input_edges_.push_back(InputEdge(j0, j1));

  // If there are any labels, then attach them to this input edge.
  if (label_set_modified_) {
    if (label_set_ids_.empty()) {
      // Populate the missing entries with empty label sets.
      label_set_ids_.assign(input_edges_.size() - 1, label_set_id_);
    }
    label_set_id_ = label_set_lexicon_.Add(label_set_);
    label_set_ids_.push_back(label_set_id_);
    label_set_modified_ = false;
  } else if (!label_set_ids_.empty()) {
    label_set_ids_.push_back(label_set_id_);
  }
}

void S2Builder::AddPolyline(S2PointSpan polyline) {
  for (size_t i = 1; i < polyline.size(); ++i) {
    AddEdge(polyline[i - 1], polyline[i]);
  }
}

void S2Builder::AddPolyline(const S2Polyline& polyline) {
  const int n = polyline.num_vertices();
  for (int i = 1; i < n; ++i) {
    AddEdge(polyline.vertex(i - 1), polyline.vertex(i));
  }
}

void S2Builder::AddLoop(S2PointLoopSpan loop) {
  for (size_t i = 0; i < loop.size(); ++i) {
    AddEdge(loop[i], loop[i + 1]);
  }
}

void S2Builder::AddLoop(const S2Loop& loop) {
  // Ignore loops that do not have a boundary.
  if (loop.is_empty_or_full()) return;

  // For loops that represent holes, we add the edge from vertex n-1 to vertex
  // n-2 first.  This is because these edges will be assembled into a
  // clockwise loop, which will eventually be normalized in S2Polygon by
  // calling S2Loop::Invert().  S2Loop::Invert() reverses the order of the
  // vertices, so to end up with the original vertex order (0, 1, ..., n-1) we
  // need to build a clockwise loop with vertex order (n-1, n-2, ..., 0).
  // This is done by adding the edge (n-1, n-2) first, and then ensuring that
  // Build() assembles loops starting from edges in the order they were added.
  const int n = loop.num_vertices();
  for (int i = 0; i < n; ++i) {
    AddEdge(loop.oriented_vertex(i), loop.oriented_vertex(i + 1));
  }
}

void S2Builder::AddPolygon(const S2Polygon& polygon) {
  for (int i = 0; i < polygon.num_loops(); ++i) {
    AddLoop(*polygon.loop(i));
  }
}

void S2Builder::AddShape(const S2Shape& shape) {
  for (int e = 0, n = shape.num_edges(); e < n; ++e) {
    S2Shape::Edge edge = shape.edge(e);
    AddEdge(edge.v0, edge.v1);
  }
}

void S2Builder::AddIsFullPolygonPredicate(IsFullPolygonPredicate predicate) {
  layer_is_full_polygon_predicates_.back() = std::move(predicate);
}

void S2Builder::ForceVertex(const S2Point& vertex) {
  if (!tracker_.AddSpace(&sites_, 1)) return;
  sites_.push_back(vertex);
}

// An S2Shape used to represent the entire collection of S2Builder input edges.
// Vertices are specified as indices into a vertex vector to save space.
namespace {
class VertexIdEdgeVectorShape final : public S2Shape {
 public:
  // Requires that "edges" is constant for the lifetime of this object.
  VertexIdEdgeVectorShape(const vector<pair<int32, int32>>& edges,
                          const vector<S2Point>& vertices)
      : edges_(edges), vertices_(vertices) {}

  const S2Point& vertex0(int e) const { return vertex(edges_[e].first); }
  const S2Point& vertex1(int e) const { return vertex(edges_[e].second); }

  // S2Shape interface:
  int num_edges() const override { return edges_.size(); }
  Edge edge(int e) const override {
    return Edge(vertices_[edges_[e].first], vertices_[edges_[e].second]);
  }
  int dimension() const override { return 1; }
  ReferencePoint GetReferencePoint() const override {
    return ReferencePoint::Contained(false);
  }
  int num_chains() const override { return edges_.size(); }
  Chain chain(int i) const override { return Chain(i, 1); }
  Edge chain_edge(int i, int j) const override { return edge(i); }
  ChainPosition chain_position(int e) const override {
    return ChainPosition(e, 0);
  }

 private:
  const S2Point& vertex(int i) const { return vertices_[i]; }

  const vector<std::pair<int32, int32>>& edges_;
  const vector<S2Point>& vertices_;
};
}  // namespace

bool S2Builder::Build(S2Error* error) {
  // ABSL_CHECK rather than ABSL_DCHECK because this is friendlier than crashing
  // on the "error->Clear()" call below.  It would be easy to allow (error ==
  // nullptr) by declaring a local "tmp_error", but it seems better to make
  // clients think about error handling.
  ABSL_CHECK(error != nullptr);
  error_ = error;
  error_->Clear();

  // Mark the end of the last layer.
  layer_begins_.push_back(input_edges_.size());

  // See the algorithm overview at the top of this file.
  if (snapping_requested_ && !options_.idempotent()) {
    snapping_needed_ = true;
  }
  ChooseSites();
  BuildLayers();
  Reset();
  if (!tracker_.ok()) *error_ = tracker_.error();
  return error_->ok();
}

void S2Builder::Reset() {
  // Note that these calls do not change vector capacities.
  input_vertices_.clear();
  input_edges_.clear();
  layers_.clear();
  layer_options_.clear();
  layer_begins_.clear();
  layer_is_full_polygon_predicates_.clear();
  label_set_ids_.clear();
  label_set_lexicon_.Clear();
  label_set_.clear();
  label_set_modified_ = false;
  sites_.clear();
  edge_sites_.clear();
  snapping_needed_ = false;
}

void S2Builder::ChooseSites() {
  if (!tracker_.ok() || input_vertices_.empty()) return;

  // Note that although we always create an S2ShapeIndex, often it is not
  // actually built (because this happens lazily).  Therefore we only test
  // its memory usage at the places where it is used.
  MutableS2ShapeIndex input_edge_index;
  input_edge_index.set_memory_tracker(tracker_.tracker());
  input_edge_index.Add(make_unique<VertexIdEdgeVectorShape>(input_edges_,
                                                            input_vertices_));
  if (options_.split_crossing_edges()) {
    AddEdgeCrossings(input_edge_index);
  }

  if (snapping_requested_) {
    S2PointIndex<SiteId> site_index;
    auto _ = absl::MakeCleanup([&]() { tracker_.DoneSiteIndex(site_index); });
    AddForcedSites(&site_index);
    ChooseInitialSites(&site_index);
    if (!tracker_.FixSiteIndexTally(site_index)) return;
    CollectSiteEdges(site_index);
  }
  if (snapping_needed_) {
    AddExtraSites(input_edge_index);
  } else {
    ChooseAllVerticesAsSites();
  }
}

void S2Builder::ChooseAllVerticesAsSites() {
  // Sort the input vertices, discard duplicates, and use the result as the
  // list of sites.  (We sort in the same order used by ChooseInitialSites()
  // to avoid inconsistencies in tests.)  We also copy the result back to
  // input_vertices_ and update the input edges to use the new vertex
  // numbering (so that InputVertexId == SiteId).  This simplifies the
  // implementation of SnapEdge() for this case.
  sites_.clear();
  if (!tracker_.AddSpaceExact(&sites_, input_vertices_.size())) return;
  const int64 kTempPerVertex = sizeof(InputVertexKey) + sizeof(InputVertexId);
  if (!tracker_.TallyTemp(input_vertices_.size() * kTempPerVertex)) return;
  vector<InputVertexKey> sorted = SortInputVertices();
  vector<InputVertexId> vmap(input_vertices_.size());
  for (size_t in = 0; in < sorted.size();) {
    const S2Point& site = input_vertices_[sorted[in].second];
    vmap[sorted[in].second] = sites_.size();
    while (++in < sorted.size() && input_vertices_[sorted[in].second] == site) {
      vmap[sorted[in].second] = sites_.size();
    }
    sites_.push_back(site);
  }
  input_vertices_ = sites_;  // Does not change allocated size.
  for (InputEdge& e : input_edges_) {
    e.first = vmap[e.first];
    e.second = vmap[e.second];
  }
}

vector<S2Builder::InputVertexKey> S2Builder::SortInputVertices() {
  // Sort all the input vertices in the order that we wish to consider them as
  // candidate Voronoi sites.  Any sort order will produce correct output, so
  // we have complete flexibility in choosing the sort key.  We could even
  // leave them unsorted, although this would have the disadvantage that
  // changing the order of the input edges could cause S2Builder to snap to a
  // different set of Voronoi sites.
  //
  // We have chosen to sort them primarily by S2CellId since this improves the
  // performance of many S2Builder phases (due to better spatial locality).
  // It also allows the possibility of replacing the current S2PointIndex
  // approach with a more efficient recursive divide-and-conquer algorithm.
  //
  // However, sorting by leaf S2CellId alone has two small disadvantages in
  // the case where the candidate sites are densely spaced relative to the
  // snap radius (e.g., when using the IdentitySnapFunction, or when snapping
  // to E6/E7 near the poles, or snapping to S2CellId/E6/E7 using a snap
  // radius larger than the minimum value required):
  //
  //  - First, it tends to bias the Voronoi site locations towards points that
  //    are earlier on the S2CellId Hilbert curve.  For example, suppose that
  //    there are two parallel rows of input vertices on opposite sides of the
  //    edge between two large S2Cells, and the rows are separated by less
  //    than the snap radius.  Then only vertices from the cell with the
  //    smaller S2CellId are selected, because they are considered first and
  //    prevent us from selecting the sites from the other cell (because they
  //    are closer than "snap_radius" to an existing site).
  //
  //  - Second, it tends to choose more Voronoi sites than necessary, because
  //    at each step we choose the first site along the Hilbert curve that is
  //    at least "snap_radius" away from all previously selected sites.  This
  //    tends to yield sites whose "coverage discs" overlap quite a bit,
  //    whereas it would be better to cover all the input vertices with a
  //    smaller set of coverage discs that don't overlap as much.  (This is
  //    the "geometric set cover problem", which is NP-hard.)
  //
  // It is not worth going to much trouble to fix these problems, because they
  // really aren't that important (and don't affect the guarantees made by the
  // algorithm), but here are a couple of heuristics that might help:
  //
  // 1. Sort the input vertices by S2CellId at a coarse level (down to cells
  // that are O(snap_radius) in size), and then sort by a fingerprint of the
  // S2Point coordinates (i.e., quasi-randomly).  This would retain most of
  // the advantages of S2CellId sorting, but makes it more likely that we will
  // select sites that are further apart.
  //
  // 2. Rather than choosing the first uncovered input vertex and snapping it
  // to obtain the next Voronoi site, instead look ahead through following
  // candidates in S2CellId order and choose the furthest candidate whose
  // snapped location covers all previous uncovered input vertices.
  //
  // TODO(ericv): Experiment with these approaches.

  vector<InputVertexKey> keys;
  keys.reserve(input_vertices_.size());
  for (InputVertexId i = 0; static_cast<size_t>(i) < input_vertices_.size();
       ++i) {
    keys.push_back(InputVertexKey(S2CellId(input_vertices_[i]), i));
  }
  std::sort(keys.begin(), keys.end(),
            [this](const InputVertexKey& a, const InputVertexKey& b) {
      if (a.first < b.first) return true;
      if (b.first < a.first) return false;
      return input_vertices_[a.second] < input_vertices_[b.second];
    });
  return keys;
}

// Check all edge pairs for crossings, and add the corresponding intersection
// points to input_vertices_.  (The intersection points will be snapped and
// merged with the other vertices during site selection.)
void S2Builder::AddEdgeCrossings(const MutableS2ShapeIndex& input_edge_index) {
  input_edge_index.ForceBuild();
  if (!tracker_.ok()) return;

  // We need to build a list of intersections and add them afterwards so that
  // we don't reallocate vertices_ during the VisitCrossings() call.
  vector<S2Point> new_vertices;
  auto _ = absl::MakeCleanup([&]() { tracker_.Untally(new_vertices); });
  s2shapeutil::VisitCrossingEdgePairs(
      input_edge_index, s2shapeutil::CrossingType::INTERIOR,
      [this, &new_vertices](const s2shapeutil::ShapeEdge& a,
                            const s2shapeutil::ShapeEdge& b, bool) {
        if (!tracker_.AddSpace(&new_vertices, 1)) return false;
        new_vertices.push_back(
            S2::GetIntersection(a.v0(), a.v1(), b.v0(), b.v1()));
        return true;
      });
  if (new_vertices.empty()) return;

  snapping_needed_ = true;
  if (!tracker_.AddSpaceExact(&input_vertices_, new_vertices.size())) return;
  input_vertices_.insert(input_vertices_.end(),
                         new_vertices.begin(), new_vertices.end());
}

void S2Builder::AddForcedSites(S2PointIndex<SiteId>* site_index) {
  // Sort the forced sites and remove duplicates.
  std::sort(sites_.begin(), sites_.end());
  sites_.erase(std::unique(sites_.begin(), sites_.end()), sites_.end());
  // Add the forced sites to the index.
  for (SiteId id = 0; static_cast<size_t>(id) < sites_.size(); ++id) {
    if (!tracker_.TallyIndexedSite()) return;
    site_index->Add(sites_[id], id);
  }
  num_forced_sites_ = sites_.size();
}

void S2Builder::ChooseInitialSites(S2PointIndex<SiteId>* site_index) {
  // Prepare to find all points whose distance is <= min_site_separation_ca_.
  S2ClosestPointQueryOptions options;
  options.set_conservative_max_distance(min_site_separation_ca_);
  S2ClosestPointQuery<SiteId> site_query(site_index, options);
  vector<S2ClosestPointQuery<SiteId>::Result> results;

  // Apply the snap_function() to each input vertex, then check whether any
  // existing site is closer than min_vertex_separation().  If not, then add a
  // new site.
  //
  // NOTE(ericv): There are actually two reasonable algorithms, which we call
  // "snap first" (the one above) and "snap last".  The latter checks for each
  // input vertex whether any existing site is closer than snap_radius(), and
  // only then applies the snap_function() and adds a new site.  "Snap last"
  // can yield slightly fewer sites in some cases, but it is also more
  // expensive and can produce surprising results.  For example, if you snap
  // the polyline "0:0, 0:0.7" using IntLatLngSnapFunction(0), the result is
  // "0:0, 0:0" rather than the expected "0:0, 0:1", because the snap radius
  // is approximately sqrt(2) degrees and therefore it is legal to snap both
  // input points to "0:0".  "Snap first" produces "0:0, 0:1" as expected.
  //
  // Track the memory used by SortInputVertices() before calling it.
  if (!tracker_.Tally(input_vertices_.size() * sizeof(InputVertexKey))) return;
  vector<InputVertexKey> sorted_keys = SortInputVertices();
  auto _ = absl::MakeCleanup([&]() { tracker_.Untally(sorted_keys); });
  for (const InputVertexKey& key : sorted_keys) {
    const S2Point& vertex = input_vertices_[key.second];
    S2Point site = SnapSite(vertex);
    // If any vertex moves when snapped, the output cannot be idempotent.
    snapping_needed_ = snapping_needed_ || site != vertex;

    bool add_site = true;
    if (site_snap_radius_ca_ == S1ChordAngle::Zero()) {
      add_site = sites_.empty() || site != sites_.back();
    } else {
      // FindClosestPoints() measures distances conservatively, so we need to
      // recheck the distances using exact predicates.
      //
      // NOTE(ericv): When the snap radius is large compared to the average
      // vertex spacing, we could possibly avoid the call the FindClosestPoints
      // by checking whether sites_.back() is close enough.
      S2ClosestPointQueryPointTarget target(site);
      site_query.FindClosestPoints(&target, &results);
      for (const auto& result : results) {
        if (s2pred::CompareDistance(site, result.point(),
                                    min_site_separation_ca_) <= 0) {
          add_site = false;
          // This pair of sites is too close.  If the sites are distinct, then
          // the output cannot be idempotent.
          snapping_needed_ = snapping_needed_ || site != result.point();
        }
      }
    }
    if (add_site) {
      if (!tracker_.TallyIndexedSite()) return;
      site_index->Add(site, sites_.size());
      if (!tracker_.AddSpace(&sites_, 1)) return;
      sites_.push_back(site);
      site_query.ReInit();
    }
  }
}

S2Point S2Builder::SnapSite(const S2Point& point) const {
  if (!snapping_requested_) return point;
  S2Point site = options_.snap_function().SnapPoint(point);
  S1ChordAngle dist_moved(site, point);
  if (dist_moved > site_snap_radius_ca_) {
    error_->Init(S2Error::BUILDER_SNAP_RADIUS_TOO_SMALL,
                 "Snap function moved vertex (%.15g, %.15g, %.15g) "
                 "by %.15g, which is more than the specified snap "
                 "radius of %.15g", point.x(), point.y(), point.z(),
                 dist_moved.ToAngle().radians(),
                 site_snap_radius_ca_.ToAngle().radians());
  }
  return site;
}

// For each edge, find all sites within edge_site_query_radius_ca_ and
// store them in edge_sites_.  Also, to implement idempotency this method also
// checks whether the input vertices and edges may already satisfy the output
// criteria.  If any problems are found then snapping_needed_ is set to true.
void S2Builder::CollectSiteEdges(const S2PointIndex<SiteId>& site_index) {
  // Find all points whose distance is <= edge_site_query_radius_ca_.
  //
  // Memory used by S2ClosestPointQuery is not tracked, but it is temporary,
  // typically insignificant, and does not affect the high water mark.
  S2ClosestPointQueryOptions options;
  options.set_conservative_max_distance(edge_site_query_radius_ca_);
  S2ClosestPointQuery<SiteId> site_query(&site_index, options);
  vector<S2ClosestPointQuery<SiteId>::Result> results;
  if (!tracker_.AddSpaceExact(&edge_sites_, input_edges_.size())) return;
  edge_sites_.resize(input_edges_.size());  // Construct all elements.
  for (InputEdgeId e = 0; static_cast<size_t>(e) < input_edges_.size(); ++e) {
    const InputEdge& edge = input_edges_[e];
    const S2Point& v0 = input_vertices_[edge.first];
    const S2Point& v1 = input_vertices_[edge.second];
    if (s2builder_verbose) {
      std::cout << "S2Polyline: " << s2textformat::ToString(v0)
                << ", " << s2textformat::ToString(v1) << "\n";
    }
    S2ClosestPointQueryEdgeTarget target(v0, v1);
    site_query.FindClosestPoints(&target, &results);
    auto* sites = &edge_sites_[e];
    sites->reserve(results.size());
    for (const auto& result : results) {
      sites->push_back(result.data());
      if (!snapping_needed_ &&
          result.distance() < min_edge_site_separation_ca_limit_ &&
          result.point() != v0 && result.point() != v1 &&
          s2pred::CompareEdgeDistance(result.point(), v0, v1,
                                      min_edge_site_separation_ca_) < 0) {
        snapping_needed_ = true;
      }
    }
    SortSitesByDistance(v0, sites);
    if (!tracker_.TallyEdgeSites(*sites)) return;
  }
}

// Sorts the sites in increasing order of distance to X.
void S2Builder::SortSitesByDistance(const S2Point& x,
                                    compact_array<SiteId>* sites) const {
  std::sort(sites->begin(), sites->end(),
            [&x, this](SiteId i, SiteId j) {
      return s2pred::CompareDistances(x, sites_[i], sites_[j]) < 0;
    });
}

// Like the above, but inserts "new_site_id" into an already-sorted list.
void S2Builder::InsertSiteByDistance(SiteId new_site_id, const S2Point& x,
                                     compact_array<SiteId>* sites) {
  if (!tracker_.ReserveEdgeSite(sites)) return;
  sites->insert(std::lower_bound(
      sites->begin(), sites->end(), new_site_id,
      [&x, this](SiteId i, SiteId j) {
        return s2pred::CompareDistances(x, sites_[i], sites_[j]) < 0;
      }), new_site_id);
}

// There are two situations where we need to add extra Voronoi sites in order to
// ensure that the snapped edges meet the output requirements:
//
//  (1) If a snapped edge deviates from its input edge by more than
//      max_edge_deviation(), we add a new site on the input edge near the
//      middle of the snapped edge.  This causes the snapped edge to split
//      into two pieces, so that it follows the input edge more closely.
//
//  (2) If a snapped edge is closer than min_edge_vertex_separation() to any
//      nearby site (the "site to avoid") or passes on the wrong side of it
//      relative to the input edge, then we add a new site (the "separation
//      site") along the input edge near the site to avoid.  This causes the
//      snapped edge to follow the input edge more closely, so that it is
//      guaranteed to pass on the correct side of the site to avoid with a
//      separation of at least the required distance.
//
// We check these conditions by snapping all the input edges to a chain of
// Voronoi sites and then testing each edge in the chain.  If a site needs to
// be added, we mark all nearby edges for re-snapping.
void S2Builder::AddExtraSites(const MutableS2ShapeIndex& input_edge_index) {
  // Note that we could save some work in AddSnappedEdges() by saving the
  // snapped edge chains in a vector, but currently this is not worthwhile
  // since SnapEdge() accounts for less than 5% of the runtime.

  // Using 18 buckets is equivalent to `reserve(16)`, which was the
  // `expected_max_elements` used by the old `dense_hash_set` version.
  // This will actually get us 31 buckets since it gets rounded up.
  // We could experiment with different values here.
  flat_hash_set<InputEdgeId> edges_to_resnap(/*bucket_count=*/18);

  vector<SiteId> chain;  // Temporary storage.
  int num_edges_after_snapping = 0;

  // CheckEdge() defines the body of the loops below.
  const auto CheckEdge = [&](InputEdgeId e) -> bool {
      if (!tracker_.ok()) return false;
      SnapEdge(e, &chain);
      edges_to_resnap.erase(e);
      num_edges_after_snapping += chain.size();
      MaybeAddExtraSites(e, chain, input_edge_index, &edges_to_resnap);
      return true;
    };

  // The first pass is different because we snap every edge.  In the following
  // passes we only snap edges that are near the extra sites that were added.
  ABSL_VLOG(1) << "Before pass 0: sites=" << sites_.size();
  for (InputEdgeId e = 0; static_cast<size_t>(e) < input_edges_.size(); ++e) {
    if (!CheckEdge(e)) return;
  }
  ABSL_VLOG(1) << "Pass 0: edges snapped=" << input_edges_.size()
               << ", output edges=" << num_edges_after_snapping
               << ", sites=" << sites_.size();

  for (int num_passes = 1; !edges_to_resnap.empty(); ++num_passes) {
    auto edges_to_snap = edges_to_resnap;
    edges_to_resnap.clear();
    num_edges_after_snapping = 0;
    for (InputEdgeId e : edges_to_snap) {
      if (!CheckEdge(e)) return;
    }
    ABSL_VLOG(1) << "Pass " << num_passes
                 << ": edges snapped=" << edges_to_snap.size()
                 << ", output edges=" << num_edges_after_snapping
                 << ", sites=" << sites_.size();
  }
}

void S2Builder::MaybeAddExtraSites(
    InputEdgeId edge_id, const vector<SiteId>& chain,
    const MutableS2ShapeIndex& input_edge_index,
    flat_hash_set<InputEdgeId>* edges_to_resnap) {
  // If the memory tracker has a periodic callback function, tally an amount
  // of memory proportional to the work being done so that the caller has an
  // opportunity to cancel the operation if necessary.
  if (!tracker_.TallyTemp(chain.size() * sizeof(chain[0]))) return;

  // If the input includes NaN vertices, snapping can produce an empty chain.
  if (chain.empty()) return;

  // The snapped edge chain is always a subsequence of the nearby sites
  // (edge_sites_), so we walk through the two arrays in parallel looking for
  // sites that weren't snapped.  These are the "sites to avoid".  We also keep
  // track of the current snapped edge, since it is the only edge that can be
  // too close or pass on the wrong side of a site to avoid.  Vertices beyond
  // the chain endpoints in either direction can be ignored because only the
  // interiors of chain edges can be too close to a site to avoid.
  const InputEdge& edge = input_edges_[edge_id];
  const S2Point& a0 = input_vertices_[edge.first];
  const S2Point& a1 = input_vertices_[edge.second];
  const auto& nearby_sites = edge_sites_[edge_id];
  for (size_t i = 0, j = 0; j < nearby_sites.size(); ++j) {
    SiteId id = nearby_sites[j];
    if (id == chain[i]) {
      // This site is a vertex of the snapped edge chain.
      if (++i == chain.size()) {
        break;  // Sites beyond the end of the snapped chain can be ignored.
      }
      // Check whether this snapped edge deviates too far from its original
      // position.  If so, we split the edge by adding an extra site.
      const S2Point& v0 = sites_[chain[i - 1]];
      const S2Point& v1 = sites_[chain[i]];
      if (S1ChordAngle(v0, v1) < min_edge_length_to_split_ca_) continue;
      if (!S2::IsEdgeBNearEdgeA(a0, a1, v0, v1, max_edge_deviation_)) {
        // Add a new site on the input edge, positioned so that it splits the
        // snapped edge into two approximately equal pieces.  Then we find all
        // the edges near the new site (including this one) and add them to
        // the snap queue.
        //
        // Note that with large snap radii, it is possible that the snapped
        // edge wraps around the sphere the "wrong way".  To handle this we
        // find the preferred split location by projecting both endpoints onto
        // the input edge and taking their midpoint.
        S2Point mid = (S2::Project(v0, a0, a1) +
                       S2::Project(v1, a0, a1)).Normalize();
        S2Point new_site = GetSeparationSite(mid, v0, v1, edge_id);
        AddExtraSite(new_site, input_edge_index, edges_to_resnap);

        // In the case where the edge wrapped around the sphere the "wrong
        // way", it is not safe to continue checking this edge.  It will be
        // marked for resnapping and we will come back to it in the next pass.
        return;
      }
    } else {
      // This site is near the input edge but is not part of the snapped chain.
      if (i == 0) {
        continue;  // Sites before the start of the chain can be ignored.
      }
      // We need to ensure that non-forced sites are separated by at least
      // min_edge_vertex_separation() from the snapped chain.  This happens
      // automatically as part of the algorithm except where there are portions
      // of the input edge that are not within edge_snap_radius() of any site.
      // These portions of the original edge are called "coverage gaps".
      // Therefore if we find that a site to avoid that is too close to the
      // snapped edge chain, we can fix the problem by adding a new site (the
      // "separation site") in the corresponding coverage gap located as closely
      // as possible to the site to avoid.  This technique is is guaranteed to
      // produce the required minimum separation, and the entire process of
      // adding separation sites is guaranteed to terminate.
      const S2Point& site_to_avoid = sites_[id];
      const S2Point& v0 = sites_[chain[i - 1]];
      const S2Point& v1 = sites_[chain[i]];
      bool add_separation_site = false;
      if (!is_forced(id) &&
          min_edge_site_separation_ca_ > S1ChordAngle::Zero() &&
          s2pred::CompareEdgeDistance(
              site_to_avoid, v0, v1, min_edge_site_separation_ca_) < 0) {
        add_separation_site = true;
      }
      // Similarly, we also add a separation site whenever a snapped edge passes
      // on the wrong side of a site to avoid.  Normally we don't need to worry
      // about this, since if an edge passes on the wrong side of a nearby site
      // then it is also too close to it.  However if the snap radius is very
      // small and intersection_tolerance() is non-zero then we need to check
      // this condition explicitly (see the "check_all_site_crossings_" flag for
      // details).  We also need to check this condition explicitly for forced
      // vertices.  Again, we can solve this problem by adding a "separation
      // site" in the corresponding coverage gap located as closely as possible
      // to the site to avoid.
      //
      // It is possible to show that when all points are projected onto the
      // great circle through (a0, a1), no improper crossing occurs unless the
      // the site to avoid is located between a0 and a1, and also between v0
      // and v1.  TODO(ericv): Verify whether all these checks are necessary.
      if (!add_separation_site &&
          (is_forced(id) || check_all_site_crossings_) &&
          (s2pred::Sign(a0, a1, site_to_avoid) !=
           s2pred::Sign(v0, v1, site_to_avoid))&&
          s2pred::CompareEdgeDirections(a0, a1, a0, site_to_avoid) > 0 &&
          s2pred::CompareEdgeDirections(a0, a1, site_to_avoid, a1) > 0 &&
          s2pred::CompareEdgeDirections(a0, a1, v0, site_to_avoid) > 0 &&
          s2pred::CompareEdgeDirections(a0, a1, site_to_avoid, v1) > 0) {
        add_separation_site = true;
      }
      if (add_separation_site) {
        // We add a new site (the separation site) in the coverage gap along the
        // input edge, located as closely as possible to the site to avoid.
        // Then we find all the edges near the new site (including this one) and
        // add them to the snap queue.
        S2Point new_site = GetSeparationSite(site_to_avoid, v0, v1, edge_id);
        ABSL_DCHECK_NE(site_to_avoid, new_site);
        AddExtraSite(new_site, input_edge_index, edges_to_resnap);

        // Skip the remaining sites near this chain edge, and then continue
        // scanning this chain.  Note that this is safe even though the call
        // to AddExtraSite() above added a new site to "nearby_sites".
        for (; nearby_sites[j + 1] != chain[i]; ++j) {}
      }
    }
  }
}

// Adds a new site, then updates "edge_sites_" for all edges near the new site
// and adds them to "edges_to_resnap" for resnapping.
void S2Builder::AddExtraSite(const S2Point& new_site,
                             const MutableS2ShapeIndex& input_edge_index,
                             flat_hash_set<InputEdgeId>* edges_to_resnap) {
<<<<<<< HEAD
  if (!sites_.empty()) S2_DCHECK_NE(new_site, sites_.back());
=======
  if (!sites_.empty()) ABSL_DCHECK_NE(new_site, sites_.back());
>>>>>>> 84bfd2c5
  if (!tracker_.AddSpace(&sites_, 1)) return;
  SiteId new_site_id = sites_.size();
  sites_.push_back(new_site);

  // Find all edges whose distance is <= edge_site_query_radius_ca_.
  S2ClosestEdgeQuery::Options options;
  options.set_conservative_max_distance(edge_site_query_radius_ca_);
  options.set_include_interiors(false);

  if (!input_edge_index.is_fresh()) input_edge_index.ForceBuild();
  if (!tracker_.ok()) return;

  // Memory used by S2ClosestEdgeQuery is not tracked, but it is temporary,
  // typically insignificant, and does not affect the high water mark.
  S2ClosestEdgeQuery query(&input_edge_index, options);
  S2ClosestEdgeQuery::PointTarget target(new_site);
  for (const auto& result : query.FindClosestEdges(&target)) {
    InputEdgeId e = result.edge_id();
    const S2Point& v0 = input_vertices_[input_edges_[e].first];
    InsertSiteByDistance(new_site_id, v0, &edge_sites_[e]);
    edges_to_resnap->insert(e);
  }
}

S2Point S2Builder::GetSeparationSite(const S2Point& site_to_avoid,
                                     const S2Point& v0, const S2Point& v1,
                                     InputEdgeId input_edge_id) const {
  // Define the "coverage disc" of a site S to be the disc centered at S with
  // radius "snap_radius".  Similarly, define the "coverage interval" of S for
  // an edge XY to be the intersection of XY with the coverage disc of S.  The
  // SnapFunction implementations guarantee that the only way that a snapped
  // edge can be closer than min_edge_vertex_separation() to a non-snapped
  // site (i.e., site_to_avoid) if is there is a gap in the coverage of XY
  // near this site.  We can fix this problem simply by adding a new site to
  // fill this gap, located as closely as possible to the site to avoid.
  //
  // To calculate the coverage gap, we look at the two snapped sites on
  // either side of site_to_avoid, and find the endpoints of their coverage
  // intervals.  The we place a new site in the gap, located as closely as
  // possible to the site to avoid.  Note that the new site may move when it
  // is snapped by the snap_function, but it is guaranteed not to move by
  // more than snap_radius and therefore its coverage interval will still
  // intersect the gap.
  const InputEdge& edge = input_edges_[input_edge_id];
  const S2Point& x = input_vertices_[edge.first];
  const S2Point& y = input_vertices_[edge.second];
  Vector3_d xy_dir = y - x;
  S2Point n = S2::RobustCrossProd(x, y);
  S2Point new_site = S2::Project(site_to_avoid, x, y, n);
  S2Point gap_min = GetCoverageEndpoint(v0, n);
  S2Point gap_max = GetCoverageEndpoint(v1, -n);
  if ((new_site - gap_min).DotProd(xy_dir) < 0) {
    new_site = gap_min;
  } else if ((gap_max - new_site).DotProd(xy_dir) < 0) {
    new_site = gap_max;
  }
  new_site = SnapSite(new_site);
  ABSL_DCHECK_NE(v0, new_site);
  ABSL_DCHECK_NE(v1, new_site);
  return new_site;
}

// Given a site P and an edge XY with normal N, intersect XY with the disc of
// radius snap_radius() around P, and return the intersection point that is
// further along the edge XY toward Y.
S2Point S2Builder::GetCoverageEndpoint(const S2Point& p, const S2Point& n)
    const {
  // Consider the plane perpendicular to P that cuts off a spherical cap of
  // radius snap_radius().  This plane intersects the plane through the edge
  // XY (perpendicular to N) along a line, and that line intersects the unit
  // sphere at two points Q and R, and we want to return the point R that is
  // further along the edge XY toward Y.
  //
  // Let M be the midpoint of QR.  This is the point along QR that is closest
  // to P.  We can now express R as the sum of two perpendicular vectors OM
  // and MR in the plane XY.  Vector MR is in the direction N x P, while
  // vector OM is in the direction (N x P) x N, where N = X x Y.
  //
  // The length of OM can be found using the Pythagorean theorem on triangle
  // OPM, and the length of MR can be found using the Pythagorean theorem on
  // triangle OMR.
  //
  // In the calculations below, we save some work by scaling all the vectors
  // by n.CrossProd(p).Norm2(), and normalizing at the end.
  double n2 = n.Norm2();
  double nDp = n.DotProd(p);
  S2Point nXp = n.CrossProd(p);
  S2Point nXpXn = n2 * p - nDp * n;
  Vector3_d om = sqrt(1 - edge_snap_radius_sin2_) * nXpXn;
  double mr2 = edge_snap_radius_sin2_ * n2 - nDp * nDp;

  // MR is constructed so that it points toward Y (rather than X).
  Vector3_d mr = sqrt(max(0.0, mr2)) * nXp;
  return (om + mr).Normalize();
}

void S2Builder::SnapEdge(InputEdgeId e, vector<SiteId>* chain) const {
  chain->clear();
  const InputEdge& edge = input_edges_[e];
  if (!snapping_needed_) {
    // Note that the input vertices have been renumbered such that
    // InputVertexId and SiteId are the same (see ChooseAllVerticesAsSites).
    chain->push_back(edge.first);
    chain->push_back(edge.second);
    return;
  }

  const S2Point& x = input_vertices_[edge.first];
  const S2Point& y = input_vertices_[edge.second];

  // Optimization: if there is only one nearby site, return.
  // Optimization: if there are exactly two nearby sites, and one is close
  // enough to each vertex, then return.

  // Now iterate through the sites.  We keep track of the sequence of sites
  // that are visited.
  const auto& candidates = edge_sites_[e];
  for (SiteId site_id : candidates) {
    const S2Point& c = sites_[site_id];
    // Skip any sites that are too far away.  (There will be some of these,
    // because we also keep track of "sites to avoid".)  Note that some sites
    // may be close enough to the line containing the edge, but not to the
    // edge itself, so we can just use the dot product with the edge normal.
    if (s2pred::CompareEdgeDistance(c, x, y, edge_snap_radius_ca_) > 0) {
      continue;
    }
    // Check whether the new site C excludes the previous site B.  If so,
    // repeat with the previous site, and so on.
    bool add_site_c = true;
    for (; !chain->empty(); chain->pop_back()) {
      S2Point b = sites_[chain->back()];

      // First, check whether B and C are so far apart that their clipped
      // Voronoi regions can't intersect.
      S1ChordAngle bc(b, c);
      if (bc >= max_adjacent_site_separation_ca_) break;

      // Otherwise, we want to check whether site C prevents the Voronoi
      // region of B from intersecting XY, or vice versa.  This can be
      // determined by computing the "coverage interval" (the segment of XY
      // intersected by the coverage disc of radius snap_radius) for each
      // site.  If the coverage interval of one site contains the coverage
      // interval of the other, then the contained site can be excluded.
      s2pred::Excluded result = s2pred::GetVoronoiSiteExclusion(
          b, c, x, y, edge_snap_radius_ca_);
      if (result == s2pred::Excluded::FIRST) continue;  // Site B excluded by C
      if (result == s2pred::Excluded::SECOND) {
        add_site_c = false;  // Site C is excluded by B.
        break;
      }
      ABSL_DCHECK_EQ(s2pred::Excluded::NEITHER, result);

      // Otherwise check whether the previous site A is close enough to B and
      // C that it might further clip the Voronoi region of B.
      if (chain->size() < 2) break;
      S2Point a = sites_[chain->end()[-2]];
      S1ChordAngle ac(a, c);
      if (ac >= max_adjacent_site_separation_ca_) break;

      // If triangles ABC and XYB have the same orientation, the circumcenter
      // Z of ABC is guaranteed to be on the same side of XY as B.
      int xyb = s2pred::Sign(x, y, b);
      if (s2pred::Sign(a, b, c) == xyb) {
        break;  // The circumcenter is on the same side as B but further away.
      }
      // Other possible optimizations:
      //  - if AB > max_adjacent_site_separation_ca_ then keep B.
      //  - if d(B, XY) < 0.5 * min(AB, BC) then keep B.

      // If the circumcenter of ABC is on the same side of XY as B, then B is
      // excluded by A and C combined.  Otherwise B is needed and we can exit.
      if (s2pred::EdgeCircumcenterSign(x, y, a, b, c) != xyb) break;
    }
    if (add_site_c) {
      chain->push_back(site_id);
    }
  }
  ABSL_DCHECK(!chain->empty());
  if (google::DEBUG_MODE) {
    for (SiteId site_id : candidates) {
      if (s2pred::CompareDistances(y, sites_[chain->back()],
                                   sites_[site_id]) > 0) {
        ABSL_LOG(ERROR) << "Snapping invariant broken!";
      }
    }
  }
  if (s2builder_verbose) {
    std::cout << "(" << edge.first << "," << edge.second << "): ";
    for (SiteId id : *chain) std::cout << id << " ";
    std::cout << std::endl;
  }
}

void S2Builder::BuildLayers() {
  if (!tracker_.ok()) return;

  // Each output edge has an "input edge id set id" (an int32) representing
  // the set of input edge ids that were snapped to this edge.  The actual
  // InputEdgeIds can be retrieved using "input_edge_id_set_lexicon".
  vector<vector<Edge>> layer_edges;
  vector<vector<InputEdgeIdSetId>> layer_input_edge_ids;
  IdSetLexicon input_edge_id_set_lexicon;
  vector<vector<S2Point>> layer_vertices;
  BuildLayerEdges(&layer_edges, &layer_input_edge_ids,
                  &input_edge_id_set_lexicon);
  auto _ = absl::MakeCleanup([&]() {
    for (size_t i = 0; i < layers_.size(); ++i) {
      tracker_.Untally(layer_edges[i]);
      tracker_.Untally(layer_input_edge_ids[i]);
      if (!layer_vertices.empty()) tracker_.Untally(layer_vertices[i]);
    }
  });

  // If there are a large number of layers, then we build a minimal subset of
  // vertices for each layer.  This ensures that layer types that iterate over
  // vertices will run in time proportional to the size of that layer rather
  // than the size of all layers combined.
  static const int kMinLayersForVertexFiltering = 10;
  if (layers_.size() >= kMinLayersForVertexFiltering) {
    // Disable vertex filtering if it is disallowed by any layer.  (This could
    // be optimized, but in current applications either all layers allow
    // filtering or none of them do.)
    bool allow_vertex_filtering = true;
    for (const auto& options : layer_options_) {
      allow_vertex_filtering &= options.allow_vertex_filtering();
    }
    if (allow_vertex_filtering) {
      // Track the temporary memory used by FilterVertices().  Note that
      // although vertex filtering can increase the number of vertices stored
      // (i.e., if the same vertex is referred to by multiple layers), it
      // never increases storage quadratically because there can be at most
      // two filtered vertices per edge.
      if (!tracker_.TallyFilterVertices(sites_.size(), layer_edges)) return;
      auto _ = absl::MakeCleanup([this]() { tracker_.DoneFilterVertices(); });
      layer_vertices.resize(layers_.size());
      vector<Graph::VertexId> filter_tmp;  // Temporary used by FilterVertices.
      for (size_t i = 0; i < layers_.size(); ++i) {
        layer_vertices[i] = Graph::FilterVertices(sites_, &layer_edges[i],
                                                  &filter_tmp);
        if (!tracker_.Tally(layer_vertices[i])) return;
      }
      tracker_.Clear(&sites_);  // Releases memory.
    }
  }
  if (!tracker_.ok()) return;

  for (size_t i = 0; i < layers_.size(); ++i) {
    const vector<S2Point>& vertices = (layer_vertices.empty() ?
                                       sites_ : layer_vertices[i]);
    Graph graph(layer_options_[i], &vertices, &layer_edges[i],
                &layer_input_edge_ids[i], &input_edge_id_set_lexicon,
                &label_set_ids_, &label_set_lexicon_,
                layer_is_full_polygon_predicates_[i]);
    layers_[i]->Build(graph, error_);
    // Don't free the layer data until all layers have been built, in order to
    // support building multiple layers at once (e.g. ClosedSetNormalizer).
  }
}

static void DumpEdges(const vector<S2Builder::Graph::Edge>& edges,
                      const vector<S2Point>& vertices) {
  for (const auto& e : edges) {
    vector<S2Point> v;
    v.push_back(vertices[e.first]);
    v.push_back(vertices[e.second]);
    std::cout << "S2Polyline: " << s2textformat::ToString(v)
              << "(" << e.first << "," << e.second << ")" << std::endl;
  }
}

// Snaps and possibly simplifies the edges for each layer, populating the
// given output arguments.  The resulting edges can be used to construct an
// S2Builder::Graph directly (no further processing is necessary).
//
// This method is not "const" because Graph::ProcessEdges can modify
// layer_options_ in some cases (changing undirected edges to directed ones).
void S2Builder::BuildLayerEdges(
    vector<vector<Edge>>* layer_edges,
    vector<vector<InputEdgeIdSetId>>* layer_input_edge_ids,
    IdSetLexicon* input_edge_id_set_lexicon) {
  // Edge chains are simplified only when a non-zero snap radius is specified.
  // If so, we build a map from each site to the set of input vertices that
  // snapped to that site.  (Note that site_vertices is relatively small and
  // that its memory tracking is deferred until TallySimplifyEdgeChains.)
  vector<compact_array<InputVertexId>> site_vertices;
  bool simplify = snapping_needed_ && options_.simplify_edge_chains();
  if (simplify) site_vertices.resize(sites_.size());

  layer_edges->resize(layers_.size());
  layer_input_edge_ids->resize(layers_.size());
  for (size_t i = 0; i < layers_.size(); ++i) {
    AddSnappedEdges(layer_begins_[i], layer_begins_[i+1], layer_options_[i],
                    &(*layer_edges)[i], &(*layer_input_edge_ids)[i],
                    input_edge_id_set_lexicon, &site_vertices);
  }

  // We simplify edge chains before processing the per-layer GraphOptions
  // because simplification can create duplicate edges and/or sibling edge
  // pairs which may need to be removed.
  if (simplify) {
    SimplifyEdgeChains(site_vertices, layer_edges, layer_input_edge_ids,
                       input_edge_id_set_lexicon);
    vector<compact_array<InputVertexId>>().swap(site_vertices);
  }

  // At this point we have no further need for nearby site data, so we clear
  // it to save space.  We keep input_vertices_ and input_edges_ so that
  // S2Builder::Layer implementations can access them if desired.  (This is
  // useful for determining how snapping has changed the input geometry.)
  tracker_.ClearEdgeSites(&edge_sites_);
  for (size_t i = 0; i < layers_.size(); ++i) {
    // The errors generated by ProcessEdges are really warnings, so we simply
    // record them and continue.
    Graph::ProcessEdges(&layer_options_[i], &(*layer_edges)[i],
                        &(*layer_input_edge_ids)[i],
                        input_edge_id_set_lexicon, error_, &tracker_);
    if (!tracker_.ok()) return;
  }
}

// Snaps all the input edges for a given layer, populating the given output
// arguments.  If (*site_vertices) is non-empty then it is updated so that
// (*site_vertices)[site] contains a list of all input vertices that were
// snapped to that site.
void S2Builder::AddSnappedEdges(
    InputEdgeId begin, InputEdgeId end, const GraphOptions& options,
    vector<Edge>* edges, vector<InputEdgeIdSetId>* input_edge_ids,
    IdSetLexicon* input_edge_id_set_lexicon,
    vector<compact_array<InputVertexId>>* site_vertices) {
  bool discard_degenerate_edges = (options.degenerate_edges() ==
                                   GraphOptions::DegenerateEdges::DISCARD);
  vector<SiteId> chain;
  for (InputEdgeId e = begin; e < end; ++e) {
    InputEdgeIdSetId id = input_edge_id_set_lexicon->AddSingleton(e);
    SnapEdge(e, &chain);
    if (chain.empty()) {
      continue;
    }

    int num_snapped_edges = max<int>(1, chain.size() - 1);
    if (options.edge_type() == EdgeType::UNDIRECTED) num_snapped_edges *= 2;
    if (!tracker_.AddSpace(edges, num_snapped_edges)) return;
    if (!tracker_.AddSpace(input_edge_ids, num_snapped_edges)) return;
    MaybeAddInputVertex(input_edges_[e].first, chain[0], site_vertices);
    if (chain.size() == 1) {
      if (discard_degenerate_edges) continue;
      AddSnappedEdge(chain[0], chain[0], id, options.edge_type(),
                     edges, input_edge_ids);
    } else {
      MaybeAddInputVertex(input_edges_[e].second, chain.back(), site_vertices);
      for (size_t i = 1; i < chain.size(); ++i) {
        AddSnappedEdge(chain[i-1], chain[i], id, options.edge_type(),
                       edges, input_edge_ids);
      }
    }
  }
  if (s2builder_verbose) DumpEdges(*edges, sites_);
}

// If "site_vertices" is non-empty, ensures that (*site_vertices)[id] contains
// "v".  Duplicate entries are allowed.  The purpose of this function is to
// build a map so that SimplifyEdgeChains() can quickly find all the input
// vertices that snapped to a particular site.
inline void S2Builder::MaybeAddInputVertex(
    InputVertexId v, SiteId id,
    vector<compact_array<InputVertexId>>* site_vertices) const {
  if (site_vertices->empty()) return;

  // Optimization: check if we just added this vertex.  This is worthwhile
  // because the input edges usually form a continuous chain, i.e. the
  // destination of one edge is the same as the source of the next edge.
  auto& vertices = (*site_vertices)[id];
  if (vertices.empty() || vertices.back() != v) {
    // Memory tracking is deferred until SimplifyEdgeChains.
    vertices.push_back(v);
  }
}

// Adds the given edge to "edges" and "input_edge_ids".  If undirected edges
// are being used, also adds an edge in the opposite direction.
inline void S2Builder::AddSnappedEdge(
    SiteId src, SiteId dst, InputEdgeIdSetId id, EdgeType edge_type,
    vector<Edge>* edges, vector<InputEdgeIdSetId>* input_edge_ids) const {
  edges->push_back(Edge(src, dst));
  input_edge_ids->push_back(id);
  if (edge_type == EdgeType::UNDIRECTED) {
    edges->push_back(Edge(dst, src));
    // Automatically created edges do not have input edge ids or labels.  This
    // can be used to distinguish the original direction of the undirected edge.
    input_edge_ids->push_back(IdSetLexicon::EmptySetId());
  }
}

// A class that encapsulates the state needed for simplifying edge chains.
class S2Builder::EdgeChainSimplifier {
 public:
  // The graph "g" contains all edges from all layers.  "edge_layers"
  // indicates the original layer for each edge.  "site_vertices" is a map
  // from SiteId to the set of InputVertexIds that were snapped to that site.
  // "layer_edges" and "layer_input_edge_ids" are output arguments where the
  // simplified edge chains will be placed.  The input and output edges are
  // not sorted.
  EdgeChainSimplifier(
      const S2Builder& builder, const Graph& g,
      const vector<int>& edge_layers,
      const vector<compact_array<InputVertexId>>& site_vertices,
      vector<vector<Edge>>* layer_edges,
      vector<vector<InputEdgeIdSetId>>* layer_input_edge_ids,
      IdSetLexicon* input_edge_id_set_lexicon);

  void Run();

 private:
  using VertexId = Graph::VertexId;

  class InteriorVertexMatcher;

  void OutputEdge(EdgeId e);
  int graph_edge_layer(EdgeId e) const;
  int input_edge_layer(InputEdgeId id) const;
  bool IsInterior(VertexId v);
  void SimplifyChain(VertexId v0, VertexId v1);
  Graph::VertexId FollowChain(VertexId v0, VertexId v1) const;
  void OutputAllEdges(VertexId v0, VertexId v1);
  bool TargetInputVertices(VertexId v, S2PolylineSimplifier* simplifier) const;
  bool AvoidSites(VertexId v0, VertexId v1, VertexId v2,
                  flat_hash_set<VertexId>* used_vertices,
                  S2PolylineSimplifier* simplifier) const;
  void MergeChain(const vector<VertexId>& vertices);
  void AssignDegenerateEdges(
      const vector<InputEdgeId>& degenerate_ids,
      vector<vector<InputEdgeId>>* merged_ids) const;

  // LINT.IfChange
  const S2Builder& builder_;
  const Graph& g_;
  Graph::VertexInMap in_;
  Graph::VertexOutMap out_;
  const vector<int>& edge_layers_;
  const vector<compact_array<InputVertexId>>& site_vertices_;
  vector<vector<Edge>>* layer_edges_;
  vector<vector<InputEdgeIdSetId>>* layer_input_edge_ids_;
  IdSetLexicon* input_edge_id_set_lexicon_;

  // Convenience member copied from builder_.
  const vector<InputEdgeId>& layer_begins_;

  // is_interior_[v] indicates that VertexId "v" is eligible to be an interior
  // vertex of a simplified edge chain.  You can think of it as vertex whose
  // indegree and outdegree are both 1 (although the actual definition is a
  // bit more complicated because of duplicate edges and layers).
  vector<bool> is_interior_;

  // used_[e] indicates that EdgeId "e" has already been processed.
  vector<bool> used_;

  // Temporary objects declared here to avoid repeated allocation.
  vector<VertexId> tmp_vertices_;
  vector<EdgeId> tmp_edges_;
  flat_hash_set<VertexId> tmp_vertex_set_;

  // The output edges after simplification.
  vector<Edge> new_edges_;
  vector<InputEdgeIdSetId> new_input_edge_ids_;
  vector<int> new_edge_layers_;
};

// Simplifies edge chains, updating its input/output arguments as necessary.
void S2Builder::SimplifyEdgeChains(
    const vector<compact_array<InputVertexId>>& site_vertices,
    vector<vector<Edge>>* layer_edges,
    vector<vector<InputEdgeIdSetId>>* layer_input_edge_ids,
    IdSetLexicon* input_edge_id_set_lexicon) {
  if (layers_.empty()) return;
  if (!tracker_.TallySimplifyEdgeChains(site_vertices, *layer_edges)) return;

  // Merge the edges from all layers (in order to build a single graph).
  vector<Edge> merged_edges;
  vector<InputEdgeIdSetId> merged_input_edge_ids;
  vector<int> merged_edge_layers;
  MergeLayerEdges(*layer_edges, *layer_input_edge_ids,
                  &merged_edges, &merged_input_edge_ids, &merged_edge_layers);

  // The following fields will be reconstructed by EdgeChainSimplifier.
  for (auto& edges : *layer_edges) edges.clear();
  for (auto& input_edge_ids : *layer_input_edge_ids) input_edge_ids.clear();

  // The graph options are irrelevant for edge chain simplification, but we
  // try to set them appropriately anyway.
  S2Builder::GraphOptions graph_options(EdgeType::DIRECTED,
                                        GraphOptions::DegenerateEdges::KEEP,
                                        GraphOptions::DuplicateEdges::KEEP,
                                        GraphOptions::SiblingPairs::KEEP);
  Graph graph(graph_options, &sites_, &merged_edges, &merged_input_edge_ids,
              input_edge_id_set_lexicon, nullptr, nullptr,
              IsFullPolygonPredicate());
  EdgeChainSimplifier simplifier(
      *this, graph, merged_edge_layers, site_vertices,
      layer_edges, layer_input_edge_ids, input_edge_id_set_lexicon);
  simplifier.Run();
}
// LINT.ThenChange(:TallySimplifyEdgeChains)

// Merges the edges from all layers and sorts them in lexicographic order so
// that we can construct a single graph.  The sort is stable, which means that
// any duplicate edges within each layer will still be sorted by InputEdgeId.
void S2Builder::MergeLayerEdges(
    const vector<vector<Edge>>& layer_edges,
    const vector<vector<InputEdgeIdSetId>>& layer_input_edge_ids,
    vector<Edge>* edges, vector<InputEdgeIdSetId>* input_edge_ids,
    vector<int>* edge_layers) const {
  vector<LayerEdgeId> order;
  for (size_t i = 0; i < layer_edges.size(); ++i) {
    for (size_t e = 0; e < layer_edges[i].size(); ++e) {
      order.push_back(LayerEdgeId(i, e));
    }
  }
  std::sort(order.begin(), order.end(),
    [&layer_edges](const LayerEdgeId& ai, const LayerEdgeId& bi) {
         return StableLessThan(layer_edges[ai.first][ai.second],
                               layer_edges[bi.first][bi.second], ai, bi);
            });
  edges->reserve(order.size());
  input_edge_ids->reserve(order.size());
  edge_layers->reserve(order.size());
  for (const LayerEdgeId& id : order) {
    edges->push_back(layer_edges[id.first][id.second]);
    input_edge_ids->push_back(layer_input_edge_ids[id.first][id.second]);
    edge_layers->push_back(id.first);
  }
}

// A comparison function that allows stable sorting with std::sort (which is
// fast but not stable).  It breaks ties between equal edges by comparing
// their LayerEdgeIds.
inline bool S2Builder::StableLessThan(
    const Edge& a, const Edge& b,
    const LayerEdgeId& ai, const LayerEdgeId& bi) {
  // The compiler doesn't optimize this as well as it should:
  //   return std::make_pair(a, ai) < std::make_pair(b, bi);
  if (a.first < b.first) return true;
  if (b.first < a.first) return false;
  if (a.second < b.second) return true;
  if (b.second < a.second) return false;
  return ai < bi;  // Stable sort.
}

S2Builder::EdgeChainSimplifier::EdgeChainSimplifier(
    const S2Builder& builder, const Graph& g, const vector<int>& edge_layers,
    const vector<compact_array<InputVertexId>>& site_vertices,
    vector<vector<Edge>>* layer_edges,
    vector<vector<InputEdgeIdSetId>>* layer_input_edge_ids,
    IdSetLexicon* input_edge_id_set_lexicon)
    : builder_(builder), g_(g), in_(g), out_(g), edge_layers_(edge_layers),
      site_vertices_(site_vertices), layer_edges_(layer_edges),
      layer_input_edge_ids_(layer_input_edge_ids),
      input_edge_id_set_lexicon_(input_edge_id_set_lexicon),
      layer_begins_(builder_.layer_begins_),
      is_interior_(g.num_vertices()), used_(g.num_edges()),
      // See `AddExtraSites` for explanation of `bucket_count`.
      tmp_vertex_set_(/*bucket_count=*/18) {
  new_edges_.reserve(g.num_edges());
  new_input_edge_ids_.reserve(g.num_edges());
  new_edge_layers_.reserve(g.num_edges());
}

void S2Builder::EdgeChainSimplifier::Run() {
  // Determine which vertices can be interior vertices of an edge chain.
  for (VertexId v = 0; v < g_.num_vertices(); ++v) {
    is_interior_[v] = IsInterior(v);
  }
  // Attempt to simplify all edge chains that start from a non-interior
  // vertex.  (This takes care of all chains except loops.)
  for (EdgeId e = 0; e < g_.num_edges(); ++e) {
    if (used_[e]) continue;
    Edge edge = g_.edge(e);
    if (is_interior_[edge.first]) continue;
    if (!is_interior_[edge.second]) {
      OutputEdge(e);  // An edge between two non-interior vertices.
    } else {
      SimplifyChain(edge.first, edge.second);
    }
  }
  // If there are any edges left, they form one or more disjoint loops where
  // all vertices are interior vertices.
  //
  // TODO(ericv): It would be better to start from the edge with the smallest
  // min_input_edge_id(), since that would make the output more predictable
  // for testing purposes.  It also means that we won't create an edge that
  // spans the start and end of a polyline if the polyline is snapped into a
  // loop.  (Unfortunately there are pathological examples that prevent us
  // from guaranteeing this in general, e.g. there could be two polylines in
  // different layers that snap to the same loop but start at different
  // positions.  In general we only consider input edge ids to be a hint
  // towards the preferred output ordering.)
  for (EdgeId e = 0; e < g_.num_edges(); ++e) {
    if (used_[e]) continue;
    Edge edge = g_.edge(e);
    if (edge.first == edge.second) {
      // Note that it is safe to output degenerate edges as we go along,
      // because this vertex has at least one non-degenerate outgoing edge and
      // therefore we will (or just did) start an edge chain here.
      OutputEdge(e);
    } else {
      SimplifyChain(edge.first, edge.second);
    }
  }
  // TODO(ericv): The graph is not needed past here, so we could save some
  // memory by clearing the underlying Edge and InputEdgeIdSetId vectors.

  // Finally, copy the output edges into the appropriate layers.  They don't
  // need to be sorted because the input edges were also unsorted.
  for (size_t e = 0; e < new_edges_.size(); ++e) {
    int layer = new_edge_layers_[e];
    (*layer_edges_)[layer].push_back(new_edges_[e]);
    (*layer_input_edge_ids_)[layer].push_back(new_input_edge_ids_[e]);
  }
}

// Copies the given edge to the output and marks it as used.
inline void S2Builder::EdgeChainSimplifier::OutputEdge(EdgeId e) {
  new_edges_.push_back(g_.edge(e));
  new_input_edge_ids_.push_back(g_.input_edge_id_set_id(e));
  new_edge_layers_.push_back(edge_layers_[e]);
  used_[e] = true;
}

// Returns the layer that a given graph edge belongs to.
inline int S2Builder::EdgeChainSimplifier::graph_edge_layer(EdgeId e) const {
  return edge_layers_[e];
}

// Returns the layer than a given input edge belongs to.
int S2Builder::EdgeChainSimplifier::input_edge_layer(InputEdgeId id) const {
  // NOTE(ericv): If this method shows up in profiling, the result could be
  // stored with each edge (i.e., edge_layers_ and new_edge_layers_).
  ABSL_DCHECK_GE(id, 0);
  return (std::upper_bound(layer_begins_.begin(), layer_begins_.end(), id) -
          (layer_begins_.begin() + 1));
}

// A helper class for determining whether a vertex can be an interior vertex
// of a simplified edge chain.  Such a vertex must be adjacent to exactly two
// vertices (across all layers combined), and in each layer the number of
// incoming edges from one vertex must equal the number of outgoing edges to
// the other vertex (in both directions).  Furthermore the vertex cannot have
// any degenerate edges in a given layer unless it has at least one
// non-degenerate edge in that layer as well.  (Note that usually there will
// not be any degenerate edges at all, since most layer types discard them.)
//
// The last condition is necessary to prevent the following: suppose that one
// layer has a chain ABC and another layer has a degenerate edge BB (with no
// other edges incident to B).  Then we can't simplify ABC to AC because there
// would be no suitable replacement for the edge BB (since the input edge that
// mapped to BB can't be replaced by any of the edges AA, AC, or CC without
// moving further than snap_radius).
class S2Builder::EdgeChainSimplifier::InteriorVertexMatcher {
 public:
  // Checks whether "v0" can be an interior vertex of an edge chain.
  explicit InteriorVertexMatcher(VertexId v0)
      : v0_(v0), v1_(-1), v2_(-1), n0_(0), n1_(0), n2_(0), excess_out_(0),
        too_many_endpoints_(false) {
  }

  // Starts analyzing the edges of a new layer.
  void StartLayer() {
    excess_out_ = n0_ = n1_ = n2_ = 0;
  }

  // This method should be called for each edge incident to "v0" in a given
  // layer.  (For degenerate edges, it should be called twice.)
  void Tally(VertexId v, bool outgoing) {
    excess_out_ += outgoing ? 1 : -1;  // outdegree - indegree
    if (v == v0_) {
      ++n0_;  // Counts both endpoints of each degenerate edge.
    } else {
      // We keep track of the total number of edges (incoming or outgoing)
      // connecting v0 to up to two adjacent vertices.
      if (v1_ < 0) v1_ = v;
      if (v1_ == v) {
        ++n1_;
      } else {
        if (v2_ < 0) v2_ = v;
        if (v2_ == v) {
          ++n2_;
        } else {
          too_many_endpoints_ = true;
        }
      }
    }
  }

  // This method should be called after processing the edges for each layer.
  // It returns true if "v0" is an interior vertex based on the edges so far.
  bool Matches() const {
    // We check that there are the same number of incoming and outgoing edges
    // in each direction by verifying that (1) indegree(v0) == outdegree(v0)
    // and (2) the total number of edges (incoming and outgoing) to "v1" and
    // "v2" are equal.  We also check the condition on degenerate edges that
    // is documented above.
    return (!too_many_endpoints_ && excess_out_ == 0 && n1_ == n2_ &&
            (n0_ == 0 || n1_ > 0));
  }

 private:
  VertexId v0_, v1_, v2_;
  int n0_, n1_, n2_;
  int excess_out_;           // outdegree(v0) - indegree(v0)
  bool too_many_endpoints_;  // Have we seen more than two adjacent vertices?
};

// Returns true if VertexId "v" can be an interior vertex of a simplified edge
// chain.  (See the InteriorVertexMatcher class for what this implies.)
bool S2Builder::EdgeChainSimplifier::IsInterior(VertexId v) {
  // Check a few simple prerequisites.
  if (out_.degree(v) == 0) return false;
  if (out_.degree(v) != in_.degree(v)) return false;
  if (builder_.is_forced(v)) return false;  // Keep forced vertices.

  // Sort the edges so that they are grouped by layer.
  vector<EdgeId>& edges = tmp_edges_;  // Avoid allocating each time.
  edges.clear();
  for (EdgeId e : out_.edge_ids(v)) edges.push_back(e);
  for (EdgeId e : in_.edge_ids(v)) edges.push_back(e);
  std::sort(edges.begin(), edges.end(), [this](EdgeId x, EdgeId y) {
      return graph_edge_layer(x) < graph_edge_layer(y);
    });
  // Now feed the edges in each layer to the InteriorVertexMatcher.
  InteriorVertexMatcher matcher(v);
  for (auto e = edges.begin(); e != edges.end(); ) {
    int layer = graph_edge_layer(*e);
    matcher.StartLayer();
    for (; e != edges.end() && graph_edge_layer(*e) == layer; ++e) {
      Edge edge = g_.edge(*e);
      if (edge.first == v) matcher.Tally(edge.second, true /*outgoing*/);
      if (edge.second == v) matcher.Tally(edge.first, false /*outgoing*/);
    }
    if (!matcher.Matches()) return false;
  }
  return true;
}

// Follows the edge chain starting with (v0, v1) until either we find a
// non-interior vertex or we return to the original vertex v0.  At each vertex
// we simplify a subchain of edges that is as long as possible.
void S2Builder::EdgeChainSimplifier::SimplifyChain(VertexId v0, VertexId v1) {
  // Avoid allocating "chain" each time by reusing it.
  vector<VertexId>& chain = tmp_vertices_;
  // Contains the set of vertices that have either been avoided or added to
  // the chain so far.  This is necessary so that AvoidSites() doesn't try to
  // avoid vertices that have already been added to the chain.
  flat_hash_set<VertexId>& used_vertices = tmp_vertex_set_;
  S2PolylineSimplifier simplifier;
  VertexId vstart = v0;
  bool done = false;
  do {
    // Simplify a subchain of edges starting with (v0, v1).
    chain.push_back(v0);
    used_vertices.insert(v0);
    simplifier.Init(g_.vertex(v0));
    // Note that if the first edge (v0, v1) is longer than the maximum length
    // allowed for simplification, then AvoidSites() will return false and we
    // exit the loop below after the first iteration.
    const bool simplify = AvoidSites(v0, v0, v1, &used_vertices, &simplifier);
    do {
      chain.push_back(v1);
      used_vertices.insert(v1);
      done = !is_interior_[v1] || v1 == vstart;
      if (done) break;

      // Attempt to extend the chain to the next vertex.
      VertexId vprev = v0;
      v0 = v1;
      v1 = FollowChain(vprev, v0);
    } while (simplify && TargetInputVertices(v0, &simplifier) &&
             AvoidSites(chain[0], v0, v1, &used_vertices, &simplifier) &&
             simplifier.Extend(g_.vertex(v1)));

    if (chain.size() == 2) {
      OutputAllEdges(chain[0], chain[1]);  // Could not simplify.
    } else {
      MergeChain(chain);
    }
    // Note that any degenerate edges that were not merged into a chain are
    // output by EdgeChainSimplifier::Run().
    chain.clear();
    used_vertices.clear();
  } while (!done);
}

// Given an edge (v0, v1) where v1 is an interior vertex, returns the (unique)
// next vertex in the edge chain.
S2Builder::Graph::VertexId S2Builder::EdgeChainSimplifier::FollowChain(
    VertexId v0, VertexId v1) const {
  ABSL_DCHECK(is_interior_[v1]);
  for (EdgeId e : out_.edge_ids(v1)) {
    VertexId v = g_.edge(e).second;
    if (v != v0 && v != v1) return v;
  }
  ABSL_LOG(FATAL) << "Could not find next edge in edge chain";
}

// Copies all input edges between v0 and v1 (in both directions) to the output.
void S2Builder::EdgeChainSimplifier::OutputAllEdges(VertexId v0, VertexId v1) {
  for (EdgeId e : out_.edge_ids(v0, v1)) OutputEdge(e);
  for (EdgeId e : out_.edge_ids(v1, v0)) OutputEdge(e);
}

// Ensures that the simplified edge passes within "edge_snap_radius" of all
// the *input* vertices that snapped to the given vertex "v".
bool S2Builder::EdgeChainSimplifier::TargetInputVertices(
    VertexId v, S2PolylineSimplifier* simplifier) const {
  for (InputVertexId i : site_vertices_[v]) {
    if (!simplifier->TargetDisc(builder_.input_vertices_[i],
                                builder_.edge_snap_radius_ca_)) {
      return false;
    }
  }
  return true;
}

// Given the starting vertex v0 and last edge (v1, v2) of an edge chain,
// restricts the allowable range of angles in order to ensure that all sites
// near the edge (v1, v2) are avoided by at least min_edge_vertex_separation.
bool S2Builder::EdgeChainSimplifier::AvoidSites(
    VertexId v0, VertexId v1, VertexId v2,
    flat_hash_set<VertexId>* used_vertices,
    S2PolylineSimplifier* simplifier) const {
  const S2Point& p0 = g_.vertex(v0);
  const S2Point& p1 = g_.vertex(v1);
  const S2Point& p2 = g_.vertex(v2);
  S1ChordAngle r1(p0, p1);
  S1ChordAngle r2(p0, p2);

  // The distance from the start of the edge chain must increase monotonically
  // for each vertex, since we don't want to simplify chains that backtrack on
  // themselves (we want a parametric approximation, not a geometric one).
  if (r2 < r1) return false;

  // We also limit the maximum edge length in order to guarantee that the
  // simplified edge stays with max_edge_deviation() of all the input edges
  // that snap to it.
  if (r2 >= builder_.min_edge_length_to_split_ca_) return false;

  // Otherwise it is sufficient to consider the nearby sites (edge_sites_) for
  // a single input edge that snapped to (v1, v2) or (v2, v1).  This is
  // because each edge has a list of all sites within (max_edge_deviation +
  // min_edge_vertex_separation), and since the output edge is within
  // max_edge_deviation of all input edges, this list includes all sites
  // within min_edge_vertex_separation of the output edge.
  //
  // Usually there is only one edge to choose from, but it's not much more
  // effort to choose the edge with the shortest list of edge_sites_.
  InputEdgeId best = -1;
  const auto& edge_sites = builder_.edge_sites_;
  for (EdgeId e : out_.edge_ids(v1, v2)) {
    for (InputEdgeId id : g_.input_edge_ids(e)) {
      if (best < 0 || edge_sites[id].size() < edge_sites[best].size())
        best = id;
    }
  }
  for (EdgeId e : out_.edge_ids(v2, v1)) {
    for (InputEdgeId id : g_.input_edge_ids(e)) {
      if (best < 0 || edge_sites[id].size() < edge_sites[best].size())
        best = id;
    }
  }
  ABSL_DCHECK_GE(best, 0);  // Because there is at least one outgoing edge.

  for (VertexId v : edge_sites[best]) {
    // Sites whose distance from "p0" is at least "r2" are not relevant yet.
    const S2Point& p = g_.vertex(v);
    S1ChordAngle r(p0, p);
    if (r >= r2) continue;

    // The following test prevents us from avoiding previous vertices of the
    // edge chain that also happen to be nearby the current edge.  (It also
    // happens to ensure that each vertex is avoided at most once, but this is
    // just an optimization.)
    if (!used_vertices->insert(v).second) continue;

    // We need to figure out whether this site is to the left or right of the
    // edge chain.  For the first edge this is easy.  Otherwise, since we are
    // only considering sites in the radius range (r1, r2), we can do this by
    // checking whether the site is to the left of the wedge (p0, p1, p2).
    bool disc_on_left = (v1 == v0) ? (s2pred::Sign(p1, p2, p) > 0)
                                   : s2pred::OrderedCCW(p0, p2, p, p1);
    if (!simplifier->AvoidDisc(p, builder_.min_edge_site_separation_ca_,
                               disc_on_left)) {
      return false;
    }
  }
  return true;
}

// Given the vertices in a simplified edge chain, adds the corresponding
// simplified edge(s) to the output.  Note that (1) the edge chain may exist
// in multiple layers, (2) the edge chain may exist in both directions, (3)
// there may be more than one copy of an edge chain (in either direction)
// within a single layer.
void S2Builder::EdgeChainSimplifier::MergeChain(
    const vector<VertexId>& vertices) {
  // Suppose that all interior vertices have M outgoing edges and N incoming
  // edges.  Our goal is to group the edges into M outgoing chains and N
  // incoming chains, and then replace each chain by a single edge.
  vector<vector<InputEdgeId>> merged_input_ids;
  vector<InputEdgeId> degenerate_ids;
  int num_out;  // Edge count in the outgoing direction.
  for (size_t i = 1; i < vertices.size(); ++i) {
    VertexId v0 = vertices[i-1];
    VertexId v1 = vertices[i];
    auto out_edges = out_.edge_ids(v0, v1);
    auto in_edges = out_.edge_ids(v1, v0);
    if (i == 1) {
      // Allocate space to store the input edge ids associated with each edge.
      num_out = out_edges.size();
      merged_input_ids.resize(num_out + in_edges.size());
      for (vector<InputEdgeId>& ids : merged_input_ids) {
        ids.reserve(vertices.size() - 1);
      }
    } else {
      // For each interior vertex, we build a list of input edge ids
      // associated with degenerate edges.  Each input edge ids will be
      // assigned to one of the output edges later.  (Normally there are no
      // degenerate edges at all since most layer types don't want them.)
      ABSL_DCHECK(is_interior_[v0]);
      for (EdgeId e : out_.edge_ids(v0, v0)) {
        for (InputEdgeId id : g_.input_edge_ids(e)) {
          degenerate_ids.push_back(id);
        }
        used_[e] = true;
      }
    }
    // Because the edges were created in layer order, and all sorts used are
    // stable, the edges are still in layer order.  Therefore we can simply
    // merge together all the edges in the same relative position.
    int j = 0;
    for (EdgeId e : out_edges) {
      for (InputEdgeId id : g_.input_edge_ids(e)) {
        merged_input_ids[j].push_back(id);
      }
      used_[e] = true;
      ++j;
    }
    for (EdgeId e : in_edges) {
      for (InputEdgeId id : g_.input_edge_ids(e)) {
        merged_input_ids[j].push_back(id);
      }
      used_[e] = true;
      ++j;
    }
    ABSL_DCHECK_EQ(merged_input_ids.size(), j);
  }
  if (!degenerate_ids.empty()) {
    std::sort(degenerate_ids.begin(), degenerate_ids.end());
    AssignDegenerateEdges(degenerate_ids, &merged_input_ids);
  }
  // Output the merged edges.
  VertexId v0 = vertices[0], v1 = vertices[1], vb = vertices.back();
  for (EdgeId e : out_.edge_ids(v0, v1)) {
    new_edges_.push_back(Edge(v0, vb));
    new_edge_layers_.push_back(graph_edge_layer(e));
  }
  for (EdgeId e : out_.edge_ids(v1, v0)) {
    new_edges_.push_back(Edge(vb, v0));
    new_edge_layers_.push_back(graph_edge_layer(e));
  }
  for (const auto& ids : merged_input_ids) {
    new_input_edge_ids_.push_back(input_edge_id_set_lexicon_->Add(ids));
  }
}

// Given a list of the input edge ids associated with degenerate edges in the
// interior of an edge chain, assigns each input edge id to one of the output
// edges.
void S2Builder::EdgeChainSimplifier::AssignDegenerateEdges(
    const vector<InputEdgeId>& degenerate_ids,
    vector<vector<InputEdgeId>>* merged_ids) const {
  // Each degenerate edge is assigned to an output edge in the appropriate
  // layer.  If there is more than one candidate, we use heuristics so that if
  // the input consists of a chain of edges provided in consecutive order
  // (some of which became degenerate), then all those input edges are
  // assigned to the same output edge.  For example, suppose that one output
  // edge is labeled with input edges 3,4,7,8, while another output edge is
  // labeled with input edges 50,51,54,57.  Then if we encounter degenerate
  // edges labeled with input edges 5 and 6, we would prefer to assign them to
  // the first edge (yielding the continuous range 3,4,5,6,7,8).
  //
  // The heuristic below is only smart enough to handle the case where the
  // candidate output edges have non-overlapping ranges of input edges.
  // (Otherwise there is probably not a good heuristic for assigning the
  // degenerate edges in any case.)

  // Duplicate edge ids don't affect the heuristic below, so we don't bother
  // removing them.  (They will be removed by IdSetLexicon::Add.)
  for (auto& ids : *merged_ids) std::sort(ids.begin(), ids.end());

  // Sort the output edges by their minimum input edge id.  This is sufficient
  // for the purpose of determining which layer they belong to.  With
  // EdgeType::UNDIRECTED, some edges might not have any input edge ids (i.e.,
  // if they consist entirely of siblings of input edges).  We simply remove
  // such edges from the lists of candidates.
  vector<unsigned> order;
  order.reserve(merged_ids->size());
  for (size_t i = 0; i < merged_ids->size(); ++i) {
    if (!(*merged_ids)[i].empty()) order.push_back(i);
  }
  std::sort(order.begin(), order.end(), [&merged_ids](int i, int j) {
      return (*merged_ids)[i][0] < (*merged_ids)[j][0];
    });

  // Now determine where each degenerate edge should be assigned.
  for (InputEdgeId degenerate_id : degenerate_ids) {
    int layer = input_edge_layer(degenerate_id);

    // Find the first output edge whose range of input edge ids starts after
    // "degenerate_id".  If the previous edge belongs to the correct layer,
    // then we assign the degenerate edge to it.
    auto it = std::upper_bound(order.begin(), order.end(), degenerate_id,
                               [&merged_ids](InputEdgeId x, unsigned y) {
                                 return x < (*merged_ids)[y][0];
                               });
    if (it != order.begin()) {
      if ((*merged_ids)[it[-1]][0] >= layer_begins_[layer]) --it;
    }
    ABSL_DCHECK_EQ(layer, input_edge_layer((*merged_ids)[it[0]][0]));
    (*merged_ids)[it[0]].push_back(degenerate_id);
  }
}


/////////////////////// S2Builder::MemoryTracker /////////////////////////


// Called to track memory used to store the set of sites near a given edge.
bool S2Builder::MemoryTracker::TallyEdgeSites(
    const compact_array<SiteId>& sites) {
  int64 size = GetCompactArrayAllocBytes(sites);
  edge_sites_bytes_ += size;
  return Tally(size);
}

// Ensures that "sites" contains space for at least one more edge site.
bool S2Builder::MemoryTracker::ReserveEdgeSite(compact_array<SiteId>* sites) {
  int64 new_size = sites->size() + 1;
  if (new_size <= sites->capacity()) return true;
  int64 old_bytes = GetCompactArrayAllocBytes(*sites);
  sites->reserve(new_size);
  int64 added_bytes = GetCompactArrayAllocBytes(*sites) - old_bytes;
  edge_sites_bytes_ += added_bytes;
  return Tally(added_bytes);
}

// Releases and tracks the memory used to store nearby edge sites.
bool S2Builder::MemoryTracker::ClearEdgeSites(
    vector<compact_array<SiteId>>* edge_sites) {
  Tally(-edge_sites_bytes_);
  edge_sites_bytes_ = 0;
  return Clear(edge_sites);
}

// Called when a site is added to the S2PointIndex.
bool S2Builder::MemoryTracker::TallyIndexedSite() {
  // S2PointIndex stores its data in a btree.  In general btree nodes are only
  // guaranteed to be half full, but in our case all nodes are full except for
  // the rightmost node at each btree level because the values are added in
  // sorted order.
  int64 delta_bytes = GetBtreeMinBytesPerEntry<
      absl::btree_multimap<S2CellId, S2PointIndex<SiteId>::PointData>>();
  site_index_bytes_ += delta_bytes;
  return Tally(delta_bytes);
}

// Corrects the approximate S2PointIndex memory tracking done above.
bool S2Builder::MemoryTracker::FixSiteIndexTally(
    const S2PointIndex<SiteId>& index) {
  int64 delta_bytes = index.SpaceUsed() - site_index_bytes_;
  site_index_bytes_ += delta_bytes;
  return Tally(delta_bytes);
}

// Tracks memory due to destroying the site index.
bool S2Builder::MemoryTracker::DoneSiteIndex(
    const S2PointIndex<SiteId>& index) {
  Tally(-site_index_bytes_);
  site_index_bytes_ = 0;
  return ok();
}

// Called to indicate that edge simplification was requested.
// LINT.IfChange(TallySimplifyEdgeChains)
bool S2Builder::MemoryTracker::TallySimplifyEdgeChains(
    const vector<compact_array<InputVertexId>>& site_vertices,
    const vector<vector<Edge>>& layer_edges) {
  if (!is_active()) return true;

  // The simplify_edge_chains() option uses temporary memory per site
  // (output vertex) and per output edge, as outlined below.
  //
  // Per site:
  //  vector<compact_array<InputVertexId>> site_vertices;  // BuildLayerEdges
  //   - compact_array non-inlined space is tallied separately
  //  vector<bool> is_interior_;  // EdgeChainSimplifier
  //  Graph::VertexInMap in_;     // EdgeChainSimplifier
  //  Graph::VertexOutMap out_;   // EdgeChainSimplifier
  const int64 kTempPerSite =
      sizeof(compact_array<InputVertexId>) + sizeof(bool) + 2 * sizeof(EdgeId);

  // Per output edge:
  //  vector<bool> used_;                              // EdgeChainSimplifier
  //  Graph::VertexInMap in_;                          // EdgeChainSimplifier
  //  vector<Edge> merged_edges;                       // SimplifyEdgeChains
  //  vector<InputEdgeIdSetId> merged_input_edge_ids;  // SimplifyEdgeChains
  //  vector<int> merged_edge_layers;                  // SimplifyEdgeChains
  //  vector<Edge> new_edges_;                         // EdgeChainSimplifier
  //  vector<InputEdgeIdSetId> new_input_edge_ids_;    // EdgeChainSimplifier
  //  vector<int> new_edge_layers_;                    // EdgeChainSimplifier
  //
  // Note that the temporary vector<LayerEdgeId> in MergeLayerEdges() does not
  // affect peak usage.
  const int64 kTempPerEdge = sizeof(bool) + sizeof(EdgeId) +
                               2 * sizeof(Edge) + 2 * sizeof(InputEdgeIdSetId) +
                               2 * sizeof(int);
  int64 simplify_bytes = site_vertices.size() * kTempPerSite;
  for (const auto& array : site_vertices) {
    simplify_bytes += GetCompactArrayAllocBytes(array);
  }
  for (const auto& edges : layer_edges) {
    simplify_bytes += edges.size() * kTempPerEdge;
  }
  return TallyTemp(simplify_bytes);
}
// LINT.ThenChange()

// Tracks the temporary memory used by Graph::FilterVertices.
// LINT.IfChange(TallyFilterVertices)
bool S2Builder::MemoryTracker::TallyFilterVertices(
    int num_sites, const vector<vector<Edge>>& layer_edges) {
  if (!is_active()) return true;

  // Vertex filtering (see BuildLayers) uses temporary space of one VertexId
  // per Voronoi site plus 2 VertexIds per layer edge, plus space for all the
  // vertices after filtering.
  //
  //  vector<VertexId> *tmp;      // Graph::FilterVertices
  //  vector<VertexId> used;      // Graph::FilterVertices
  const int64 kTempPerSite = sizeof(Graph::VertexId);
  const int64 kTempPerEdge = 2 * sizeof(Graph::VertexId);

  size_t max_layer_edges = 0;
  for (const auto& edges : layer_edges) {
    max_layer_edges = max(max_layer_edges, edges.size());
  }
  filter_vertices_bytes_ = (num_sites * kTempPerSite +
                            max_layer_edges * kTempPerEdge);
  return Tally(filter_vertices_bytes_);
}
// LINT.ThenChange()

bool S2Builder::MemoryTracker::DoneFilterVertices() {
  Tally(-filter_vertices_bytes_);
  filter_vertices_bytes_ = 0;
  return ok();
}<|MERGE_RESOLUTION|>--- conflicted
+++ resolved
@@ -79,25 +79,16 @@
 #include <utility>
 #include <vector>
 
-<<<<<<< HEAD
-#include "absl/cleanup/cleanup.h"
-#include "absl/container/btree_map.h"
-#include "absl/container/flat_hash_set.h"
-=======
-#include "s2/base/types.h"
-#include "s2/base/log_severity.h"
 #include "absl/cleanup/cleanup.h"
 #include "absl/container/btree_map.h"
 #include "absl/container/flat_hash_set.h"
 #include "absl/log/absl_check.h"
 #include "absl/log/absl_log.h"
->>>>>>> 84bfd2c5
 #include "absl/types/span.h"
 
 #include "s2/base/casts.h"
-#include "s2/base/integral_types.h"
-#include "s2/base/logging.h"
 #include "s2/base/log_severity.h"
+#include "s2/base/types.h"
 #include "s2/id_set_lexicon.h"
 #include "s2/mutable_s2shape_index.h"
 #include "s2/s1angle.h"
@@ -1074,11 +1065,7 @@
 void S2Builder::AddExtraSite(const S2Point& new_site,
                              const MutableS2ShapeIndex& input_edge_index,
                              flat_hash_set<InputEdgeId>* edges_to_resnap) {
-<<<<<<< HEAD
-  if (!sites_.empty()) S2_DCHECK_NE(new_site, sites_.back());
-=======
   if (!sites_.empty()) ABSL_DCHECK_NE(new_site, sites_.back());
->>>>>>> 84bfd2c5
   if (!tracker_.AddSpace(&sites_, 1)) return;
   SiteId new_site_id = sites_.size();
   sites_.push_back(new_site);
