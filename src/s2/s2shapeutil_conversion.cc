--- conflicted
+++ resolved
@@ -36,11 +36,7 @@
 using std::vector;
 
 vector<S2Point> ShapeToS2Points(const S2Shape& multipoint) {
-<<<<<<< HEAD
-  S2_DCHECK_EQ(multipoint.dimension(), 0);
-=======
   ABSL_DCHECK_EQ(multipoint.dimension(), 0);
->>>>>>> 84bfd2c5
   vector<S2Point> points;
   points.reserve(multipoint.num_edges());
   for (int i = 0; i < multipoint.num_edges(); ++i) {
@@ -50,13 +46,8 @@
 }
 
 unique_ptr<S2Polyline> ShapeToS2Polyline(const S2Shape& line) {
-<<<<<<< HEAD
-  S2_DCHECK_EQ(line.dimension(), 1);
-  S2_DCHECK_EQ(line.num_chains(), 1);
-=======
   ABSL_DCHECK_EQ(line.dimension(), 1);
   ABSL_DCHECK_EQ(line.num_chains(), 1);
->>>>>>> 84bfd2c5
   vector<S2Point> vertices;
   S2::GetChainVertices(line, 0, &vertices);
   return make_unique<S2Polyline>(std::move(vertices));
@@ -66,11 +57,7 @@
   if (poly.is_full()) {
     return make_unique<S2Polygon>(make_unique<S2Loop>(S2Loop::kFull()));
   }
-<<<<<<< HEAD
-  S2_DCHECK_EQ(poly.dimension(), 2);
-=======
   ABSL_DCHECK_EQ(poly.dimension(), 2);
->>>>>>> 84bfd2c5
   vector<unique_ptr<S2Loop>> loops;
   vector<S2Point> vertices;
   for (int i = 0; i < poly.num_chains(); ++i) {
