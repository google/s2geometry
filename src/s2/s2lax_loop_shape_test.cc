--- conflicted
+++ resolved
@@ -145,40 +145,6 @@
   }
 }
 
-<<<<<<< HEAD
-TEST(S2VertexIdLaxLoopShape, MoveFromShapeIndex) {
-  // Setup vertices and vertex ids.
-  const vector<S2Point> vertices0 =
-      s2textformat::ParsePointsOrDie("0:0, 0:1, 1:1, 1:0");
-  const vector<int32> vertex_ids0 = {0, 3, 2, 1};
-  const vector<S2Point> vertices1 =
-      s2textformat::ParsePointsOrDie("0:0, 0:2, 2:2, 2:0");
-  const vector<int32> vertex_ids1 = {0, 3, 2, 1};
-
-  // Construct an index containing shapes to be moved.
-  MutableS2ShapeIndex index;
-  index.Add(
-      make_unique<S2VertexIdLaxLoopShape>(vertex_ids0, &vertices0[0]));
-  index.Add(
-      make_unique<S2VertexIdLaxLoopShape>(vertex_ids1, &vertices1[0]));
-  ASSERT_EQ(index.num_shape_ids(), 2);
-
-  // Verify that the move constructor moves the id.
-  S2VertexIdLaxLoopShape& shape0 =
-      *down_cast<S2VertexIdLaxLoopShape*>(index.shape(0));
-  S2VertexIdLaxLoopShape moved_shape0 = std::move(shape0);
-  EXPECT_EQ(moved_shape0.id(), 0);
-
-  // Verify that the move-assignment operator moves the id.
-  S2VertexIdLaxLoopShape& shape1 =
-      *down_cast<S2VertexIdLaxLoopShape*>(index.shape(1));
-  S2VertexIdLaxLoopShape moved_shape1;
-  moved_shape1 = std::move(shape1);
-  EXPECT_EQ(moved_shape1.id(), 1);
-}
-
-=======
->>>>>>> 84bfd2c5
 TEST(S2VertexIdLaxLoopShape, InvertedLoop) {
   vector<S2Point> vertex_array =
       s2textformat::ParsePointsOrDie("0:0, 0:1, 1:1, 1:0");
