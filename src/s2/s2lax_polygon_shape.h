// Copyright 2013 Google Inc. All Rights Reserved.
//
// Licensed under the Apache License, Version 2.0 (the "License");
// you may not use this file except in compliance with the License.
// You may obtain a copy of the License at
//
//     http://www.apache.org/licenses/LICENSE-2.0
//
// Unless required by applicable law or agreed to in writing, software
// distributed under the License is distributed on an "AS-IS" BASIS,
// WITHOUT WARRANTIES OR CONDITIONS OF ANY KIND, either express or implied.
// See the License for the specific language governing permissions and
// limitations under the License.
//

// Author: ericv@google.com (Eric Veach)

#ifndef S2_S2LAX_POLYGON_SHAPE_H_
#define S2_S2LAX_POLYGON_SHAPE_H_

#include <algorithm>
#include <atomic>
#include <cstdint>
#include <memory>
#include <vector>

<<<<<<< HEAD
=======
#include "s2/base/types.h"
>>>>>>> 84bfd2c5
#include "absl/base/attributes.h"
#include "absl/log/absl_check.h"
#include "absl/types/span.h"

#include "s2/base/integral_types.h"
#include "s2/base/logging.h"
#include "s2/encoded_s2point_vector.h"
#include "s2/encoded_uint_vector.h"
#include "s2/s2coder.h"
#include "s2/s2error.h"
#include "s2/s2point.h"
#include "s2/s2polygon.h"
#include "s2/s2shape.h"
#include "s2/util/coding/coder.h"

// S2LaxPolygonShape represents a region defined by a collection of zero or
// more closed loops.  The interior is the region to the left of all loops.
// This is similar to S2Polygon::Shape except that this class supports
// polygons with degeneracies.  Degeneracies are of two types: degenerate
// edges (from a vertex to itself) and sibling edge pairs (consisting of two
// oppositely oriented edges).  Degeneracies can represent either "shells" or
// "holes" depending on the loop they are contained by.  For example, a
// degenerate edge or sibling pair contained by a "shell" would be interpreted
// as a degenerate hole.  Such edges form part of the boundary of the polygon.
//
// Loops with fewer than three vertices are interpreted as follows:
//  - A loop with two vertices defines two edges (in opposite directions).
//  - A loop with one vertex defines a single degenerate edge.
//  - A loop with no vertices is interpreted as the "full loop" containing
//    all points on the sphere.  If this loop is present, then all other loops
//    must form degeneracies (i.e., degenerate edges or sibling pairs).  For
//    example, two loops {} and {X} would be interpreted as the full polygon
//    with a degenerate single-point hole at X.
//
// S2LaxPolygonShape does not have any error checking, and it is perfectly
// fine to create S2LaxPolygonShape objects that do not meet the requirements
// below (e.g., in order to analyze or fix those problems).  However,
// S2LaxPolygonShapes must satisfy some additional conditions in order to
// perform certain operations:
//
//  - In order to be valid for point containment tests, the polygon must
//    satisfy the "interior is on the left" rule.  This means that there must
//    not be any crossing edges, and if there are duplicate edges then all but
//    at most one of them must belong to a sibling pair (i.e., the number of
//    edges in opposite directions must differ by at most one).
//
//  - To be valid for boolean operations (S2BooleanOperation), degenerate
//    edges and sibling pairs cannot coincide with any other edges.  For
//    example, the following situations are not allowed:
//
//      {AA, AA}      // degenerate edge coincides with another edge
//      {AA, AB}      // degenerate edge coincides with another edge
//      {AB, BA, AB}  // sibling pair coincides with another edge
//
// Note that S2LaxPolygonShape is much faster to initialize and is more
// compact than S2Polygon, but unlike S2Polygon it does not have any built-in
// operations.  Instead you should use S2ShapeIndex operations
// (S2BooleanOperation, S2ClosestEdgeQuery, etc).
class S2LaxPolygonShape : public S2Shape {
 public:
  typedef s2coding::S2HintCoder<S2LaxPolygonShape> Coder;

  // Define as enum so we don't have to declare storage.
  // TODO(user, b/210097200): Use static constexpr when C++17 is allowed
  // in opensource.
  enum : TypeTag { kTypeTag = 5 };

  // Constructs an empty polygon.
  S2LaxPolygonShape() : num_loops_(0), num_vertices_(0) {}

  S2LaxPolygonShape(const S2LaxPolygonShape&) = delete;
  S2LaxPolygonShape(S2LaxPolygonShape&& b);
  S2LaxPolygonShape& operator=(S2LaxPolygonShape&& b);

  // Constructs an S2LaxPolygonShape from the given vertex loops.
  using Loop = std::vector<S2Point>;
  explicit S2LaxPolygonShape(const std::vector<Loop>& loops);

  // Alternative version that can be used to avoid copying all the vertex data
  // when it is stored using something other than std::vector.
  explicit S2LaxPolygonShape(absl::Span<const absl::Span<const S2Point>> loops);

  // Constructs an S2LaxPolygonShape from an S2Polygon, by copying its data.
  // Full and empty S2Polygons are supported.
  explicit S2LaxPolygonShape(const S2Polygon& polygon);

  // Initializes an S2LaxPolygonShape from the given vertex loops.
  void Init(const std::vector<Loop>& loops);

  // Alternative version that can be used to avoid copying all the vertex data
  // when it is stored using something other than std::vector.
  void Init(absl::Span<const absl::Span<const S2Point>> loops);

  // Initializes an S2LaxPolygonShape from an S2Polygon by copying its data.
  // Full and empty S2Polygons are supported.
  void Init(const S2Polygon& polygon);

  // Returns the number of loops.
  int num_loops() const { return num_loops_; }

  // Returns the total number of vertices in all loops.
  int num_vertices() const { return num_vertices_; }

  // Returns the number of vertices in the given loop.
  int num_loop_vertices(int i) const;

  // Returns the vertex from loop "i" at index "j".
  // REQUIRES: 0 <= i < num_loops()
  // REQUIRES: 0 <= j < num_loop_vertices(i)
  const S2Point& loop_vertex(int i, int j) const;

  // Appends an encoded representation of the S2LaxPolygonShape to "encoder".
  //
  // REQUIRES: "encoder" uses the default constructor, so that its buffer
  //           can be enlarged as necessary by calling Ensure(int).
  void Encode(Encoder* encoder, s2coding::CodingHint hint) const override;

  // Decodes an S2LaxPolygonShape, returning true on success.  (The method
  // name is chosen for compatibility with EncodedS2LaxPolygonShape below.)
  bool Init(Decoder* decoder);

  // Populates an S2Error if decoding fails.
  bool Init(Decoder* decoder, S2Error& error);

  // S2Shape interface:
  int num_edges() const final { return num_vertices(); }
  Edge edge(int e) const final;
  int dimension() const final { return 2; }
  ReferencePoint GetReferencePoint() const final;
  int num_chains() const final { return num_loops(); }
  Chain chain(int i) const final;
  Edge chain_edge(int i, int j) const final;
  ChainPosition chain_position(int e) const final;
  TypeTag type_tag() const override { return kTypeTag; }

 private:
  // Note that the parent class has a 4-byte S2Shape::id_ field so there is no
  // wasted space in the following layout.
  int32 num_loops_;

  // The loop that contained the edge returned by the previous call to the
  // edge() method.  This is used as a hint to speed up edge location when
  // there are many loops.  Benchmarks indicate that the improved locality
  // this provides can speed up chain position lookup by 1.7-4.7x.
  mutable std::atomic<int> prev_loop_{0};

  int32 num_vertices_;
  std::unique_ptr<S2Point[]> vertices_;

  // When num_loops_ > 1, stores an array of size (num_loops_ + 1) where
  // element "i" represents the total number of vertices in loops 0..i-1.
  std::unique_ptr<uint32[]> loop_starts_;
};

// Exactly like S2LaxPolygonShape, except that the vertices are kept in an
// encoded form and are decoded only as they are accessed.  This allows for
// very fast initialization and no additional memory use beyond the encoded
// data.  The encoded data is not owned by this class; typically it points
// into a large contiguous buffer that contains other encoded data as well.
class EncodedS2LaxPolygonShape : public S2Shape {
 public:
  static constexpr TypeTag kTypeTag = S2LaxPolygonShape::kTypeTag;

  // Constructs an uninitialized object; requires Init() to be called.
  EncodedS2LaxPolygonShape() = default;

  EncodedS2LaxPolygonShape(EncodedS2LaxPolygonShape&&);
  EncodedS2LaxPolygonShape& operator=(EncodedS2LaxPolygonShape&&);

  // Initializes an EncodedS2LaxPolygonShape.
  //
  // REQUIRES: The Decoder data buffer must outlive this object.
  bool Init(Decoder* decoder);

  // Appends an encoded representation of the S2LaxPolygonShape to "encoder".
  // The coding hint is ignored, and whatever method was originally used to
  // encode the shape is preserved.
  //
  // REQUIRES: "encoder" uses the default constructor, so that its buffer
  //           can be enlarged as necessary by calling Ensure(int).
  void Encode(Encoder* encoder, s2coding::CodingHint hint) const override;

  int num_loops() const { return num_loops_; }
  int num_vertices() const;
  int num_loop_vertices(int i) const;
  S2Point loop_vertex(int i, int j) const;

  // S2Shape interface:
  int num_edges() const final { return num_vertices(); }
  Edge edge(int e) const final;
  int dimension() const final { return 2; }
  ReferencePoint GetReferencePoint() const final;
  int num_chains() const final { return num_loops(); }
  Chain chain(int i) const final;
  Edge chain_edge(int i, int j) const final;
  ChainPosition chain_position(int e) const final;
  TypeTag type_tag() const override { return kTypeTag; }

 private:
  int32 num_loops_;

  // The loop that contained the edge returned by the previous call to the
  // edge() method.  This is used as a hint to speed up edge location when
  // there are many loops.
  mutable std::atomic<int> prev_loop_{0};

  s2coding::EncodedS2PointVector vertices_;
  s2coding::EncodedUintVector<uint32> loop_starts_;
};


//////////////////   Implementation details follow   ////////////////////


ABSL_ATTRIBUTE_ALWAYS_INLINE
inline S2Shape::Edge S2LaxPolygonShape::chain_edge(int i, int j) const {
  ABSL_DCHECK_LT(i, num_loops());
  ABSL_DCHECK_LT(j, num_loop_vertices(i));
  int n = num_loop_vertices(i);
  int k = (j + 1 == n) ? 0 : j + 1;
  if (num_loops() == 1) {
    return Edge(vertices_[j], vertices_[k]);
  } else {
    int start = loop_starts_[i];
    return Edge(vertices_[start + j], vertices_[start + k]);
  }
}

ABSL_ATTRIBUTE_ALWAYS_INLINE
inline S2Shape::ChainPosition S2LaxPolygonShape::chain_position(int e) const {
  ABSL_DCHECK_LT(e, num_edges());
  if (num_loops() == 1) {
    return ChainPosition(0, e);
  }
  // Test if this edge belongs to the loop returned by the previous call.
<<<<<<< HEAD
  const uint32* start = &loop_starts_[0] +
                        prev_loop_.load(std::memory_order_relaxed);
  if (static_cast<uint32_t>(e) >= start[0] && static_cast<uint32_t>(e) < start[1]) {
    // This edge belongs to the same loop as the previous call.
  } else {
    if (static_cast<uint32_t>(e) == start[1]) {
      // This is the edge immediately following the previous loop.
      do {
        ++start;
      } while (static_cast<uint32_t>(e) == start[1]);
=======
  const uint32* start =
      &loop_starts_[0] + prev_loop_.load(std::memory_order_relaxed);
  if (static_cast<uint32>(e) >= start[0] && static_cast<uint32>(e) < start[1]) {
    // This edge belongs to the same loop as the previous call.
  } else {
    if (static_cast<uint32>(e) == start[1]) {
      // This is the edge immediately following the previous loop.
      do {
        ++start;
      } while (static_cast<uint32>(e) == start[1]);
>>>>>>> 84bfd2c5
    } else {
      start = &loop_starts_[0];
      constexpr int kMaxLinearSearchLoops = 12;  // From benchmarks.
      if (num_loops() <= kMaxLinearSearchLoops) {
<<<<<<< HEAD
        while (start[1] <= static_cast<uint32_t>(e)) ++start;
=======
        while (start[1] <= static_cast<uint32>(e)) ++start;
>>>>>>> 84bfd2c5
      } else {
        start = std::upper_bound(start + 1, start + num_loops(), e) - 1;
      }
    }
    prev_loop_.store(start - &loop_starts_[0], std::memory_order_relaxed);
  }
  return ChainPosition(start - &loop_starts_[0], e - start[0]);
}

ABSL_ATTRIBUTE_ALWAYS_INLINE
inline S2Shape::Edge EncodedS2LaxPolygonShape::chain_edge(int i, int j) const {
  ABSL_DCHECK_LT(i, num_loops());
  ABSL_DCHECK_LT(j, num_loop_vertices(i));
  int n = num_loop_vertices(i);
  int k = (j + 1 == n) ? 0 : j + 1;
  if (num_loops() == 1) {
    return Edge(vertices_[j], vertices_[k]);
  } else {
    int start = loop_starts_[i];
    return Edge(vertices_[start + j], vertices_[start + k]);
  }
}

ABSL_ATTRIBUTE_ALWAYS_INLINE
inline S2Shape::ChainPosition EncodedS2LaxPolygonShape::chain_position(int e)
    const {
  ABSL_DCHECK_LT(e, num_edges());
  if (num_loops() == 1) {
    return ChainPosition(0, e);
  }
  constexpr int kMaxLinearSearchLoops = 12;  // From benchmarks.
  int i = prev_loop_.load(std::memory_order_relaxed);
<<<<<<< HEAD
  if (i == 0 && static_cast<uint32_t>(e) < loop_starts_[1]) {
    return ChainPosition(0, e);  // Optimization for first loop.
  }
  if (static_cast<uint32_t>(e) >= loop_starts_[i] &&
      static_cast<uint32_t>(e) < loop_starts_[i + 1]) {
    // This edge belongs to the same loop as the previous call.
  } else {
    if (static_cast<uint32_t>(e) == loop_starts_[i + 1]) {
      // This is the edge immediately following the previous loop.
      do {
        ++i;
      } while (static_cast<uint32_t>(e) == loop_starts_[i + 1]);
    } else if (num_loops() <= kMaxLinearSearchLoops) {
      for (i = 0; loop_starts_[i + 1] <= static_cast<uint32_t>(e); ++i) {
=======
  if (i == 0 && static_cast<uint32>(e) < loop_starts_[1]) {
    return ChainPosition(0, e);  // Optimization for first loop.
  }
  if (static_cast<uint32>(e) >= loop_starts_[i] &&
      static_cast<uint32>(e) < loop_starts_[i + 1]) {
    // This edge belongs to the same loop as the previous call.
  } else {
    if (static_cast<uint32>(e) == loop_starts_[i + 1]) {
      // This is the edge immediately following the previous loop.
      do {
        ++i;
      } while (static_cast<uint32>(e) == loop_starts_[i + 1]);
    } else if (num_loops() <= kMaxLinearSearchLoops) {
      for (i = 0; loop_starts_[i + 1] <= static_cast<uint32>(e); ++i) {
>>>>>>> 84bfd2c5
      }
    } else {
      i = loop_starts_.lower_bound(e + 1) - 1;
    }
    prev_loop_.store(i, std::memory_order_relaxed);
  }
  return ChainPosition(i, e - loop_starts_[i]);
}

#endif  // S2_S2LAX_POLYGON_SHAPE_H_<|MERGE_RESOLUTION|>--- conflicted
+++ resolved
@@ -24,16 +24,11 @@
 #include <memory>
 #include <vector>
 
-<<<<<<< HEAD
-=======
-#include "s2/base/types.h"
->>>>>>> 84bfd2c5
 #include "absl/base/attributes.h"
 #include "absl/log/absl_check.h"
 #include "absl/types/span.h"
 
-#include "s2/base/integral_types.h"
-#include "s2/base/logging.h"
+#include "s2/base/types.h"
 #include "s2/encoded_s2point_vector.h"
 #include "s2/encoded_uint_vector.h"
 #include "s2/s2coder.h"
@@ -263,18 +258,6 @@
     return ChainPosition(0, e);
   }
   // Test if this edge belongs to the loop returned by the previous call.
-<<<<<<< HEAD
-  const uint32* start = &loop_starts_[0] +
-                        prev_loop_.load(std::memory_order_relaxed);
-  if (static_cast<uint32_t>(e) >= start[0] && static_cast<uint32_t>(e) < start[1]) {
-    // This edge belongs to the same loop as the previous call.
-  } else {
-    if (static_cast<uint32_t>(e) == start[1]) {
-      // This is the edge immediately following the previous loop.
-      do {
-        ++start;
-      } while (static_cast<uint32_t>(e) == start[1]);
-=======
   const uint32* start =
       &loop_starts_[0] + prev_loop_.load(std::memory_order_relaxed);
   if (static_cast<uint32>(e) >= start[0] && static_cast<uint32>(e) < start[1]) {
@@ -285,16 +268,11 @@
       do {
         ++start;
       } while (static_cast<uint32>(e) == start[1]);
->>>>>>> 84bfd2c5
     } else {
       start = &loop_starts_[0];
       constexpr int kMaxLinearSearchLoops = 12;  // From benchmarks.
       if (num_loops() <= kMaxLinearSearchLoops) {
-<<<<<<< HEAD
-        while (start[1] <= static_cast<uint32_t>(e)) ++start;
-=======
         while (start[1] <= static_cast<uint32>(e)) ++start;
->>>>>>> 84bfd2c5
       } else {
         start = std::upper_bound(start + 1, start + num_loops(), e) - 1;
       }
@@ -327,22 +305,6 @@
   }
   constexpr int kMaxLinearSearchLoops = 12;  // From benchmarks.
   int i = prev_loop_.load(std::memory_order_relaxed);
-<<<<<<< HEAD
-  if (i == 0 && static_cast<uint32_t>(e) < loop_starts_[1]) {
-    return ChainPosition(0, e);  // Optimization for first loop.
-  }
-  if (static_cast<uint32_t>(e) >= loop_starts_[i] &&
-      static_cast<uint32_t>(e) < loop_starts_[i + 1]) {
-    // This edge belongs to the same loop as the previous call.
-  } else {
-    if (static_cast<uint32_t>(e) == loop_starts_[i + 1]) {
-      // This is the edge immediately following the previous loop.
-      do {
-        ++i;
-      } while (static_cast<uint32_t>(e) == loop_starts_[i + 1]);
-    } else if (num_loops() <= kMaxLinearSearchLoops) {
-      for (i = 0; loop_starts_[i + 1] <= static_cast<uint32_t>(e); ++i) {
-=======
   if (i == 0 && static_cast<uint32>(e) < loop_starts_[1]) {
     return ChainPosition(0, e);  // Optimization for first loop.
   }
@@ -357,7 +319,6 @@
       } while (static_cast<uint32>(e) == loop_starts_[i + 1]);
     } else if (num_loops() <= kMaxLinearSearchLoops) {
       for (i = 0; loop_starts_[i + 1] <= static_cast<uint32>(e); ++i) {
->>>>>>> 84bfd2c5
       }
     } else {
       i = loop_starts_.lower_bound(e + 1) - 1;
