// Copyright 2005 Google Inc. All Rights Reserved.
//
// Licensed under the Apache License, Version 2.0 (the "License");
// you may not use this file except in compliance with the License.
// You may obtain a copy of the License at
//
//     http://www.apache.org/licenses/LICENSE-2.0
//
// Unless required by applicable law or agreed to in writing, software
// distributed under the License is distributed on an "AS-IS" BASIS,
// WITHOUT WARRANTIES OR CONDITIONS OF ANY KIND, either express or implied.
// See the License for the specific language governing permissions and
// limitations under the License.
//

// Author: ericv@google.com (Eric Veach)

#include "s2/s2edge_crossings.h"

#include <algorithm>
#include <cfloat>
#include <cmath>
#include <string>
#include <utility>
#include <vector>

#include <gtest/gtest.h>
#include "s2/base/log_severity.h"
#include "absl/log/absl_check.h"
#include "absl/log/absl_log.h"
#include "absl/strings/str_format.h"
#include "absl/strings/string_view.h"
#include "s2/s1angle.h"
#include "s2/s1chord_angle.h"
#include "s2/s2edge_crossings_internal.h"
#include "s2/s2edge_distances.h"
#include "s2/s2point.h"
#include "s2/s2point_span.h"
#include "s2/s2pointutil.h"
#include "s2/s2predicates.h"
#include "s2/s2predicates_internal.h"
#include "s2/s2testing.h"
#include "s2/util/math/exactfloat/exactfloat.h"

using absl::string_view;
using S2::internal::ExactCrossProd;
using S2::internal::GetStableCrossProd;
using S2::internal::SymbolicCrossProd;
using s2pred::DBL_ERR;
using s2pred::LD_ERR;
using s2pred::ToExact;
using s2pred::ToLD;
using std::string;

using Vector3_ld = s2pred::Vector3_ld;
using Vector3_xf = s2pred::Vector3_xf;

namespace {

enum Precision { DOUBLE, LONG_DOUBLE, EXACT, SYMBOLIC, NUM_PRECISIONS };

constexpr string_view kPrecisionNames[] = {"double", "long double", "exact",
                                           "symbolic"};

// A helper class that keeps track of how often each precision was used and
// generates a string for logging purposes.
class PrecisionStats {
 public:
  PrecisionStats();
  void Tally(Precision precision) { ++counts_[precision]; }
  string ToString();

 private:
  int counts_[NUM_PRECISIONS];
};

PrecisionStats::PrecisionStats() {
  for (int& count : counts_) count = 0;
}

string PrecisionStats::ToString() {
  string result;
  int total = 0;
  for (int i = 0; i < NUM_PRECISIONS; ++i) {
    absl::StrAppendFormat(&result, "%s=%6d, ", kPrecisionNames[i], counts_[i]);
    total += counts_[i];
  }
  absl::StrAppendFormat(&result, "total=%6d", total);
  return result;
}

// Checks that the RobustCrossProd result at one level of precision is
// consistent with the result at the next higher level of precision.  Also
// verifies that the results satisfy the identities documented in the header
// file, including consistency with S2::Sign.  Returns the minimum precision
// that yielded a non-zero result.
Precision TestRobustCrossProdError(const S2Point& a, const S2Point& b) {
  // The following error bound includes the call to RobustCrossProd(), the
  // call to ExactCrossProd() (which has a small amount of error due to rounding
  // to a representable result), and two calls to Normalize().  Altogether this
  // adds up to 9 * DBL_ERR == 4.5 * DBL_EPSILON.
  //
  // The maximum error observed during testing is less than 1/3 of this value.
  S1ChordAngle kMaxError(S2::kRobustCrossProdError +
                         S2::internal::kExactCrossProdError +
                         S1Angle::Radians(2 * DBL_ERR));

  S2Point result = S2::RobustCrossProd(a, b).Normalize();

  // Test that RobustCrossProd is consistent with S2::Sign.  We don't just check
  // that S2::Sign(a, b, result) == 1 since that would only test whether the two
  // functions agree on the direction of the cross product to within 90 degrees.
  // Instead we check that the sign of RobustCrossProd(a, b).DotProd(c) matches
  // S2::Sign(a, b, c) unless "c" is within kRobustCrossProdError of the plane
  // containing "a" and "b".  We test this by generating 2 pairs of vectors that
  // straddle the plane containing "a" and "b", where the two pairs are spaced
  // 90 degrees apart around the origin.
  Vector3_d offset = S2::kRobustCrossProdError.radians() * result;
  Vector3_d a90 = result.CrossProd(a);
  EXPECT_EQ(s2pred::Sign(a, b, result), 1);
  EXPECT_GT(result.DotProd(a + offset), 0);
  EXPECT_LT(result.DotProd(a - offset), 0);
  EXPECT_GT(result.DotProd(a90 + offset), 0);
  EXPECT_LT(result.DotProd(a90 - offset), 0);

  // The following identities are true unless a, b are linearly dependent.
  bool have_exact = !s2pred::IsZero(ToExact(a).CrossProd(ToExact(b)));
  if (have_exact) {
    EXPECT_EQ(S2::RobustCrossProd(-a, b).Normalize(), -result);
    EXPECT_EQ(S2::RobustCrossProd(a, -b).Normalize(), -result);
  }
  S2Point result_exact;
  if (a == b) {
    // This case isn't handled by ExactCrossProd() because it is supposed to be
    // handled long before we get to that point.
    result_exact = S2::Ortho(a).Normalize();
  } else {
    // Note that ExactCrossProd returns an exact *or* symbolic result.
    result_exact = ExactCrossProd(a, b).Normalize();

    // The following identity is true whenever a != b.
    EXPECT_EQ(S2::RobustCrossProd(b, a).Normalize(), -result);
  }

  Vector3_ld tmp_result_ld;
  bool have_ld = GetStableCrossProd(ToLD(a), ToLD(b), &tmp_result_ld);

  S2Point result_dbl;
  bool have_dbl = GetStableCrossProd(a, b, &result_dbl);
  if (have_dbl) {
    result_dbl = result_dbl.Normalize();
    EXPECT_TRUE(have_ld);
    EXPECT_EQ(result_dbl, result);
    EXPECT_LT(s2pred::CompareDistance(result_dbl, result_exact, kMaxError), 0);
    return DOUBLE;
  } else if (have_ld) {
    S2Point result_ld = Vector3_d::Cast(tmp_result_ld).Normalize();
    EXPECT_TRUE(have_exact);
    EXPECT_EQ(result_ld, result);
    EXPECT_LT(s2pred::CompareDistance(result_ld, result_exact, kMaxError), 0);
    return LONG_DOUBLE;
  } else {
    EXPECT_EQ(result_exact, result);
    return have_exact ? EXACT : SYMBOLIC;
  }
}

void TestRobustCrossProd(const S2Point& a, const S2Point& b,
                         const S2Point& expected_result,
                         Precision expected_prec) {
  EXPECT_EQ(s2pred::Sign(a, b, expected_result), 1);
  EXPECT_EQ(S2::RobustCrossProd(a, b).Normalize(), expected_result);
  EXPECT_EQ(TestRobustCrossProdError(a, b), expected_prec)
      << "a: " << a << " b: " << b;
}

TEST(S2, RobustCrossProdCoverage) {
  // Note that RobustCrossProd() returns a non-unit length result.  In "double"
  // and "long double" precision the magnitude is twice the usual cross product.
  // In exact precision it is equal to the usual cross product unless the
  // magnitude is so small that calling Normalize() would lose precision, in
  // which case it is scaled up appropriately.  When symbolic perturbations are
  // used, the result magnitude is arbitrary.  For this reason we only check
  // the result after calling Normalize().
  TestRobustCrossProd(S2Point(1, 0, 0), S2Point(0, 1, 0),
                      S2Point(0, 0, 1), DOUBLE);
  TestRobustCrossProd(S2Point(20 * DBL_ERR, 1, 0), S2Point(0, 1, 0),
                      S2Point(0, 0, 1), DOUBLE);
  // If `long double` is the same as `double`, such as on armv7, we'll
  // get `EXACT` instead of `LONG_DOUBLE`.
  constexpr Precision kLongDoublePrecision =
      s2pred::kHasLongDouble ? LONG_DOUBLE : EXACT;
  TestRobustCrossProd(S2Point(16 * DBL_ERR, 1, 0), S2Point(0, 1, 0),
                      S2Point(0, 0, 1), kLongDoublePrecision);

  // The following bounds hold for both 80-bit and "double double" precision.
  TestRobustCrossProd(S2Point(5 * LD_ERR, 1, 0), S2Point(0, 1, 0),
                      S2Point(0, 0, 1), kLongDoublePrecision);
  TestRobustCrossProd(S2Point(4 * LD_ERR, 1, 0), S2Point(0, 1, 0),
                      S2Point(0, 0, 1), EXACT);

  // Test that exact results are scaled up when they would be too small.
  TestRobustCrossProd(S2Point(5e-324, 1, 0), S2Point(0, 1, 0),
                      S2Point(0, 0, 1), EXACT);

  // And even when the exact cross product underflows in double precision.
  TestRobustCrossProd(S2Point(5e-324, 1, 0), S2Point(5e-324, 1 - DBL_ERR, 0),
                      S2Point(0, 0, -1), EXACT);

  // Test symbolic results.
  TestRobustCrossProd(S2Point(1, 0, 0), S2Point(1 + DBL_EPSILON, 0, 0),
                      S2Point(0, 1, 0), SYMBOLIC);
  TestRobustCrossProd(S2Point(0, 1 + DBL_EPSILON, 0), S2Point(0, 1, 0),
                      S2Point(1, 0, 0), SYMBOLIC);
  TestRobustCrossProd(S2Point(0, 0, 1), S2Point(0, 0, -1),
                      S2Point(-1, 0, 0), SYMBOLIC);

  // Finally, test some symbolic perturbation cases that can't happen in
  // practice but that are implemented for completeness.
  EXPECT_EQ(SymbolicCrossProd(S2Point(-1, 0, 0), S2Point(0, 0, 0)),
            S2Point(0, 1, 0));
  EXPECT_EQ(SymbolicCrossProd(S2Point(0, 0, 0), S2Point(0, -1, 0)),
            S2Point(1, 0, 0));
  EXPECT_EQ(SymbolicCrossProd(S2Point(0, 0, 0), S2Point(0, 0, -1)),
            S2Point(-1, 0, 0));
}

TEST(S2, SymbolicCrossProdConsistentWithSign) {
  // Tests that RobustCrossProd() is consistent with s2pred::Sign() when
  // symbolic perturbations are necessary.  This implies that the two vectors
  // A and B must be linearly dependent.  We test all possible orderings of
  // the components of vector A = (x, y, z) and all possible orderings of the
  // two vectors A and B.
  for (double x : {-1, 0, 1}) {
    for (double y : {-1, 0, 1}) {
      for (double z : {-1, 0, 1}) {
        S2Point a = S2Point(x, y, z).Normalize();
        if (a == S2Point()) continue;
        for (double scale : {-1.0, 1 - DBL_ERR, 1 + 2 * DBL_ERR}) {
          S2Point b = scale * a;
          ABSL_DCHECK(S2::IsUnitLength(b));
          EXPECT_GT(s2pred::Sign(a, b, S2::RobustCrossProd(a, b).Normalize()),
                    0);
        }
      }
    }
  }
}

TEST(S2, RobustCrossProdMagnitude) {
  // Test that angles can be measured between vectors returned by
  // RobustCrossProd without loss of precision due to underflow.  The following
  // magnitude (1e-100) is demonstrates that it is not sufficient to simply
  // ensure that the result of RobustCrossProd() is normalizable, since in this
  // case Normalize() could be called on the result of both cross products
  // without precision loss but it is still not possible to measure the angle
  // between them without scaling the result.
  EXPECT_EQ(S2::RobustCrossProd(S2Point(1, 0, 0),
                                S2Point(1, 1e-100, 0)).
            Angle(S2::RobustCrossProd(S2Point(1, 0, 0),
                                      S2Point(1, 0, 1e-100))),
            M_PI_2);

  // Verify that this is true even when symbolic perturbations are necessary.
  EXPECT_EQ(S2::RobustCrossProd(S2Point(-1e-100, 0, 1),
                                S2Point(1e-100, 0, -1)).
            Angle(S2::RobustCrossProd(S2Point(0, -1e-100, 1),
                                      S2Point(0, 1e-100, -1))),
            M_PI_2);
}

// Chooses a random S2Point that is often near the intersection of one of the
// coodinates planes or coordinate axes with the unit sphere.  (It is possible
// to represent very small perturbations near such points.)
S2Point ChoosePoint() {
  S2Point x = S2Testing::RandomPoint();
  for (int i = 0; i < 3; ++i) {
    if (S2Testing::rnd.OneIn(4)) {  // Denormalized
      x[i] *= pow(2, -1022 - 53 * S2Testing::rnd.RandDouble());
    } else if (S2Testing::rnd.OneIn(3)) {  // Zero when squared
      x[i] *= pow(2, -511 - 511 * S2Testing::rnd.RandDouble());
    } else if (S2Testing::rnd.OneIn(2)) {  // Simply small
      x[i] *= pow(2, -100 * S2Testing::rnd.RandDouble());
    }
  }
  if (x.Norm2() >= ldexp(1, -968)) {
    return x.Normalize();
  }
  return ChoosePoint();
}

// Perturbs the length of the given point slightly while ensuring that it still
// satisfies the conditions of S2::IsUnitLength().
S2Point PerturbLength(const S2Point& p) {
  S2Point q = p * S2Testing::rnd.UniformDouble(1 - 2 * DBL_EPSILON,
                                               1 + 2 * DBL_EPSILON);
  // S2::IsUnitLength() is not an exact test, since it tests the length using
  // ordinary double-precision arithmetic and allows for errors in its own
  // calculations.  This is fine for most purposes, but since here we are
  // explicitly trying to push the limits we instead use exact arithmetic to
  // test whether the point is within the error tolerance guaranteed by
  // Normalize().
  if (fabs(ToExact(q).Norm2() - 1) <= 4 * DBL_EPSILON) return q;
  return p;
}

TEST(S2, RobustCrossProdError) {
  // We repeatedly choose two points (usually linearly dependent, or almost so)
  // and measure the distance between the cross product returned by
  // RobustCrossProd and one returned by ExactCrossProd.
  PrecisionStats stats;
  auto& rnd = S2Testing::rnd;
  for (int iter = 0; iter < 5000; ++iter) {
    rnd.Reset(iter + 1);  // Easier to reproduce a specific case.
    S2Point a, b;
    do {
      a = PerturbLength(ChoosePoint());
      S2Point dir = ChoosePoint();
      S1Angle r = S1Angle::Radians(M_PI_2 * pow(2, -53 * rnd.RandDouble()));
      // Occasionally perturb the point by a tiny distance.
      if (rnd.OneIn(3)) r *= pow(2, -1022 * rnd.RandDouble());
      b = PerturbLength(S2::GetPointOnLine(a, dir, r));
      if (rnd.OneIn(2)) b = -b;
    } while (a == b);
    auto prec = TestRobustCrossProdError(a, b);
    stats.Tally(prec);
  }
  // These stats are very heavily skewed towards degenerate cases.
  ABSL_LOG(ERROR) << stats.ToString();
}

TEST(S2, AngleContainsVertex) {
  S2Point a(1, 0, 0), b(0, 1, 0);
  S2Point ref_b = S2::RefDir(b);

  // Degenerate angle ABA.
  EXPECT_FALSE(S2::AngleContainsVertex(a, b, a));

  // An angle where A == RefDir(B).
  EXPECT_TRUE(S2::AngleContainsVertex(ref_b, b, a));

  // An angle where C == RefDir(B).
  EXPECT_FALSE(S2::AngleContainsVertex(a, b, ref_b));

  // Verify that when a set of polygons tile the region around the vertex,
  // exactly one of those polygons contains the vertex.
  auto points = S2Testing::MakeRegularPoints(b, S1Angle::Degrees(10), 10);
  S2PointLoopSpan loop(points);
  int count = 0;
  for (int i = 0; i < loop.size(); ++i) {
    count += S2::AngleContainsVertex(loop[i+1], b, loop[i]);
  }
  EXPECT_EQ(count, 1);
}

// CrossingSign, VertexCrossing, SignedVertexCrossing, and EdgeOrVertexCrossing
// are tested in s2edge_crosser_test.cc.

using S2::internal::IntersectionMethod;
using std::max;
using std::swap;
using std::vector;

// This class records statistics about the intersection methods used by
// GetIntersection().
class GetIntersectionStats {
 public:
  GetIntersectionStats() {
    S2::internal::intersection_method_tally_ = tally_;
  }

  ~GetIntersectionStats() {
    S2::internal::intersection_method_tally_ = nullptr;
  }

  void Print() {
    int total = 0;
    int totals[kNumMethods];
    for (int i = kNumMethods; --i >= 0; ) {
      total += tally_[i];
      totals[i] = total;
    }
    absl::PrintF("%10s %16s %16s  %6s\n",
                 "Method", "Successes", "Attempts", "Rate");
    for (int i = 0; i < kNumMethods; ++i) {
      if (tally_[i] == 0) continue;
<<<<<<< HEAD
      // Use `StrFormat` to handle `string_view`.
      puts(absl::StrFormat("%10s %9d %5.1f%% %9d %5.1f%%  %5.1f%%",
                           S2::internal::GetIntersectionMethodName(
                               static_cast<IntersectionMethod>(i)),
                           tally_[i], 100.0 * tally_[i] / total, totals[i],
                           100.0 * totals[i] / total,
                           100.0 * tally_[i] / totals[i])
               .c_str());
=======
      absl::PrintF("%10s %9d %5.1f%% %9d %5.1f%%  %5.1f%%\n",
                   S2::internal::GetIntersectionMethodName(
                       static_cast<IntersectionMethod>(i)),
                   tally_[i], 100.0 * tally_[i] / total, totals[i],
                   100.0 * totals[i] / total, 100.0 * tally_[i] / totals[i]);
>>>>>>> 84bfd2c5
    }
    for (int i = 0; i < kNumMethods; ++i) tally_[i] = 0;
  }

 private:
  static int constexpr kNumMethods =
      static_cast<int>(IntersectionMethod::NUM_METHODS);
  int tally_[kNumMethods] = {0};
};

// This returns the true intersection point of two line segments (a0,a1) and
// (b0,b1), with a relative error of at most DBL_EPSILON in each coordinate
// (i.e., one ulp, or twice the double precision rounding error).
S2Point GetIntersectionExact(const S2Point& a0, const S2Point& a1,
                             const S2Point& b0, const S2Point& b1) {
  S2Point x = S2::internal::GetIntersectionExact(a0, a1, b0, b1);
  if (x.DotProd((a0 + a1) + (b0 + b1)) < 0) x = -x;
  return x;
}

// The approximate maximum error in GetDistance() for small distances.
S1Angle kGetDistanceAbsError = S1Angle::Radians(3 * DBL_EPSILON);

TEST(S2, IntersectionError) {
  // We repeatedly construct two edges that cross near a random point "p", and
  // measure the distance from the actual intersection point "x" to the
  // exact intersection point and also to the edges.

  GetIntersectionStats stats;
  S1Angle max_point_dist, max_edge_dist;
  S2Testing::Random* rnd = &S2Testing::rnd;
  for (int iter = 0; iter < 5000; ++iter) {
    // We construct two edges AB and CD that intersect near "p".  The angle
    // between AB and CD (expressed as a slope) is chosen randomly between
    // 1e-15 and 1e15 such that its logarithm is uniformly distributed.
    // Similarly, two edge lengths approximately between 1e-15 and 1 are
    // chosen.  The edge endpoints are chosen such that they are often very
    // close to the other edge (i.e., barely crossing).  Taken together this
    // ensures that we test both long and very short edges that intersect at
    // both large and very small angles.
    //
    // Sometimes the edges we generate will not actually cross, in which case
    // we simply try again.
    S2Point p, d1, d2;
    S2Testing::GetRandomFrame(&p, &d1, &d2);
    double slope = 1e-15 * pow(1e30, rnd->RandDouble());
    d2 = (d1 + slope * d2).Normalize();
    S2Point a, b, c, d;
    do {
      double ab_len = pow(1e-15, rnd->RandDouble());
      double cd_len = pow(1e-15, rnd->RandDouble());
      double a_fraction = pow(1e-5, rnd->RandDouble());
      if (rnd->OneIn(2)) a_fraction = 1 - a_fraction;
      double c_fraction = pow(1e-5, rnd->RandDouble());
      if (rnd->OneIn(2)) c_fraction = 1 - c_fraction;
      a = (p - a_fraction * ab_len * d1).Normalize();
      b = (p + (1 - a_fraction) * ab_len * d1).Normalize();
      c = (p - c_fraction * cd_len * d2).Normalize();
      d = (p + (1 - c_fraction) * cd_len * d2).Normalize();
    } while (S2::CrossingSign(a, b, c, d) <= 0);

    // Each constructed edge should be at most 1.5 * DBL_EPSILON away from the
    // original point P.
    EXPECT_LE(S2::GetDistance(p, a, b),
              S1Angle::Radians(1.5 * DBL_EPSILON) + kGetDistanceAbsError);
    EXPECT_LE(S2::GetDistance(p, c, d),
              S1Angle::Radians(1.5 * DBL_EPSILON) + kGetDistanceAbsError);

    // Verify that the expected intersection point is close to both edges and
    // also close to the original point P.  (It might not be very close to P
    // if the angle between the edges is very small.)
    S2Point expected = GetIntersectionExact(a, b, c, d);
    EXPECT_LE(S2::GetDistance(expected, a, b),
              S1Angle::Radians(3 * DBL_EPSILON) + kGetDistanceAbsError);
    EXPECT_LE(S2::GetDistance(expected, c, d),
              S1Angle::Radians(3 * DBL_EPSILON) + kGetDistanceAbsError);
    EXPECT_LE(S1Angle(expected, p),
              S1Angle::Radians(3 * DBL_EPSILON / slope) +
              S2::kIntersectionError);

    // Now we actually test the GetIntersection() method.
    S2Point actual = S2::GetIntersection(a, b, c, d);
    S1Angle dist_ab = S2::GetDistance(actual, a, b);
    S1Angle dist_cd = S2::GetDistance(actual, c, d);
    EXPECT_LE(dist_ab, S2::kIntersectionError + kGetDistanceAbsError);
    EXPECT_LE(dist_cd, S2::kIntersectionError + kGetDistanceAbsError);
    max_edge_dist = max(max_edge_dist, max(dist_ab, dist_cd));
    S1Angle point_dist(expected, actual);
    EXPECT_LE(point_dist, S2::kIntersectionError);
    max_point_dist = max(max_point_dist, point_dist);
  }
  stats.Print();
  ABSL_LOG(INFO) << "Max distance to either edge being intersected: "
                 << max_edge_dist.radians();
  ABSL_LOG(INFO) << "Maximum distance to expected intersection point: "
                 << max_point_dist.radians();
}

// Chooses a point in the XY plane that is separated from X by at least 1e-15
// (to avoid choosing too many duplicate points) and by at most Pi/2 - 1e-3
// (to avoid nearly-diametric edges, since the test below is not sophisticated
// enough to test such edges).
S2Point ChooseSemicirclePoint(const S2Point& x, const S2Point& y) {
  S2Testing::Random* rnd = &S2Testing::rnd;
  double sign = (2 * rnd->Uniform(2)) - 1;
  return (x + sign * 1e3 * pow(1e-18, rnd->RandDouble()) * y).Normalize();
}

TEST(S2, GrazingIntersections) {
  // This test choose 5 points along a great circle (i.e., as collinear as
  // possible), and uses them to construct an edge AB and a triangle CDE such
  // that CD and CE both cross AB.  It then checks that the intersection
  // points returned by GetIntersection() have the correct relative ordering
  // along AB (to within kIntersectionError).
  GetIntersectionStats stats;
  for (int iter = 0; iter < 1000; ++iter) {
    S2Point x, y, z;
    S2Testing::GetRandomFrame(&x, &y, &z);
    S2Point a, b, c, d, e, ab;
    do {
      a = ChooseSemicirclePoint(x, y);
      b = ChooseSemicirclePoint(x, y);
      c = ChooseSemicirclePoint(x, y);
      d = ChooseSemicirclePoint(x, y);
      e = ChooseSemicirclePoint(x, y);
      ab = (a - b).CrossProd(a + b);
    } while (ab.Norm() < 50 * DBL_EPSILON ||
             S2::CrossingSign(a, b, c, d) <= 0 ||
             S2::CrossingSign(a, b, c, e) <= 0);
    S2Point xcd = S2::GetIntersection(a, b, c, d);
    S2Point xce = S2::GetIntersection(a, b, c, e);
    // Essentially this says that if CDE and CAB have the same orientation,
    // then CD and CE should intersect along AB in that order.
    ab = ab.Normalize();
    if (S1Angle(xcd, xce) > 2 * S2::kIntersectionError) {
      EXPECT_EQ(s2pred::Sign(c, d, e) == s2pred::Sign(c, a, b),
                s2pred::Sign(ab, xcd, xce) > 0);
    }
  }
  stats.Print();
}

TEST(S2, ExactIntersectionUnderflow) {
  // Tests that a correct intersection is computed even when two edges are
  // exactly collinear and the normals of both edges underflow in double
  // precision when normalized (see the ToVector3 function for details).
  S2Point a0(1, 0, 0), a1(1, 2e-300, 0);
  S2Point b0(1, 1e-300, 0), b1(1, 3e-300, 0);
  EXPECT_EQ(S2Point(1, 1e-300, 0), S2::GetIntersection(a0, a1, b0, b1));
}

TEST(S2, ExactIntersectionSign) {
  // Tests that a correct intersection is computed even when two edges are
  // exactly collinear and both edges have nearly antipodal endpoints.
  S2Point a0(-1, -1.6065916409055676e-10, 0);
  S2Point a1(1, 0, 0);
  S2Point b0(1, -4.7617930898495072e-13, 0);
  S2Point b1(-1, 1.2678623820887328e-09, 0);
  EXPECT_EQ(S2Point(1, -4.7617930898495072e-13, 0),
            S2::GetIntersection(a0, a1, b0, b1));
}

TEST(S2, GetIntersectionInvariants) {
  // Test that the result of GetIntersection does not change when the edges
  // are swapped and/or reversed.  The number of iterations is high because it
  // is difficult to generate test cases that show that CompareEdges() is
  // necessary and correct, for example.
  const int kIters = google::DEBUG_MODE ? 5000 : 50000;
  for (int iter = 0; iter < kIters; ++iter) {
    S2Point a, b, c, d;
    do {
      // GetIntersectionStable() sorts the two edges by length, so construct
      // edges (a,b) and (c,d) that cross and have exactly the same length.
      // This can be done by swapping the "x" and "y" coordinates.
      // [Swapping other coordinate pairs doesn't work because it changes the
      // order of addition in Norm2() == (x**2 + y**2) + z**2.]
      a = c = S2Testing::RandomPoint();
      b = d = S2Testing::RandomPoint();
      swap(c[0], c[1]);
      swap(d[0], d[1]);
    } while (S2::CrossingSign(a, b, c, d) <= 0);
    EXPECT_EQ((a - b).Norm2(), (c - d).Norm2());

    // Now verify that GetIntersection returns exactly the same result when
    // the edges are swapped and/or reversed.
    S2Point result = S2::GetIntersection(a, b, c, d);
    if (S2Testing::rnd.OneIn(2)) { swap(a, b); }
    if (S2Testing::rnd.OneIn(2)) { swap(c, d); }
    if (S2Testing::rnd.OneIn(2)) { swap(a, c); swap(b, d); }
    EXPECT_EQ(result, S2::GetIntersection(a, b, c, d));
  }
}

}  // namespace<|MERGE_RESOLUTION|>--- conflicted
+++ resolved
@@ -384,22 +384,11 @@
                  "Method", "Successes", "Attempts", "Rate");
     for (int i = 0; i < kNumMethods; ++i) {
       if (tally_[i] == 0) continue;
-<<<<<<< HEAD
-      // Use `StrFormat` to handle `string_view`.
-      puts(absl::StrFormat("%10s %9d %5.1f%% %9d %5.1f%%  %5.1f%%",
-                           S2::internal::GetIntersectionMethodName(
-                               static_cast<IntersectionMethod>(i)),
-                           tally_[i], 100.0 * tally_[i] / total, totals[i],
-                           100.0 * totals[i] / total,
-                           100.0 * tally_[i] / totals[i])
-               .c_str());
-=======
       absl::PrintF("%10s %9d %5.1f%% %9d %5.1f%%  %5.1f%%\n",
                    S2::internal::GetIntersectionMethodName(
                        static_cast<IntersectionMethod>(i)),
                    tally_[i], 100.0 * tally_[i] / total, totals[i],
                    100.0 * totals[i] / total, 100.0 * tally_[i] / totals[i]);
->>>>>>> 84bfd2c5
     }
     for (int i = 0; i < kNumMethods; ++i) tally_[i] = 0;
   }
