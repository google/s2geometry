--- conflicted
+++ resolved
@@ -19,6 +19,7 @@
 #include <cstdint>
 
 #include <gtest/gtest.h>
+
 #include "absl/flags/flag.h"
 #include "absl/log/log_streamer.h"
 #include "absl/random/random.h"
@@ -31,13 +32,8 @@
 #include "s2/util/math/matrix3x3.h"
 
 // The default value should be chosen so the test runs in a few seconds.
-<<<<<<< HEAD
-S2_DEFINE_int32(num_samples, 100'000,
-                "Number of random samples to use in tests.");
-=======
 ABSL_FLAG(int32_t, num_samples, 100'000,
           "Number of random samples to use in tests.");
->>>>>>> dabeea21
 
 namespace {
 
