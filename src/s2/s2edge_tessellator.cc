--- conflicted
+++ resolved
@@ -190,11 +190,7 @@
 S2EdgeTessellator::S2EdgeTessellator(const S2::Projection* projection,
                                      S1Angle tolerance)
     : proj_(*projection) {
-<<<<<<< HEAD
-  if (tolerance < kMinTolerance()) S2_LOG(ERROR) << "Tolerance too small";
-=======
   if (tolerance < kMinTolerance()) ABSL_LOG(ERROR) << "Tolerance too small";
->>>>>>> 84bfd2c5
 
   // Rather than scaling the error estimate as described above, instead we scale
   // the tolerance.  See algorithm description at the top of this file.
