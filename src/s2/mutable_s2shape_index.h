// Copyright 2012 Google Inc. All Rights Reserved.
//
// Licensed under the Apache License, Version 2.0 (the "License");
// you may not use this file except in compliance with the License.
// You may obtain a copy of the License at
//
//     http://www.apache.org/licenses/LICENSE-2.0
//
// Unless required by applicable law or agreed to in writing, software
// distributed under the License is distributed on an "AS-IS" BASIS,
// WITHOUT WARRANTIES OR CONDITIONS OF ANY KIND, either express or implied.
// See the License for the specific language governing permissions and
// limitations under the License.
//

// Author: ericv@google.com (Eric Veach)

#ifndef S2_MUTABLE_S2SHAPE_INDEX_H_
#define S2_MUTABLE_S2SHAPE_INDEX_H_

#include <array>
#include <atomic>
#include <cstddef>
#include <memory>
#include <utility>
#include <vector>

<<<<<<< HEAD

#include "s2/base/integral_types.h"
#include "s2/base/logging.h"
#include "s2/base/spinlock.h"
=======
#include "s2/base/commandlineflags.h"
#include "s2/base/integral_types.h"
#include "s2/base/logging.h"
#include "s2/base/spinlock.h"
#include "absl/base/macros.h"
#include "absl/base/thread_annotations.h"
#include "absl/container/btree_map.h"
#include "absl/memory/memory.h"
#include "absl/synchronization/mutex.h"
>>>>>>> 88ccc24f
#include "s2/_fp_contract_off.h"
#include "s2/s2cell_id.h"
#include "s2/s2memory_tracker.h"
#include "s2/s2pointutil.h"
#include "s2/s2shape.h"
#include "s2/s2shape_index.h"
<<<<<<< HEAD
#include "absl/base/macros.h"
#include "absl/base/thread_annotations.h"
#include "absl/memory/memory.h"
#include "absl/container/btree_map.h"
#include "absl/synchronization/mutex.h"
=======
#include "s2/s2shapeutil_shape_edge_id.h"
>>>>>>> 88ccc24f

namespace s2internal {
// Hack to expose bytes_used.
template <typename Key, typename Value>
class BTreeMap : public absl::btree_map<Key, Value> {
 public:
  size_t bytes_used() const { return this->tree_.bytes_used(); }
};
}  // namespace s2internal
<<<<<<< HEAD
=======

>>>>>>> 88ccc24f

// MutableS2ShapeIndex is a class for in-memory indexing of polygonal geometry.
// The objects in the index are known as "shapes", and may consist of points,
// polylines, and/or polygons, possibly overlapping.  The index makes it very
// fast to answer queries such as finding nearby shapes, measuring distances,
// testing for intersection and containment, etc.  It is one of several
// implementations of the S2ShapeIndex interface (see EncodedS2ShapeIndex).
//
// MutableS2ShapeIndex allows not only building an index, but also updating it
// incrementally by adding or removing shapes (hence its name).  It is designed
// to be compact; usually the index is smaller than the underlying geometry.
// It is capable of indexing up to hundreds of millions of edges.  The index is
// also fast to construct.  The index size and construction time are guaranteed
// to be linear in the number of input edges.
//
// There are a number of built-in classes that work with S2ShapeIndex objects.
// Generally these classes accept any collection of geometry that can be
// represented by an S2ShapeIndex, i.e. any combination of points, polylines,
// and polygons.  Such classes include:
//
// - S2ContainsPointQuery: returns the shape(s) that contain a given point.
//
// - S2ClosestEdgeQuery: returns the closest edge(s) to a given point, edge,
//                       S2CellId, or S2ShapeIndex.
//
// - S2CrossingEdgeQuery: returns the edge(s) that cross a given edge.
//
// - S2BooleanOperation: computes boolean operations such as union,
//                       and boolean predicates such as containment.
//
// - S2ShapeIndexRegion: can be used together with S2RegionCoverer to
//                       approximate geometry as a set of S2CellIds.
//
// - S2ShapeIndexBufferedRegion: computes approximations that have been
//                               expanded by a given radius.
//
// Here is an example showing how to build an index for a set of polygons, and
// then then determine which polygon(s) contain each of a set of query points:
//
//   void TestContainment(const vector<S2Point>& points,
//                        const vector<S2Polygon*>& polygons) {
//     MutableS2ShapeIndex index;
//     for (auto polygon : polygons) {
//       index.Add(absl::make_unique<S2Polygon::Shape>(polygon));
//     }
//     auto query = MakeS2ContainsPointQuery(&index);
//     for (const auto& point : points) {
//       for (S2Shape* shape : query.GetContainingShapes(point)) {
//         S2Polygon* polygon = polygons[shape->id()];
//         ... do something with (point, polygon) ...
//       }
//     }
//   }
//
// This example uses S2Polygon::Shape, which is one example of an S2Shape
// object.  S2Polyline and S2Loop also have nested Shape classes, and there are
// additional S2Shape types defined in *_shape.h.
//
// Internally, MutableS2ShapeIndex is essentially a map from S2CellIds to the
// set of shapes that intersect each S2CellId.  It is adaptively refined to
// ensure that no cell contains more than a small number of edges.
//
// For efficiency, updates are batched together and applied lazily on the
// first subsequent query.  Locking is used to ensure that MutableS2ShapeIndex
// has the same thread-safety properties as "vector": const methods are
// thread-safe, while non-const methods are not thread-safe.  This means that
// if one thread updates the index, you must ensure that no other thread is
// reading or updating the index at the same time.
//
// MutableS2ShapeIndex has an Encode() method that allows the index to be
// serialized.  An encoded S2ShapeIndex can be decoded either into its
// original form (MutableS2ShapeIndex) or into an EncodedS2ShapeIndex.  The
// key property of EncodedS2ShapeIndex is that it can be constructed
// instantaneously, since the index is kept in its original encoded form.
// Data is decoded only when an operation needs it.  For example, to determine
// which shapes(s) contain a given query point only requires decoding the data
// in the S2ShapeIndexCell that contains that point.
class MutableS2ShapeIndex final : public S2ShapeIndex {
 private:
<<<<<<< HEAD
  // TODO(jmr): Switch this back to absl::btree_map when bytes_used is
  // supported.
=======
>>>>>>> 88ccc24f
  using CellMap = s2internal::BTreeMap<S2CellId, S2ShapeIndexCell*>;

 public:
  // Options that affect construction of the MutableS2ShapeIndex.
  class Options {
   public:
    Options();

    // The maximum number of edges per cell.  If a cell has more than this
    // many edges that are not considered "long" relative to the cell size,
    // then it is subdivided.  (Whether an edge is considered "long" is
    // controlled by --s2shape_index_cell_size_to_long_edge_ratio flag.)
    //
    // Values between 10 and 50 represent a reasonable balance between memory
    // usage, construction time, and query time.  Small values make queries
    // faster, while large values make construction faster and use less memory.
    // Values higher than 50 do not save significant additional memory, and
    // query times can increase substantially, especially for algorithms that
    // visit all pairs of potentially intersecting edges (such as polygon
    // validation), since this is quadratic in the number of edges per cell.
    //
    // Note that the *average* number of edges per cell is generally slightly
    // less than half of the maximum value defined here.
    //
    // Defaults to value given by --s2shape_index_default_max_edges_per_cell.
    int max_edges_per_cell() const { return max_edges_per_cell_; }
    void set_max_edges_per_cell(int max_edges_per_cell);

   private:
    int max_edges_per_cell_;
  };

  // Creates a MutableS2ShapeIndex that uses the default option settings.
  // Option values may be changed by calling Init().
  MutableS2ShapeIndex();

  // Create a MutableS2ShapeIndex with the given options.
  explicit MutableS2ShapeIndex(const Options& options);

  ~MutableS2ShapeIndex() override;

  // Initialize a MutableS2ShapeIndex with the given options.  This method may
  // only be called when the index is empty (i.e. newly created or Clear() has
  // just been called).  May be called before or after set_memory_tracker().
  void Init(const Options& options);

  const Options& options() const { return options_; }

  // Specifies that memory usage should be tracked and/or limited by the given
  // S2MemoryTracker.  For example:
  //
  //   S2MemoryTracker tracker;
  //   tracker.set_limit(500 << 20);  // 500 MB memory limit
  //   MutableS2ShapeIndex index;
  //   index.set_memory_tracker(&tracker);
  //
  // If the memory limit is exceeded, an appropriate status is returned in
  // memory_tracker()->error() and any partially built index is discarded
  // (equivalent to calling Minimize()).
  //
  // This method may be called multiple times in order to switch from one
  // memory tracker to another or stop memory tracking altogether (by passing
  // nullptr) in which case the memory usage due to this index is subtracted.
  //
  // REQUIRES: The lifetime of "tracker" must exceed the lifetime of the index
  //           unless set_memory_tracker(nullptr) is called to stop memory
  //           tracking before the index destructor is called.
  //
  //           This implies that the S2MemoryTracker must be declared *before*
  //           the MutableS2ShapeIndex in the example above.
  //
  // CAVEATS:
  //
  //  - This method is not const and is therefore not thread-safe.
  //
  //  - Does not track memory used by the S2Shapes in the index.
  //
  //  - While the index representation itself is tracked very accurately,
  //    the temporary data needed for index construction is tracked using
  //    heuristics and may be underestimated or overestimated.
  //
  //  - Temporary memory usage is typically 10x larger than the final index
  //    size, however it can be reduced by specifying a suitable value for
  //    FLAGS_s2shape_index_tmp_memory_budget (the default is 100 MB).  If
  //    more temporary memory than this is needed during construction, index
  //    updates will be split into multiple batches in order to keep the
  //    estimated temporary memory usage below this limit.
  //
  //  - S2MemoryTracker::limit() has no effect on how much temporary memory
  //    MutableS2ShapeIndex will attempt to use during index construction; it
  //    simply causes an error to be returned when the limit would otherwise
  //    be exceeded.  If you set a memory limit smaller than 100MB and want to
  //    reduce memory usage rather than simply generating an error then you
  //    should also set FLAGS_s2shape_index_tmp_memory_budget appropriately.
  void set_memory_tracker(S2MemoryTracker* tracker);
  S2MemoryTracker* memory_tracker() const { return mem_tracker_.tracker(); }

  // The number of distinct shape ids that have been assigned.  This equals
  // the number of shapes in the index provided that no shapes have ever been
  // removed.  (Shape ids are not reused.)
  int num_shape_ids() const override {
    return static_cast<int>(shapes_.size());
  }

  // Returns a pointer to the shape with the given id, or nullptr if the shape
  // has been removed from the index.
  S2Shape* shape(int id) const override { return shapes_[id].get(); }

  // Minimizes memory usage by requesting that any data structures that can be
  // rebuilt should be discarded.  This method invalidates all iterators.
  //
  // Like all non-const methods, this method is not thread-safe.
  void Minimize() override;

  // Appends an encoded representation of the S2ShapeIndex to "encoder".
  //
  // This method does not encode the S2Shapes in the index; it is the client's
  // responsibility to encode them separately.  For example:
  //
  //   s2shapeutil::CompactEncodeTaggedShapes(index, encoder);
  //   index.Encode(encoder);
  //
  // The encoded size is typically much smaller than the in-memory size.
  // Here are a few examples:
  //
  //  Number of edges     In-memory space used     Encoded size  (%)
  //  --------------------------------------------------------------
  //                8                      192                8   4%
  //              768                   18,264            2,021  11%
  //        3,784,212               80,978,992       17,039,020  21%
  //
  // The encoded form also has the advantage of being a contiguous block of
  // memory.
  //
  // REQUIRES: "encoder" uses the default constructor, so that its buffer
  //           can be enlarged as necessary by calling Ensure(int).
  void Encode(Encoder* encoder) const;

  // Decodes an S2ShapeIndex, returning true on success.
  //
  // This method does not decode the S2Shape objects in the index; this is
  // the responsibility of the client-provided function "shape_factory"
  // (see s2shapeutil_coding.h).  Example usage:
  //
  //   index.Init(decoder, s2shapeutil::LazyDecodeShapeFactory(decoder));
  //
  // Note that the S2Shape vector must be encoded *before* the S2ShapeIndex in
  // this example.
  bool Init(Decoder* decoder, const ShapeFactory& shape_factory);

  class Iterator final : public IteratorBase {
   public:
    // Default constructor; must be followed by a call to Init().
    Iterator();

    // Constructs an iterator positioned as specified.  By default iterators
    // are unpositioned, since this avoids an extra seek in this situation
    // where one of the seek methods (such as Locate) is immediately called.
    //
    // If you want to position the iterator at the beginning, e.g. in order to
    // loop through the entire index, do this instead:
    //
    //   for (MutableS2ShapeIndex::Iterator it(&index, S2ShapeIndex::BEGIN);
    //        !it.done(); it.Next()) { ... }
    explicit Iterator(const MutableS2ShapeIndex* index,
                      InitialPosition pos = UNPOSITIONED);

    // Initializes an iterator for the given MutableS2ShapeIndex.  This method
    // may also be called in order to restore an iterator to a valid state
    // after the underlying index has been updated (although it is usually
    // easier just to declare a new iterator whenever required, since iterator
    // construction is cheap).
    void Init(const MutableS2ShapeIndex* index,
              InitialPosition pos = UNPOSITIONED);

    // Initialize an iterator for the given MutableS2ShapeIndex without
    // applying any pending updates.  This can be used to observe the actual
    // current state of the index without modifying it in any way.
    void InitStale(const MutableS2ShapeIndex* index,
                   InitialPosition pos = UNPOSITIONED);

    // Inherited non-virtual methods:
    //   S2CellId id() const;
    //   bool done() const;
    //   S2Point center() const;
    const S2ShapeIndexCell& cell() const;

    // IteratorBase API:
    void Begin() override;
    void Finish() override;
    void Next() override;
    bool Prev() override;
    void Seek(S2CellId target) override;
    bool Locate(const S2Point& target) override;
    CellRelation Locate(S2CellId target) override;

   protected:
    const S2ShapeIndexCell* GetCell() const override;
    std::unique_ptr<IteratorBase> Clone() const override;
    void Copy(const IteratorBase& other) override;

   private:
    void Refresh();  // Updates the IteratorBase fields.
    const MutableS2ShapeIndex* index_;
    CellMap::const_iterator iter_, end_;
  };

  // Takes ownership of the given shape and adds it to the index.  Also
  // assigns a unique id to the shape (shape->id()) and returns that id.
  // Shape ids are assigned sequentially starting from 0 in the order shapes
  // are added.  Invalidates all iterators and their associated data.
  //
  // Note that this method is not affected by S2MemoryTracker, i.e. shapes can
  // continue to be added even once the specified limit has been reached.
  int Add(std::unique_ptr<S2Shape> shape);

  // Removes the given shape from the index and return ownership to the caller.
  // Invalidates all iterators and their associated data.
  std::unique_ptr<S2Shape> Release(int shape_id);

  // Resets the index to its original state and returns ownership of all
  // shapes to the caller.  This method is much more efficient than removing
  // all shapes one at a time.
  std::vector<std::unique_ptr<S2Shape>> ReleaseAll();

  // Resets the index to its original state and deletes all shapes.  Any
  // options specified via Init() are preserved.
  void Clear();

  // Returns the number of bytes currently occupied by the index (including any
  // unused space at the end of vectors, etc). It has the same thread safety
  // as the other "const" methods (see introduction).
  size_t SpaceUsed() const override;

  // Calls to Add() and Release() are normally queued and processed on the
  // first subsequent query (in a thread-safe way).  Building the index lazily
  // in this way has several advantages, the most important of which is that
  // sometimes there *is* no subsequent query and the index doesn't need to be
  // built at all.
  //
  // In contrast, ForceBuild() causes any pending updates to be applied
  // immediately.  It is thread-safe and may be called simultaneously with
  // other "const" methods (see notes on thread safety above).  Similarly this
  // method is "const" since it does not modify the visible index contents.
  //
  // ForceBuild() should not normally be called since it prevents lazy index
  // construction (which is usually benficial).  Some reasons to use it
  // include:
  //
  //  - To exclude the cost of building the index from benchmark results.
  //  - To ensure that the first subsequent query is as fast as possible.
  //  - To ensure that the index can be built successfully without exceeding a
  //    specified S2MemoryTracker limit (see the constructor for details).
  //
  // Note that this method is thread-safe.
  void ForceBuild() const;

  // Returns true if there are no pending updates that need to be applied.
  // This can be useful to avoid building the index unnecessarily, or for
  // choosing between two different algorithms depending on whether the index
  // is available.
  //
  // The returned index status may be slightly out of date if the index was
  // built in a different thread.  This is fine for the intended use (as an
  // efficiency hint), but it should not be used by internal methods  (see
  // MaybeApplyUpdates).
  bool is_fresh() const;

 protected:
  std::unique_ptr<IteratorBase> NewIterator(InitialPosition pos) const override;

 private:
  friend class EncodedS2ShapeIndex;
  friend class Iterator;
  friend class MutableS2ShapeIndexTest;
  friend class S2Stats;

  struct BatchDescriptor;
  class BatchGenerator;
  struct ClippedEdge;
  class EdgeAllocator;
  struct FaceEdge;
  class InteriorTracker;
  struct RemovedShape;

  using ShapeEdgeId = s2shapeutil::ShapeEdgeId;
  using ShapeIdSet = std::vector<int>;

  // When adding a new encoding, be aware that old binaries will not be able
  // to decode it.
  static constexpr unsigned char kCurrentEncodingVersionNumber = 0;

  // Internal methods are documented with their definitions.
  bool is_shape_being_removed(int shape_id) const;
  void MarkIndexStale();
  void MaybeApplyUpdates() const;
  void ApplyUpdatesThreadSafe();
  void ApplyUpdatesInternal();
  std::vector<BatchDescriptor> GetUpdateBatches() const;
  void ReserveSpace(const BatchDescriptor& batch,
                    std::vector<FaceEdge> all_edges[6]);
  void AddShape(const S2Shape* shape, int edges_begin, int edges_end,
                std::vector<FaceEdge> all_edges[6],
                InteriorTracker* tracker) const;
  void RemoveShape(const RemovedShape& removed,
                   std::vector<FaceEdge> all_edges[6],
                   InteriorTracker* tracker) const;
  void FinishPartialShape(int shape_id);
  void AddFaceEdge(FaceEdge* edge, std::vector<FaceEdge> all_edges[6]) const;
  void UpdateFaceEdges(int face, const std::vector<FaceEdge>& face_edges,
                       InteriorTracker* tracker);
  S2CellId ShrinkToFit(const S2PaddedCell& pcell, const R2Rect& bound) const;
  void SkipCellRange(S2CellId begin, S2CellId end, InteriorTracker* tracker,
                     EdgeAllocator* alloc, bool disjoint_from_index);
  void UpdateEdges(const S2PaddedCell& pcell,
                   std::vector<const ClippedEdge*>* edges,
                   InteriorTracker* tracker, EdgeAllocator* alloc,
                   bool disjoint_from_index);
  void AbsorbIndexCell(const S2PaddedCell& pcell,
                       const Iterator& iter,
                       std::vector<const ClippedEdge*>* edges,
                       InteriorTracker* tracker,
                       EdgeAllocator* alloc);
  int GetEdgeMaxLevel(const S2Shape::Edge& edge) const;
  static int CountShapes(const std::vector<const ClippedEdge*>& edges,
                         const ShapeIdSet& cshape_ids);
  bool MakeIndexCell(const S2PaddedCell& pcell,
                     const std::vector<const ClippedEdge*>& edges,
                     InteriorTracker* tracker);
  static void TestAllEdges(const std::vector<const ClippedEdge*>& edges,
                           InteriorTracker* tracker);
  inline static const ClippedEdge* UpdateBound(const ClippedEdge* edge,
                                               int u_end, double u,
                                               int v_end, double v,
                                               EdgeAllocator* alloc);
  static const ClippedEdge* ClipUBound(const ClippedEdge* edge,
                                       int u_end, double u,
                                       EdgeAllocator* alloc);
  static const ClippedEdge* ClipVBound(const ClippedEdge* edge,
                                       int v_end, double v,
                                       EdgeAllocator* alloc);
  static void ClipVAxis(const ClippedEdge* edge, const R1Interval& middle,
                        std::vector<const ClippedEdge*> child_edges[2],
                        EdgeAllocator* alloc);

  // The amount by which cells are "padded" to compensate for numerical errors
  // when clipping line segments to cell boundaries.
  static const double kCellPadding;

  // The shapes in the index, accessed by their shape id.  Removed shapes are
  // replaced by nullptr pointers.
  std::vector<std::unique_ptr<S2Shape>> shapes_;

  // A map from S2CellId to the set of clipped shapes that intersect that
  // cell.  The cell ids cover a set of non-overlapping regions on the
  // sphere.  Note that this field is updated lazily (see below).  Const
  // methods *must* call MaybeApplyUpdates() before accessing this field.
  // (The easiest way to achieve this is simply to use an Iterator.)
  CellMap cell_map_;

  // The options supplied for this index.
  Options options_;

  // The id of the first shape that has been queued for addition but not
  // processed yet.
  int pending_additions_begin_ = 0;

  // The representation of an edge that has been queued for removal.
  struct RemovedShape {
    int32 shape_id;
    bool has_interior;  // Belongs to a shape of dimension 2.
    bool contains_tracker_origin;
    std::vector<S2Shape::Edge> edges;
  };

  // The set of shapes that have been queued for removal but not processed
  // yet.  Note that we need to copy the edge data since the caller is free to
  // destroy the shape once Release() has been called.  This field is present
  // only when there are removed shapes to process (to save memory).
  std::unique_ptr<std::vector<RemovedShape>> pending_removals_;

  // Additions and removals are queued and processed on the first subsequent
  // query.  There are several reasons to do this:
  //
  //  - It is significantly more efficient to process updates in batches.
  //  - Often the index will never be queried, in which case we can save both
  //    the time and memory required to build it.  Examples:
  //     + S2Loops that are created simply to pass to an S2Polygon.  (We don't
  //       need the S2Loop index, because S2Polygon builds its own index.)
  //     + Applications that load a database of geometry and then query only
  //       a small fraction of it.
  //     + Applications that only read and write geometry (Decode/Encode).
  //
  // The main drawback is that we need to go to some extra work to ensure that
  // "const" methods are still thread-safe.  Note that the goal is *not* to
  // make this class thread-safe in general, but simply to hide the fact that
  // we defer some of the indexing work until query time.
  //
  // The textbook approach to this problem would be to use a mutex and a
  // condition variable.  Unfortunately pthread mutexes are huge (40 bytes).
  // Instead we use spinlock (which is only 4 bytes) to guard a few small
  // fields representing the current update status, and only create additional
  // state while the update is actually occurring.
  mutable SpinLock lock_;

  enum IndexStatus {
    STALE,     // There are pending updates.
    UPDATING,  // Updates are currently being applied.
    FRESH,     // There are no pending updates.
  };
  // Reads and writes to this field are guarded by "lock_".
  std::atomic<IndexStatus> index_status_ = FRESH;

  // UpdateState holds temporary data related to thread synchronization.  It
  // is only allocated while updates are being applied.
  struct UpdateState {
    // This mutex is used as a condition variable.  It is locked by the
    // updating thread for the entire duration of the update; other threads
    // lock it in order to wait until the update is finished.
    absl::Mutex wait_mutex;

    // The number of threads currently waiting on "wait_mutex_".  The
    // UpdateState can only be freed when this number reaches zero.
    //
    // Reads and writes to this field are guarded by "lock_".
    int num_waiting;

    UpdateState() : num_waiting(0) {
    }

    ~UpdateState() {
      S2_DCHECK_EQ(0, num_waiting);
    }
  };
  std::unique_ptr<UpdateState> update_state_;

  S2MemoryTracker::Client mem_tracker_;

  // Documented in the .cc file.
  void UnlockAndSignal() ABSL_UNLOCK_FUNCTION(lock_)
      ABSL_UNLOCK_FUNCTION(update_state_->wait_mutex);

  MutableS2ShapeIndex(const MutableS2ShapeIndex&) = delete;
  void operator=(const MutableS2ShapeIndex&) = delete;
};

// The following flag can be used to limit the amount of temporary memory used
// when building an S2ShapeIndex.  See the .cc file for details.
//
// DEFAULT: 100 MB
DECLARE_int64(s2shape_index_tmp_memory_budget);


//////////////////   Implementation details follow   ////////////////////


// A BatchDescriptor represents a set of pending updates that will be applied
// at the same time.  The batch consists of all edges in (shape id, edge id)
// order from "begin" (inclusive) to "end" (exclusive).  Note that the last
// shape in a batch may have only some of its edges added.  The first batch
// also implicitly includes all shapes being removed.  "num_edges" is the
// total number of edges that will be added or removed in this batch.
struct MutableS2ShapeIndex::BatchDescriptor {
  // REQUIRES: If end.edge_id != 0, it must refer to a valid edge.
  ShapeEdgeId begin, end;
  int num_edges;
};

// The purpose of BatchGenerator is to divide large updates into batches such
// that all batches use approximately the same amount of high-water memory.
// This class is defined here so that it can be tested independently.
class MutableS2ShapeIndex::BatchGenerator {
 public:
  // Given the total number of edges that will be removed and added, prepares
  // to divide the edges into batches.  "shape_id_begin" identifies the first
  // shape whose edges will be added.
  BatchGenerator(int num_edges_removed, int num_edges_added,
                 int shape_id_begin);

  // Indicates that the given shape will be added to the index.  Shapes with
  // few edges will be grouped together into a single batch, while shapes with
  // many edges will be split over several batches if necessary.
  void AddShape(int shape_id, int num_edges);

  // Returns a vector describing each batch.  This method should be called
  // once all shapes have been added.
  std::vector<BatchDescriptor> Finish();

 private:
  // Returns a vector indicating the maximum number of edges in each batch.
  // (The actual batch sizes are adjusted later in order to avoid splitting
  // shapes between batches unnecessarily.)
  static std::vector<int> GetMaxBatchSizes(int num_edges_removed,
                                           int num_edges_added);

  // Returns the maximum number of edges in the current batch.
  int max_batch_size() const { return max_batch_sizes_[batch_index_]; }

  // Returns the maximum number of edges in the next batch.
  int next_max_batch_size() const { return max_batch_sizes_[batch_index_ + 1]; }

  // Adds the given number of edges to the current batch.
  void ExtendBatch(int num_edges) {
    batch_size_ += num_edges;
  }

  // Adds the given number of edges to the current batch, ending with the edge
  // just before "batch_end", and then starts a new batch.
  void FinishBatch(int num_edges, ShapeEdgeId batch_end);

  // A vector representing the ideal number of edges in each batch; the batch
  // sizes gradually decrease to ensure that each batch uses approximately the
  // same total amount of memory as the index grows.  The actual batch sizes
  // are then adjusted based on how many edges each shape has in order to
  // avoid splitting shapes between batches unnecessarily.
  std::vector<int> max_batch_sizes_;

  // The maximum size of the current batch is determined by how many edges
  // have been added to the index so far.  For example if GetBatchSizes()
  // returned {100, 70, 50, 30} and we have added 0 edges, the current batch
  // size is 100.  But if we have already added 90 edges then the current
  // batch size would be 70, and if have added 150 edges the batch size would
  // be 50.  We keep track of (1) the current index into batch_sizes and (2)
  // the number of edges remaining before we increment the batch index.
  int batch_index_ = 0;
  int batch_index_edges_left_ = 0;

  ShapeEdgeId batch_begin_;  // The start of the current batch.
  int shape_id_end_;         // One beyond the last shape to be added.
  int batch_size_ = 0;       // The number of edges in the current batch.
  std::vector<BatchDescriptor> batches_;  // The completed batches so far.
};

inline MutableS2ShapeIndex::Iterator::Iterator() : index_(nullptr) {
}

inline MutableS2ShapeIndex::Iterator::Iterator(
    const MutableS2ShapeIndex* index, InitialPosition pos) {
  Init(index, pos);
}

inline void MutableS2ShapeIndex::Iterator::Init(
    const MutableS2ShapeIndex* index, InitialPosition pos) {
  index->MaybeApplyUpdates();
  InitStale(index, pos);
}

inline void MutableS2ShapeIndex::Iterator::InitStale(
    const MutableS2ShapeIndex* index, InitialPosition pos) {
  index_ = index;
  end_ = index_->cell_map_.end();
  if (pos == BEGIN) {
    iter_ = index_->cell_map_.begin();
  } else {
    iter_ = end_;
  }
  Refresh();
}

inline const S2ShapeIndexCell& MutableS2ShapeIndex::Iterator::cell() const {
  // Since MutableS2ShapeIndex always sets the "cell_" field, we can skip the
  // logic in the base class that conditionally calls GetCell().
  return *raw_cell();
}

inline void MutableS2ShapeIndex::Iterator::Refresh() {
  if (iter_ == end_) {
    set_finished();
  } else {
    set_state(iter_->first, iter_->second);
  }
}

inline void MutableS2ShapeIndex::Iterator::Begin() {
  // Make sure that the index has not been modified since Init() was called.
  S2_DCHECK(index_->is_fresh());
  iter_ = index_->cell_map_.begin();
  Refresh();
}

inline void MutableS2ShapeIndex::Iterator::Finish() {
  iter_ = end_;
  Refresh();
}

inline void MutableS2ShapeIndex::Iterator::Next() {
  S2_DCHECK(!done());
  ++iter_;
  Refresh();
}

inline bool MutableS2ShapeIndex::Iterator::Prev() {
  if (iter_ == index_->cell_map_.begin()) return false;
  --iter_;
  Refresh();
  return true;
}

inline void MutableS2ShapeIndex::Iterator::Seek(S2CellId target) {
  iter_ = index_->cell_map_.lower_bound(target);
  Refresh();
}

inline std::unique_ptr<MutableS2ShapeIndex::IteratorBase>
MutableS2ShapeIndex::NewIterator(InitialPosition pos) const {
  return absl::make_unique<Iterator>(this, pos);
}

inline void MutableS2ShapeIndex::ForceBuild() const {
  MaybeApplyUpdates();
}

inline bool MutableS2ShapeIndex::is_fresh() const {
  return index_status_.load(std::memory_order_relaxed) == FRESH;
}

// Given that the given shape is being updated, return true if it is being
// removed (as opposed to being added).
inline bool MutableS2ShapeIndex::is_shape_being_removed(int shape_id) const {
  // All shape ids being removed are less than all shape ids being added.
  return shape_id < pending_additions_begin_;
}

// Ensure that any pending updates have been applied.  This method must be
// called before accessing the cell_map_ field, even if the index_status_
// appears to be FRESH, because a memory barrier is required in order to
// ensure that all the index updates are visible if the updates were done in
// another thread.
inline void MutableS2ShapeIndex::MaybeApplyUpdates() const {
  // To avoid acquiring and releasing the spinlock on every query, we use
  // atomic operations when testing whether the status is FRESH and when
  // updating the status to be FRESH.  This guarantees that any thread that
  // sees a status of FRESH will also see the corresponding index updates.
  if (index_status_.load(std::memory_order_acquire) != FRESH) {
    const_cast<MutableS2ShapeIndex*>(this)->ApplyUpdatesThreadSafe();
  }
}

#endif  // S2_MUTABLE_S2SHAPE_INDEX_H_<|MERGE_RESOLUTION|>--- conflicted
+++ resolved
@@ -25,37 +25,23 @@
 #include <utility>
 #include <vector>
 
-<<<<<<< HEAD
-
-#include "s2/base/integral_types.h"
-#include "s2/base/logging.h"
-#include "s2/base/spinlock.h"
-=======
-#include "s2/base/commandlineflags.h"
-#include "s2/base/integral_types.h"
-#include "s2/base/logging.h"
-#include "s2/base/spinlock.h"
 #include "absl/base/macros.h"
 #include "absl/base/thread_annotations.h"
 #include "absl/container/btree_map.h"
 #include "absl/memory/memory.h"
 #include "absl/synchronization/mutex.h"
->>>>>>> 88ccc24f
+
+#include "s2/base/commandlineflags.h"
+#include "s2/base/integral_types.h"
+#include "s2/base/logging.h"
+#include "s2/base/spinlock.h"
 #include "s2/_fp_contract_off.h"
 #include "s2/s2cell_id.h"
 #include "s2/s2memory_tracker.h"
 #include "s2/s2pointutil.h"
 #include "s2/s2shape.h"
 #include "s2/s2shape_index.h"
-<<<<<<< HEAD
-#include "absl/base/macros.h"
-#include "absl/base/thread_annotations.h"
-#include "absl/memory/memory.h"
-#include "absl/container/btree_map.h"
-#include "absl/synchronization/mutex.h"
-=======
 #include "s2/s2shapeutil_shape_edge_id.h"
->>>>>>> 88ccc24f
 
 namespace s2internal {
 // Hack to expose bytes_used.
@@ -65,10 +51,6 @@
   size_t bytes_used() const { return this->tree_.bytes_used(); }
 };
 }  // namespace s2internal
-<<<<<<< HEAD
-=======
-
->>>>>>> 88ccc24f
 
 // MutableS2ShapeIndex is a class for in-memory indexing of polygonal geometry.
 // The objects in the index are known as "shapes", and may consist of points,
@@ -148,11 +130,6 @@
 // in the S2ShapeIndexCell that contains that point.
 class MutableS2ShapeIndex final : public S2ShapeIndex {
  private:
-<<<<<<< HEAD
-  // TODO(jmr): Switch this back to absl::btree_map when bytes_used is
-  // supported.
-=======
->>>>>>> 88ccc24f
   using CellMap = s2internal::BTreeMap<S2CellId, S2ShapeIndexCell*>;
 
  public:
@@ -603,7 +580,7 @@
 // when building an S2ShapeIndex.  See the .cc file for details.
 //
 // DEFAULT: 100 MB
-DECLARE_int64(s2shape_index_tmp_memory_budget);
+S2_DECLARE_int64(s2shape_index_tmp_memory_budget);
 
 
 //////////////////   Implementation details follow   ////////////////////
