// Copyright 2005 Google Inc. All Rights Reserved.
//
// Licensed under the Apache License, Version 2.0 (the "License");
// you may not use this file except in compliance with the License.
// You may obtain a copy of the License at
//
//     http://www.apache.org/licenses/LICENSE-2.0
//
// Unless required by applicable law or agreed to in writing, software
// distributed under the License is distributed on an "AS-IS" BASIS,
// WITHOUT WARRANTIES OR CONDITIONS OF ANY KIND, either express or implied.
// See the License for the specific language governing permissions and
// limitations under the License.
//

// Author: ericv@google.com (Eric Veach)

#include "s2/s2debug.h"

#include "s2/base/log_severity.h"
#include "absl/flags/flag.h"

<<<<<<< HEAD
S2_DEFINE_bool(s2debug, S2_DEBUG_MODE,
               "Enable automatic validity checking in S2 code");
=======
ABSL_FLAG(bool, s2debug, S2_DEBUG_MODE,
          "Enable automatic validity checking in S2 code");
>>>>>>> dabeea21
<|MERGE_RESOLUTION|>--- conflicted
+++ resolved
@@ -20,10 +20,5 @@
 #include "s2/base/log_severity.h"
 #include "absl/flags/flag.h"
 
-<<<<<<< HEAD
-S2_DEFINE_bool(s2debug, S2_DEBUG_MODE,
-               "Enable automatic validity checking in S2 code");
-=======
 ABSL_FLAG(bool, s2debug, S2_DEBUG_MODE,
-          "Enable automatic validity checking in S2 code");
->>>>>>> dabeea21
+          "Enable automatic validity checking in S2 code");