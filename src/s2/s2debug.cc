// Copyright 2005 Google Inc. All Rights Reserved.
//
// Licensed under the Apache License, Version 2.0 (the "License");
// you may not use this file except in compliance with the License.
// You may obtain a copy of the License at
//
//     http://www.apache.org/licenses/LICENSE-2.0
//
// Unless required by applicable law or agreed to in writing, software
// distributed under the License is distributed on an "AS-IS" BASIS,
// WITHOUT WARRANTIES OR CONDITIONS OF ANY KIND, either express or implied.
// See the License for the specific language governing permissions and
// limitations under the License.
//

// Author: ericv@google.com (Eric Veach)

#include "s2/s2debug.h"

#include "s2/base/commandlineflags.h"
#include "s2/base/log_severity.h"

<<<<<<< HEAD
S2_DEFINE_bool(s2debug, !!google::DEBUG_MODE,
               "Enable automatic validity checking in S2 code");
=======
DEFINE_bool(s2debug, S2_DEBUG_MODE,
            "Enable automatic validity checking in S2 code");
>>>>>>> 4913684d
<|MERGE_RESOLUTION|>--- conflicted
+++ resolved
@@ -20,10 +20,5 @@
 #include "s2/base/commandlineflags.h"
 #include "s2/base/log_severity.h"
 
-<<<<<<< HEAD
-S2_DEFINE_bool(s2debug, !!google::DEBUG_MODE,
-               "Enable automatic validity checking in S2 code");
-=======
-DEFINE_bool(s2debug, S2_DEBUG_MODE,
-            "Enable automatic validity checking in S2 code");
->>>>>>> 4913684d
+S2_DEFINE_bool(s2debug, S2_DEBUG_MODE,
+               "Enable automatic validity checking in S2 code");