--- conflicted
+++ resolved
@@ -81,11 +81,7 @@
   // which must break ties on equal edges correctly for the sibling map to be
   // created correctly.
   for (EdgeId e = 0; e < num_edges(); ++e) {
-<<<<<<< HEAD
-    S2_DCHECK(e == in_edge_ids[in_edge_ids[e]]);
-=======
     ABSL_DCHECK(e == in_edge_ids[in_edge_ids[e]]);
->>>>>>> 84bfd2c5
   }
   return in_edge_ids;
 }
