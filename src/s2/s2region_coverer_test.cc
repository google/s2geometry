--- conflicted
+++ resolved
@@ -39,7 +39,6 @@
 #include "absl/strings/str_split.h"
 #include "absl/types/span.h"
 
-#include "s2/base/commandlineflags.h"
 #include "s2/base/log_severity.h"
 #include "s2/s1angle.h"
 #include "s2/s1chord_angle.h"
@@ -54,19 +53,11 @@
 #include "s2/s2region.h"
 #include "s2/s2testing.h"
 
-<<<<<<< HEAD
-S2_DEFINE_string(max_cells, "4,8",
-              "Comma-separated list of values to use for 'max_cells'");
-
-S2_DEFINE_int32(iters, S2_DEBUG_MODE ? 1000 : 100000,
-                "Number of random caps to try for each max_cells value");
-=======
 ABSL_FLAG(std::string, max_cells, "4,8",
           "Comma-separated list of values to use for 'max_cells'");
 
 ABSL_FLAG(int32_t, iters, S2_DEBUG_MODE ? 1000 : 100000,
           "Number of random caps to try for each max_cells value");
->>>>>>> dabeea21
 
 namespace {
 
