--- conflicted
+++ resolved
@@ -17,15 +17,9 @@
 
 #include "s2/encoded_s2point_vector.h"
 
+#include <atomic>
 #include <cstddef>
-<<<<<<< HEAD
-=======
-
 #include <cstdint>
->>>>>>> 4913684d
-#include <cstring>
-#include <memory>
-#include <string>
 #include <vector>
 
 #include <gtest/gtest.h>
