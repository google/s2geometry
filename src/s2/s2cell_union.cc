// Copyright 2005 Google Inc. All Rights Reserved.
//
// Licensed under the Apache License, Version 2.0 (the "License");
// you may not use this file except in compliance with the License.
// You may obtain a copy of the License at
//
//     http://www.apache.org/licenses/LICENSE-2.0
//
// Unless required by applicable law or agreed to in writing, software
// distributed under the License is distributed on an "AS-IS" BASIS,
// WITHOUT WARRANTIES OR CONDITIONS OF ANY KIND, either express or implied.
// See the License for the specific language governing permissions and
// limitations under the License.
//

// Author: ericv@google.com (Eric Veach)

#include "s2/s2cell_union.h"

#include <algorithm>
#include <cstddef>
#include <cstdint>
#include <string>
#include <utility>
#include <vector>

#include "absl/flags/flag.h"
#include "absl/log/absl_check.h"
#include "absl/strings/str_cat.h"

#include "s2/base/commandlineflags.h"
#include "s2/s1angle.h"
#include "s2/s2cap.h"
#include "s2/s2cell.h"
#include "s2/s2cell_id.h"
#include "s2/s2latlng_rect.h"
#include "s2/s2metrics.h"
#include "s2/s2point.h"
#include "s2/util/coding/coder.h"

using std::is_sorted;
using std::max;
using std::min;
using std::string;
using std::vector;

<<<<<<< HEAD
S2_DEFINE_int32(s2cell_union_decode_max_num_cells, 1000000,
                "The maximum number of cells allowed by S2CellUnion::Decode");
=======
ABSL_FLAG(int32_t, s2cell_union_decode_max_num_cells, 1000000,
          "The maximum number of cells allowed by S2CellUnion::Decode");
>>>>>>> dabeea21

static const unsigned char kCurrentLosslessEncodingVersionNumber = 1;

vector<S2CellId> S2CellUnion::ToS2CellIds(const vector<uint64_t>& ids) {
  vector<S2CellId> cell_ids;
  cell_ids.reserve(ids.size());
  for (auto id : ids) cell_ids.push_back(S2CellId(id));
  return cell_ids;
}

S2CellUnion::S2CellUnion(const vector<uint64_t>& cell_ids)
    : cell_ids_(ToS2CellIds(cell_ids)) {
  Normalize();
}

S2CellUnion S2CellUnion::WholeSphere() {
  return S2CellUnion({S2CellId::FromFace(0), S2CellId::FromFace(1),
                      S2CellId::FromFace(2), S2CellId::FromFace(3),
                      S2CellId::FromFace(4), S2CellId::FromFace(5)});
}

S2CellUnion S2CellUnion::FromMinMax(S2CellId min_id, S2CellId max_id) {
  S2CellUnion result;
  result.InitFromMinMax(min_id, max_id);
  return result;
}

S2CellUnion S2CellUnion::FromBeginEnd(S2CellId begin, S2CellId end) {
  S2CellUnion result;
  result.InitFromBeginEnd(begin, end);
  return result;
}

void S2CellUnion::Init(const vector<uint64_t>& cell_ids) {
  cell_ids_ = ToS2CellIds(cell_ids);
  Normalize();
}

void S2CellUnion::InitFromMinMax(S2CellId min_id, S2CellId max_id) {
  ABSL_DCHECK(max_id.is_valid()) << max_id;
  InitFromBeginEnd(min_id, max_id.next());
}

void S2CellUnion::InitFromBeginEnd(S2CellId begin, S2CellId end) {
  ABSL_DCHECK(begin.is_leaf()) << begin;
  ABSL_DCHECK(end.is_leaf()) << end;
  const S2CellId kLeafEnd = S2CellId::End(S2CellId::kMaxLevel);
  ABSL_DCHECK(begin.is_valid() || begin == kLeafEnd) << begin;
  ABSL_DCHECK(end.is_valid() || end == kLeafEnd) << end;
  ABSL_DCHECK_LE(begin, end);

  // We repeatedly add the largest cell we can.
  cell_ids_.clear();
  for (S2CellId id = begin.maximum_tile(end);
       id != end; id = id.next().maximum_tile(end)) {
    cell_ids_.push_back(id);
  }
  // The output is already normalized.
  ABSL_DCHECK(IsNormalized());
}

void S2CellUnion::Pack(int excess) {
  if (cell_ids_.capacity() - cell_ids_.size() > static_cast<size_t>(excess)) {
    cell_ids_.shrink_to_fit();
  }
}

S2CellUnion* S2CellUnion::Clone() const {
  return new S2CellUnion(cell_ids_, VERBATIM);
}

// Returns true if the given four cells have a common parent.
// REQUIRES: The four cells are distinct.
inline static bool AreSiblings(S2CellId a, S2CellId b, S2CellId c, S2CellId d) {
  // A necessary (but not sufficient) condition is that the XOR of the
  // four cells must be zero.  This is also very fast to test.
  if ((a.id() ^ b.id() ^ c.id()) != d.id()) return false;

  // Now we do a slightly more expensive but exact test.  First, compute a
  // mask that blocks out the two bits that encode the child position of
  // "id" with respect to its parent, then check that the other three
  // children all agree with "mask".
  uint64_t mask = d.lsb() << 1;
  mask = ~(mask + (mask << 1));
  uint64_t id_masked = (d.id() & mask);
  return ((a.id() & mask) == id_masked &&
          (b.id() & mask) == id_masked &&
          (c.id() & mask) == id_masked &&
          !d.is_face());
}

bool S2CellUnion::IsValid() const {
  if (num_cells() > 0 && !cell_id(0).is_valid()) return false;
  for (int i = 1; i < num_cells(); ++i) {
    if (!cell_id(i).is_valid()) return false;
    if (cell_id(i - 1).range_max() >= cell_id(i).range_min()) return false;
  }
  return true;
}

bool S2CellUnion::IsNormalized() const {
  if (num_cells() > 0 && !cell_id(0).is_valid()) return false;
  for (int i = 1; i < num_cells(); ++i) {
    if (!cell_id(i).is_valid()) return false;
    if (cell_id(i - 1).range_max() >= cell_id(i).range_min()) return false;
    if (i >= 3 && AreSiblings(cell_id(i - 3), cell_id(i - 2),
                              cell_id(i - 1), cell_id(i))) {
      return false;
    }
  }
  return true;
}

void S2CellUnion::Normalize() {
  Normalize(&cell_ids_);
}

/*static*/ void S2CellUnion::Normalize(vector<S2CellId>* ids) {
  // Optimize the representation by discarding cells contained by other cells,
  // and looking for cases where all subcells of a parent cell are present.

  std::sort(ids->begin(), ids->end());
  size_t out = 0;
  for (S2CellId id : *ids) {
    ABSL_DCHECK(id.is_valid()) << id;
    // Check whether this cell is contained by the previous cell.
    if (out > 0 && (*ids)[out-1].contains(id)) continue;

    // Discard any previous cells contained by this cell.
    while (out > 0 && id.contains((*ids)[out-1])) --out;

    // Check whether the last 3 elements plus "id" can be collapsed into a
    // single parent cell.
    while (out >= 3 && AreSiblings((*ids)[out - 3], (*ids)[out - 2],
                                   (*ids)[out - 1], id)) {
      // Replace four children by their parent cell.
      id = id.parent();
      out -= 3;
    }
    (*ids)[out++] = id;
  }
  if (ids->size() != out)
    ids->resize(out);
}

void S2CellUnion::Denormalize(int min_level, int level_mod,
                              vector<S2CellId>* out) const {
  Denormalize(cell_ids_, min_level, level_mod, out);
}

void S2CellUnion::Denormalize(const vector<S2CellId>& in,
                              int min_level, int level_mod,
                              vector<S2CellId>* out) {
  ABSL_DCHECK_GE(min_level, 0);
  ABSL_DCHECK_LE(min_level, S2CellId::kMaxLevel);
  ABSL_DCHECK_GE(level_mod, 1);
  ABSL_DCHECK_LE(level_mod, 3);
  ABSL_DCHECK_NE(out, &in);

  out->clear();
  out->reserve(in.size());
  for (S2CellId id : in) {
    int level = id.level();
    int new_level = max(min_level, level);
    if (level_mod > 1) {
      // Round up so that (new_level - min_level) is a multiple of level_mod.
      // (Note that S2CellId::kMaxLevel is a multiple of 1, 2, and 3.)
      new_level += (S2CellId::kMaxLevel - (new_level - min_level)) % level_mod;
      new_level = min(S2CellId::kMaxLevel, new_level);
    }
    if (new_level == level) {
      out->push_back(id);
    } else {
      S2CellId end = id.child_end(new_level);
      for (id = id.child_begin(new_level); id != end; id = id.next()) {
        out->push_back(id);
      }
    }
  }
}

S2Cap S2CellUnion::GetCapBound() const {
  // Compute the approximate centroid of the region.  This won't produce the
  // bounding cap of minimal area, but it should be close enough.
  if (cell_ids_.empty()) return S2Cap::Empty();
  S2Point centroid(0, 0, 0);
  for (S2CellId id : *this) {
    double area = S2Cell::AverageArea(id.level());
    centroid += area * id.ToPoint();
  }
  if (centroid == S2Point(0, 0, 0)) {
    centroid = S2Point(1, 0, 0);
  } else {
    centroid = centroid.Normalize();
  }

  // Use the centroid as the cap axis, and expand the cap angle so that it
  // contains the bounding caps of all the individual cells.  Note that it is
  // *not* sufficient to just bound all the cell vertices because the bounding
  // cap may be concave (i.e. cover more than one hemisphere).
  S2Cap cap = S2Cap::FromPoint(centroid);
  for (S2CellId id : *this) {
    cap.AddCap(S2Cell(id).GetCapBound());
  }
  return cap;
}

S2LatLngRect S2CellUnion::GetRectBound() const {
  S2LatLngRect bound = S2LatLngRect::Empty();
  for (S2CellId id : *this) {
    bound = bound.Union(S2Cell(id).GetRectBound());
  }
  return bound;
}

void S2CellUnion::GetCellUnionBound(vector<S2CellId>* cell_ids) const {
  // TODO(user): Try returning the cells in the covering.  The comments
  // in s2region.h say `*cell_ids` should be small, however.
  GetCapBound().GetCellUnionBound(cell_ids);
}

// Returns true if "a" lies entirely before "b" on the Hilbert curve.  Note that
// this is not even a weak ordering, since incomparability is not transitive.
// Nevertheless, given a sorted vector of disjoint S2CellIds it can be used be
// used to find the first element that might intersect a given target S2CellId:
//
//   auto it = std::lower_bound(v.begin(), v.end(), target, EntirelyPrecedes);
//
// This works because std::lower_bound() only requires that the elements are
// partitioned with respect to the given predicate (which is true as long as the
// S2CellIds are sorted and disjoint).
static inline bool EntirelyPrecedes(S2CellId a, S2CellId b) {
  return a.range_max() < b.range_min();
}

bool S2CellUnion::Contains(S2CellId id) const {
  // This is an exact test.  Each cell occupies a linear span of the S2
  // space-filling curve, and the cell id is simply the position at the center
  // of this span.  The cell union ids are sorted in increasing order along
  // the space-filling curve.  So we simply find the first cell that might
  // intersect (is not entirely before) the target (using binary search).
  // There is containment if and only if this cell id contains the target id.
  ABSL_DCHECK(id.is_valid()) << id;

  const auto i = std::lower_bound(begin(), end(), id, EntirelyPrecedes);
  return i != end() && i->contains(id);
}

bool S2CellUnion::Intersects(S2CellId id) const {
  // This is an exact test; see the comments for Contains() above.
  ABSL_DCHECK(id.is_valid()) << id;

  const auto i = std::lower_bound(begin(), end(), id, EntirelyPrecedes);
  return i != end() && i->intersects(id);
}

bool S2CellUnion::Contains(const S2CellUnion& y) const {
  if (y.empty()) return true;
  if (empty()) return false;
  auto i = begin();
  for (S2CellId y_id : y) {
    // If our first cell ends before the one we need to contain, advance
    // where we start searching.
    if (EntirelyPrecedes(*i, y_id)) {
      i = std::lower_bound(i + 1, end(), y_id, EntirelyPrecedes);
      // If we're at the end, we don't contain the current y_id.
      if (i == end()) return false;
    }
    if (!i->contains(y_id)) return false;
  }
  return true;
}

bool S2CellUnion::Intersects(const S2CellUnion& y) const {
  // Walk along the two sorted vectors, looking for overlap.
  for (auto i = begin(), j = y.begin(); i != end() && j != y.end(); ) {
    if (EntirelyPrecedes(*i, *j)) {
      // Advance "i" to the first cell that might overlap *j.
      i = std::lower_bound(i + 1, end(), *j, EntirelyPrecedes);
      continue;
    }
    if (EntirelyPrecedes(*j, *i)) {
      // Advance "j" to the first cell that might overlap *i.
      j = std::lower_bound(j + 1, y.end(), *i, EntirelyPrecedes);
      continue;
    }
    // Neither cell is to the left of the other, so they must intersect.
    ABSL_DCHECK(i->intersects(*j));
    return true;
  }
  return false;
}

S2CellUnion S2CellUnion::Union(const S2CellUnion& y) const {
  vector<S2CellId> cell_ids;
  cell_ids.reserve(num_cells() + y.num_cells());
  cell_ids = cell_ids_;
  cell_ids.insert(cell_ids.end(), y.cell_ids_.begin(), y.cell_ids_.end());
  return S2CellUnion(std::move(cell_ids));
}

S2CellUnion S2CellUnion::Intersection(S2CellId id) const {
  ABSL_DCHECK(id.is_valid()) << id;
  S2CellUnion result;
  if (Contains(id)) {
    result.cell_ids_.push_back(id);
  } else {
    vector<S2CellId>::const_iterator i = std::lower_bound(
        cell_ids_.begin(), cell_ids_.end(), id.range_min());
    S2CellId id_max = id.range_max();
    while (i != cell_ids_.end() && *i <= id_max)
      result.cell_ids_.push_back(*i++);
  }
  ABSL_DCHECK(result.IsNormalized() || !IsNormalized());
  return result;
}

S2CellUnion S2CellUnion::Intersection(const S2CellUnion& y) const {
  S2CellUnion result;
  GetIntersection(cell_ids_, y.cell_ids_, &result.cell_ids_);
  // The output is normalized as long as both inputs are normalized.
  ABSL_DCHECK(result.IsNormalized() || !IsNormalized() || !y.IsNormalized());
  return result;
}

/*static*/ void S2CellUnion::GetIntersection(const vector<S2CellId>& x,
                                             const vector<S2CellId>& y,
                                             vector<S2CellId>* out) {
  ABSL_DCHECK_NE(out, &x);
  ABSL_DCHECK_NE(out, &y);
  ABSL_DCHECK(is_sorted(x.begin(), x.end()));
  ABSL_DCHECK(is_sorted(y.begin(), y.end()));

  // This is a fairly efficient calculation that uses binary search to skip
  // over sections of both input vectors.  It takes logarithmic time if all the
  // cells of "x" come before or after all the cells of "y" in S2CellId order.

  out->clear();
  vector<S2CellId>::const_iterator i = x.begin();
  vector<S2CellId>::const_iterator j = y.begin();
  while (i != x.end() && j != y.end()) {
    S2CellId imin = i->range_min();
    S2CellId jmin = j->range_min();
    if (imin > jmin) {
      // Either j->contains(*i) or the two cells are disjoint.
      if (*i <= j->range_max()) {
        out->push_back(*i++);
      } else {
        // Advance "j" to the first cell that might overlap *i.
        j = std::lower_bound(j + 1, y.end(), *i, EntirelyPrecedes);
      }
    } else if (jmin > imin) {
      // Identical to the code above with "i" and "j" reversed.
      if (*j <= i->range_max()) {
        out->push_back(*j++);
      } else {
        i = std::lower_bound(i + 1, x.end(), *j, EntirelyPrecedes);
      }
    } else {
      // "i" and "j" have the same range_min(), so one contains the other.
      if (*i < *j)
        out->push_back(*i++);
      else
        out->push_back(*j++);
    }
  }
  // The output is generated in sorted order.
  ABSL_DCHECK(is_sorted(out->begin(), out->end()));
}

static void GetDifferenceInternal(S2CellId cell,
                                  const S2CellUnion& y,
                                  vector<S2CellId>* cell_ids) {
  // Add the difference between cell and y to cell_ids.
  // If they intersect but the difference is non-empty, divide and conquer.
  if (!y.Intersects(cell)) {
    cell_ids->push_back(cell);
  } else if (!y.Contains(cell)) {
    S2CellId child = cell.child_begin();
    for (int i = 0; ; ++i) {
      GetDifferenceInternal(child, y, cell_ids);
      if (i == 3) break;  // Avoid unnecessary next() computation.
      child = child.next();
    }
  }
}

S2CellUnion S2CellUnion::Difference(const S2CellUnion& y) const {
  // TODO(ericv): this is approximately O(N*log(N)), but could probably
  // use similar techniques as GetIntersection() to be more efficient.

  S2CellUnion result;
  for (S2CellId id : *this) {
    GetDifferenceInternal(id, y, &result.cell_ids_);
  }
  // The output is normalized as long as the first argument is normalized.
  ABSL_DCHECK(result.IsNormalized() || !IsNormalized());
  return result;
}

void S2CellUnion::Expand(int expand_level) {
  vector<S2CellId> output;
  uint64_t level_lsb = S2CellId::lsb_for_level(expand_level);
  for (int i = num_cells(); --i >= 0; ) {
    S2CellId id = cell_id(i);
    if (id.lsb() < level_lsb) {
      id = id.parent(expand_level);
      // Optimization: skip over any cells contained by this one.  This is
      // especially important when very small regions are being expanded.
      while (i > 0 && id.contains(cell_id(i - 1))) --i;
    }
    output.push_back(id);
    id.AppendAllNeighbors(expand_level, &output);
  }
  Init(std::move(output));
}

void S2CellUnion::Expand(S1Angle min_radius, int max_level_diff) {
  int min_level = S2CellId::kMaxLevel;
  for (S2CellId id : *this) {
    min_level = min(min_level, id.level());
  }
  // Find the maximum level such that all cells are at least "min_radius" wide.
  int radius_level = S2::kMinWidth.GetLevelForMinValue(min_radius.radians());
  if (radius_level == 0 && min_radius.radians() > S2::kMinWidth.GetValue(0)) {
    // The requested expansion is greater than the width of a face cell.
    // The easiest way to handle this is to expand twice.
    Expand(0);
  }
  Expand(min(min_level + max_level_diff, radius_level));
}

uint64_t S2CellUnion::LeafCellsCovered() const {
  uint64_t num_leaves = 0;
  for (S2CellId id : *this) {
    const int inverted_level = S2CellId::kMaxLevel - id.level();
    num_leaves += (1ULL << (inverted_level << 1));
  }
  return num_leaves;
}

double S2CellUnion::AverageBasedArea() const {
  return S2Cell::AverageArea(S2CellId::kMaxLevel) * LeafCellsCovered();
}

double S2CellUnion::ApproxArea() const {
  double area = 0;
  for (S2CellId id : *this) {
    area += S2Cell(id).ApproxArea();
  }
  return area;
}

double S2CellUnion::ExactArea() const {
  double area = 0;
  for (S2CellId id : *this) {
    area += S2Cell(id).ExactArea();
  }
  return area;
}

bool operator==(const S2CellUnion& x, const S2CellUnion& y) {
  return x.cell_ids() == y.cell_ids();
}

bool operator!=(const S2CellUnion& x, const S2CellUnion& y) {
  return x.cell_ids() != y.cell_ids();
}

bool S2CellUnion::Contains(const S2Cell& cell) const {
  return Contains(cell.id());
}

bool S2CellUnion::MayIntersect(const S2Cell& cell) const {
  return Intersects(cell.id());
}

void S2CellUnion::Encode(Encoder* const encoder) const {
  // Unsigned char for version number, and N+1 uint64_t's for N cell_ids
  // (1 for vector length, N for the ids).
  encoder->Ensure(sizeof(unsigned char) +
                  sizeof(uint64_t) * (1 + cell_ids_.size()));

  encoder->put8(kCurrentLosslessEncodingVersionNumber);
  encoder->put64(uint64_t{cell_ids_.size()});
  for (const S2CellId cell_id : cell_ids_) {
    cell_id.Encode(encoder);
  }
}

bool S2CellUnion::Decode(Decoder* const decoder) {
  // Should contain at least version and vector length.
  if (decoder->avail() < sizeof(unsigned char) + sizeof(uint64_t)) return false;
  unsigned char version = decoder->get8();
  if (version > kCurrentLosslessEncodingVersionNumber) return false;

  uint64_t num_cells = decoder->get64();
  if (num_cells > static_cast<size_t>(
                      absl::GetFlag(FLAGS_s2cell_union_decode_max_num_cells))) {
    return false;
  }

  vector<S2CellId> temp_cell_ids(num_cells);
  for (size_t i = 0; i < num_cells; ++i) {
    if (!temp_cell_ids[i].Decode(decoder)) return false;
  }
  cell_ids_.swap(temp_cell_ids);
  return true;
}

bool S2CellUnion::Contains(const S2Point& p) const {
  return Contains(S2CellId(p));
}

std::string S2CellUnion::ToString() const {
  static const size_t kMaxCount = 500;
  string output = absl::StrCat("Size:", size(), " S2CellIds:");
  for (int i = 0, limit = min(kMaxCount, size()); i < limit; ++i) {
    if (i > 0) output += ",";
    output += cell_id(i).ToToken();
  }
  if (size() > kMaxCount) output += ",...";
  return output;
}<|MERGE_RESOLUTION|>--- conflicted
+++ resolved
@@ -28,7 +28,6 @@
 #include "absl/log/absl_check.h"
 #include "absl/strings/str_cat.h"
 
-#include "s2/base/commandlineflags.h"
 #include "s2/s1angle.h"
 #include "s2/s2cap.h"
 #include "s2/s2cell.h"
@@ -44,13 +43,8 @@
 using std::string;
 using std::vector;
 
-<<<<<<< HEAD
-S2_DEFINE_int32(s2cell_union_decode_max_num_cells, 1000000,
-                "The maximum number of cells allowed by S2CellUnion::Decode");
-=======
 ABSL_FLAG(int32_t, s2cell_union_decode_max_num_cells, 1000000,
           "The maximum number of cells allowed by S2CellUnion::Decode");
->>>>>>> dabeea21
 
 static const unsigned char kCurrentLosslessEncodingVersionNumber = 1;
 
