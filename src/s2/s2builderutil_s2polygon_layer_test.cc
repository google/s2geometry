// Copyright 2016 Google Inc. All Rights Reserved.
//
// Licensed under the Apache License, Version 2.0 (the "License");
// you may not use this file except in compliance with the License.
// You may obtain a copy of the License at
//
//     http://www.apache.org/licenses/LICENSE-2.0
//
// Unless required by applicable law or agreed to in writing, software
// distributed under the License is distributed on an "AS-IS" BASIS,
// WITHOUT WARRANTIES OR CONDITIONS OF ANY KIND, either express or implied.
// See the License for the specific language governing permissions and
// limitations under the License.
//

// Author: ericv@google.com (Eric Veach)

#include "s2/s2builderutil_s2polygon_layer.h"

#include <algorithm>
#include <cstdint>
#include <memory>
#include <string>
#include <vector>

<<<<<<< HEAD
=======
#include "s2/base/casts.h"
>>>>>>> 4913684d
#include <gmock/gmock.h>
#include <gtest/gtest.h>

#include "absl/container/flat_hash_map.h"
#include "absl/container/flat_hash_set.h"
#include "absl/strings/string_view.h"

#include "s2/base/casts.h"
#include "s2/base/types.h"
#include "s2/id_set_lexicon.h"
#include "s2/mutable_s2shape_index.h"
#include "s2/s2builder.h"
#include "s2/s2builder_layer.h"
#include "s2/s2error.h"
#include "s2/s2loop.h"
#include "s2/s2point.h"
#include "s2/s2polygon.h"
#include "s2/s2polyline.h"
#include "s2/s2shape.h"
#include "s2/s2text_format.h"

using absl::flat_hash_map;
using absl::flat_hash_set;
using absl::string_view;
using s2builderutil::IndexedS2PolygonLayer;
using s2builderutil::S2PolygonLayer;
using s2textformat::MakePolylineOrDie;
using std::make_unique;
using std::string;
using std::unique_ptr;
using std::vector;

using EdgeType = S2Builder::EdgeType;

namespace {

using ::testing::Contains;

void TestS2Polygon(const vector<string_view>& input_strs,
                   string_view expected_str, EdgeType edge_type) {
  SCOPED_TRACE(edge_type == EdgeType::DIRECTED ? "DIRECTED" : "UNDIRECTED");
  S2Builder builder{S2Builder::Options()};
  S2Polygon output;
  builder.StartLayer(make_unique<S2PolygonLayer>(
      &output, S2PolygonLayer::Options(edge_type)));
  bool is_full = false;
  for (auto input_str : input_strs) {
    if (string(input_str) == "full") is_full = true;
    builder.AddPolygon(*s2textformat::MakeVerbatimPolygonOrDie(input_str));
  }
  builder.AddIsFullPolygonPredicate(S2Builder::IsFullPolygon(is_full));
  S2Error error;
  ASSERT_TRUE(builder.Build(&error));
  // The input strings in tests may not be in normalized form, so we build an
  // S2Polygon and convert it back to a string.
  unique_ptr<S2Polygon> expected(s2textformat::MakePolygonOrDie(expected_str));
  EXPECT_EQ(s2textformat::ToString(*expected),
            s2textformat::ToString(output));
}

void TestS2Polygon(const vector<string_view>& input_strs,
                   string_view expected_str) {
  TestS2Polygon(input_strs, expected_str, EdgeType::DIRECTED);
  TestS2Polygon(input_strs, expected_str, EdgeType::UNDIRECTED);
}

void TestS2PolygonUnchanged(string_view input_str) {
  TestS2Polygon(vector<string_view>{input_str}, input_str);
}

// Unlike the methods above, the input consists of a set of *polylines*.
void TestS2PolygonError(const vector<string_view>& input_strs,
                        absl::Span<const S2Error::Code> expected_codes,
                        EdgeType edge_type) {
  SCOPED_TRACE(edge_type == EdgeType::DIRECTED ? "DIRECTED" : "UNDIRECTED");
  S2Builder builder{S2Builder::Options()};
  S2Polygon output;
  S2PolygonLayer::Options options(edge_type);
  options.set_validate(true);
  builder.StartLayer(make_unique<S2PolygonLayer>(&output, options));
  for (auto input_str : input_strs) {
    builder.AddPolyline(*s2textformat::MakePolylineOrDie(input_str));
  }
  S2Error error;
  ASSERT_FALSE(builder.Build(&error));
  EXPECT_THAT(expected_codes, Contains(error.code()));
}

void TestS2PolygonError(const vector<string_view>& input_strs,
                        S2Error::Code expected_code) {
  auto expected_codes = absl::Span<const S2Error::Code>(&expected_code, 1);
  TestS2PolygonError(input_strs, expected_codes, EdgeType::DIRECTED);
  TestS2PolygonError(input_strs, expected_codes, EdgeType::UNDIRECTED);
}

void TestS2PolygonError(const vector<string_view>& input_strs,
                        absl::Span<const S2Error::Code> expected_codes) {
  TestS2PolygonError(input_strs, expected_codes, EdgeType::DIRECTED);
  TestS2PolygonError(input_strs, expected_codes, EdgeType::UNDIRECTED);
}

TEST(S2PolygonLayer, Empty) {
  TestS2PolygonUnchanged("");
}

TEST(S2PolygonLayer, Full) {
  TestS2PolygonUnchanged("full");
}

TEST(S2PolygonLayer, SmallLoop) {
  TestS2PolygonUnchanged("0:0, 0:1, 1:1");
}

TEST(S2PolygonLayer, ThreeLoops) {
  // The second two loops are nested.
  TestS2PolygonUnchanged("0:1, 1:1, 0:0; "
                         "3:3, 3:6, 6:6, 6:3; "
                         "4:4, 4:5, 5:5, 5:4");
}

TEST(S2PolygonLayer, PartialLoop) {
  TestS2PolygonError({"0:1, 2:3, 4:5"},
                     S2Error::BUILDER_EDGES_DO_NOT_FORM_LOOPS);
}

TEST(S2PolygonLayer, InvalidPolygon) {
  TestS2PolygonError(
      {"0:0, 0:10, 10:0, 10:10, 0:0"},
      {S2Error::LOOP_SELF_INTERSECTION, S2Error::OVERLAPPING_GEOMETRY});
}

TEST(S2PolygonLayer, DuplicateInputEdges) {
  // Check that S2PolygonLayer can assemble polygons even when there are
  // duplicate edges (after sibling pairs are removed), and then report the
  // duplicate edges as an error.
  S2Builder builder{S2Builder::Options()};
  S2Polygon output;
  S2PolygonLayer::Options options;
  options.set_validate(true);
  builder.StartLayer(make_unique<S2PolygonLayer>(&output, options));
  builder.AddPolyline(*MakePolylineOrDie(
      "0:0, 0:2, 2:2, 1:1, 0:2, 2:2, 2:0, 0:0"));
  S2Error error;
  EXPECT_FALSE(builder.Build(&error));

  const std::vector<S2Error::Code> expected_codes = {
      S2Error::POLYGON_LOOPS_SHARE_EDGE,
      S2Error::POLYGON_INCONSISTENT_LOOP_ORIENTATIONS};

  EXPECT_THAT(expected_codes, Contains(error.code()));
  ASSERT_EQ(2, output.num_loops());
  unique_ptr<S2Loop> loop0(s2textformat::MakeLoopOrDie("0:0, 0:2, 2:2, 2:0"));
  unique_ptr<S2Loop> loop1(s2textformat::MakeLoopOrDie("0:2, 2:2, 1:1"));
  EXPECT_TRUE(loop0->Equals(*output.loop(0)));
  EXPECT_TRUE(loop1->Equals(*output.loop(1)));
}

// Since we don't expect to have any crossing edges, the key for each edge is
// simply the sum of its endpoints.  This key has the advantage of being
// unchanged when the endpoints of an edge are swapped.
using EdgeLabelMap = flat_hash_map<S2Point, flat_hash_set<int32_t>>;

void AddPolylineWithLabels(const S2Polyline& polyline, EdgeType edge_type,
                           int32_t label_begin, S2Builder* builder,
                           EdgeLabelMap* edge_label_map) {
  for (int i = 0; i + 1 < polyline.num_vertices(); ++i) {
    int32_t label = label_begin + i;
    builder->set_label(label);
    // With undirected edges, reverse the direction of every other input edge.
    int dir = edge_type == EdgeType::DIRECTED ? 1 : (i & 1);
    builder->AddEdge(polyline.vertex(i + (1 - dir)), polyline.vertex(i + dir));
    S2Point key = polyline.vertex(i) + polyline.vertex(i + 1);
    (*edge_label_map)[key].insert(label);
  }
}

static void TestEdgeLabels(EdgeType edge_type) {
  S2Builder builder{S2Builder::Options()};
  S2Polygon output;
  S2PolygonLayer::LabelSetIds label_set_ids;
  IdSetLexicon label_set_lexicon;
  builder.StartLayer(make_unique<S2PolygonLayer>(
      &output, &label_set_ids, &label_set_lexicon,
      S2PolygonLayer::Options(edge_type)));

  // We use a polygon consisting of 3 loops.  The loops are reordered and
  // some of the loops are inverted during S2Polygon construction.
  EdgeLabelMap edge_label_map;
  AddPolylineWithLabels(*MakePolylineOrDie("0:0, 9:1, 1:9, 0:0, 2:8, 8:2, "
                                           "0:0, 0:10, 10:10, 10:0, 0:0"),
                        edge_type, 0, &builder, &edge_label_map);
  S2Error error;
  ASSERT_TRUE(builder.Build(&error));
  vector<int> expected_loop_sizes = { 4, 3, 3 };
  ASSERT_EQ(expected_loop_sizes.size(), label_set_ids.size());
  for (int i = 0; i < expected_loop_sizes.size(); ++i) {
    ASSERT_EQ(expected_loop_sizes[i], label_set_ids[i].size());
    for (int j = 0; j < label_set_ids[i].size(); ++j) {
      S2Point key = output.loop(i)->vertex(j) + output.loop(i)->vertex(j + 1);
      const flat_hash_set<int32_t>& expected_labels = edge_label_map[key];
      ASSERT_EQ(expected_labels.size(),
                label_set_lexicon.id_set(label_set_ids[i][j]).size());
      EXPECT_TRUE(std::equal(
          expected_labels.begin(), expected_labels.end(),
          label_set_lexicon.id_set(label_set_ids[i][j]).begin()));
    }
  }
}

TEST(S2PolygonLayer, DirectedEdgeLabels) {
  TestEdgeLabels(EdgeType::DIRECTED);
}

TEST(S2PolygonLayer, UndirectedEdgeLabels) {
  TestEdgeLabels(EdgeType::UNDIRECTED);
}

TEST(S2PolygonLayer, LabelsRequestedButNotProvided) {
  // Tests the situation where labels are requested but none were provided.
  S2Builder builder{S2Builder::Options()};
  S2Polygon output;
  S2PolygonLayer::LabelSetIds label_set_ids;
  IdSetLexicon label_set_lexicon;
  builder.StartLayer(make_unique<S2PolygonLayer>(
      &output, &label_set_ids, &label_set_lexicon));
  builder.AddPolyline(*MakePolylineOrDie("0:0, 0:1, 1:0, 0:0"));
  S2Error error;
  ASSERT_TRUE(builder.Build(&error));
  EXPECT_EQ(label_set_ids.size(), 1);     // One loop.
  EXPECT_EQ(label_set_ids[0].size(), 3);  // Three edges.
  for (auto label_set_id : label_set_ids[0]) {
    EXPECT_EQ(label_set_id, IdSetLexicon::EmptySetId());
  }
}

TEST(S2PolygonLayer, ThreeLoopsIntoOne) {
  // Three loops (two shells and one hole) that combine into one.
  TestS2Polygon(
      {"10:0, 0:0, 0:10, 5:10, 10:10, 10:5",
       "0:10, 0:15, 5:15, 5:10",
       "10:10, 5:10, 5:5, 10:5"},
      "10:5, 10:0, 0:0, 0:10, 0:15, 5:15, 5:10, 5:5");
}

TEST(S2PolygonLayer, TrianglePyramid) {
  // A big CCW triangle containing 3 CW triangular holes.  The whole thing
  // looks like a pyramid of nine triangles.  The output consists of 6
  // positive triangles with no holes.
  TestS2Polygon(
      {"0:0, 0:2, 0:4, 0:6, 1:5, 2:4, 3:3, 2:2, 1:1",
       "0:2, 1:1, 1:3",
       "0:4, 1:3, 1:5",
       "1:3, 2:2, 2:4"},
      "0:4, 0:6, 1:5; 2:4, 3:3, 2:2; 2:2, 1:1, 1:3; "
      "1:1, 0:0, 0:2; 1:3, 0:2, 0:4; 1:3, 1:5, 2:4");
}

TEST(S2PolygonLayer, ComplexNesting) {
  // A complex set of nested polygons, with the loops in random order and the
  // vertices in random cyclic order within each loop.  This test checks that
  // the order (after S2Polygon::InitNested is called) is preserved exactly,
  // whether directed or undirected edges are used.
  TestS2PolygonUnchanged(
      "47:15, 47:5, 5:5, 5:15; "
      "35:12, 35:7, 27:7, 27:12; "
      "1:50, 50:50, 50:1, 1:1; "
      "42:22, 10:22, 10:25, 42:25; "
      "47:30, 47:17, 5:17, 5:30; "
      "7:27, 45:27, 45:20, 7:20; "
      "37:7, 37:12, 45:12, 45:7; "
      "47:47, 47:32, 5:32, 5:47; "
      "50:60, 50:55, 1:55, 1:60; "
      "25:7, 17:7, 17:12, 25:12; "
      "7:7, 7:12, 15:12, 15:7");
}

TEST(S2PolygonLayer, FiveLoopsTouchingAtOneCommonPoint) {
  // Five nested loops that touch at one common point.
  TestS2PolygonUnchanged("0:0, 0:10, 10:10, 10:0; "
                         "0:0, 1:9, 9:9, 9:1; "
                         "0:0, 2:8, 8:8, 8:2; "
                         "0:0, 3:7, 7:7, 7:3; "
                         "0:0, 4:6, 6:6, 6:4");
}

TEST(S2PolygonLayer, FourNestedDiamondsTouchingAtTwoPointsPerPair) {
  // Four diamonds nested inside each other, where each diamond shares two
  // vertices with the diamond inside it and shares its other two vertices
  // with the diamond that contains it.  The resulting shape looks vaguely
  // like an eye made out of chevrons.
  TestS2Polygon(
      {"0:10, -10:0, 0:-10, 10:0",
       "0:-20, -10:0, 0:20, 10:0",
       "0:-10, -5:0, 0:10, 5:0",
       "0:5, -5:0, 0:-5, 5:0"},
      "10:0, 0:10, -10:0, 0:20; "
      "0:-20, -10:0, 0:-10, 10:0; "
      "5:0, 0:-10, -5:0, 0:-5; "
      "0:5, -5:0, 0:10, 5:0");
}

TEST(S2PolygonLayer, SevenDiamondsTouchingAtOnePointPerPair) {
  // Seven diamonds nested within each other touching at one
  // point between each nested pair.
  TestS2PolygonUnchanged("0:-70, -70:0, 0:70, 70:0; "
                         "0:-70, -60:0, 0:60, 60:0; "
                         "0:-50, -60:0, 0:50, 50:0; "
                         "0:-40, -40:0, 0:50, 40:0; "
                         "0:-30, -30:0, 0:30, 40:0; "
                         "0:-20, -20:0, 0:30, 20:0; "
                         "0:-10, -20:0, 0:10, 10:0");
}

TEST(IndexedS2PolygonLayer, AddsShape) {
  S2Builder builder{S2Builder::Options()};
  MutableS2ShapeIndex index;
  builder.StartLayer(make_unique<IndexedS2PolygonLayer>(&index));
  string_view polygon_str = "0:0, 0:10, 10:0";
  builder.AddPolygon(*s2textformat::MakePolygonOrDie(polygon_str));
  S2Error error;
  ASSERT_TRUE(builder.Build(&error));
  EXPECT_EQ(1, index.num_shape_ids());
  const S2Polygon* polygon = down_cast<const S2Polygon::Shape*>(
      index.shape(0))->polygon();
  EXPECT_EQ(polygon_str, s2textformat::ToString(*polygon));
}

TEST(IndexedS2PolygonLayer, IgnoresEmptyShape) {
  S2Builder builder{S2Builder::Options()};
  MutableS2ShapeIndex index;
  builder.StartLayer(make_unique<IndexedS2PolygonLayer>(&index));
  S2Error error;
  ASSERT_TRUE(builder.Build(&error));
  EXPECT_EQ(0, index.num_shape_ids());
}

}  // namespace<|MERGE_RESOLUTION|>--- conflicted
+++ resolved
@@ -23,10 +23,6 @@
 #include <string>
 #include <vector>
 
-<<<<<<< HEAD
-=======
-#include "s2/base/casts.h"
->>>>>>> 4913684d
 #include <gmock/gmock.h>
 #include <gtest/gtest.h>
 
