--- conflicted
+++ resolved
@@ -22,12 +22,10 @@
 #include <limits>
 #include <utility>
 
-<<<<<<< HEAD
-=======
 #include "absl/log/absl_check.h"
 #include "absl/log/absl_log.h"
->>>>>>> 84bfd2c5
 #include "absl/strings/string_view.h"
+
 #include "s2/s1angle.h"
 #include "s2/s2edge_crosser.h"
 #include "s2/s2edge_crossings_internal.h"
@@ -382,11 +380,7 @@
   if (a == d) return (b == c) || s2pred::OrderedCCW(S2::RefDir(a), c, b, a);
   if (b == c) return s2pred::OrderedCCW(S2::RefDir(b), d, a, b);
 
-<<<<<<< HEAD
-  S2_LOG(ERROR) << "VertexCrossing called with 4 distinct vertices";
-=======
   ABSL_LOG(ERROR) << "VertexCrossing called with 4 distinct vertices";
->>>>>>> 84bfd2c5
   return false;
 }
 
@@ -407,11 +401,7 @@
   }
   if (b == c) return s2pred::OrderedCCW(S2::RefDir(b), d, a, b) ? -1 : 0;
 
-<<<<<<< HEAD
-  S2_LOG(ERROR) << "SignedVertexCrossing called with 4 distinct vertices";
-=======
   ABSL_LOG(ERROR) << "SignedVertexCrossing called with 4 distinct vertices";
->>>>>>> 84bfd2c5
   return false;
 }
 
