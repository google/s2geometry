--- conflicted
+++ resolved
@@ -28,11 +28,6 @@
 #include <utility>
 #include <vector>
 
-<<<<<<< HEAD
-=======
-#include "s2/base/casts.h"
-#include "s2/base/commandlineflags.h"
->>>>>>> 4913684d
 #include "absl/container/flat_hash_set.h"
 #include "absl/flags/flag.h"
 #include "absl/log/absl_check.h"
@@ -87,16 +82,6 @@
 using std::unique_ptr;
 using std::vector;
 
-<<<<<<< HEAD
-S2_DEFINE_bool(
-    s2loop_lazy_indexing, true,
-    "Build the S2ShapeIndex only when it is first needed.  This can save "
-    "significant amounts of memory and time when geometry is constructed but "
-    "never queried, for example when loops are passed directly to S2Polygon, "
-    "or when geometry is being converted from one format to another.");
-
-=======
->>>>>>> 4913684d
 // The maximum number of vertices we'll allow when decoding a loop.
 // The default value of 50 million is about 30x bigger than the number of
 S2_DEFINE_int32(
