// Copyright 2018 Google Inc. All Rights Reserved.
//
// Licensed under the Apache License, Version 2.0 (the "License");
// you may not use this file except in compliance with the License.
// You may obtain a copy of the License at
//
//     http://www.apache.org/licenses/LICENSE-2.0
//
// Unless required by applicable law or agreed to in writing, software
// distributed under the License is distributed on an "AS-IS" BASIS,
// WITHOUT WARRANTIES OR CONDITIONS OF ANY KIND, either express or implied.
// See the License for the specific language governing permissions and
// limitations under the License.
//

// Author: ericv@google.com (Eric Veach)

#include "s2/s2builderutil_lax_polygon_layer.h"

#include <algorithm>
#include <cstdint>
#include <memory>
#include <string>
#include <utility>
#include <vector>

<<<<<<< HEAD
=======
#include "s2/base/casts.h"
>>>>>>> 4913684d
#include <gmock/gmock.h>
#include <gtest/gtest.h>

#include "absl/base/optimization.h"
#include "absl/container/btree_set.h"
#include "absl/container/flat_hash_map.h"
#include "absl/strings/string_view.h"

#include "s2/base/casts.h"
#include "s2/base/types.h"
#include "s2/id_set_lexicon.h"
#include "s2/mutable_s2shape_index.h"
#include "s2/s2builder.h"
#include "s2/s2builder_graph.h"
#include "s2/s2builder_layer.h"
#include "s2/s2error.h"
#include "s2/s2lax_polygon_shape.h"
#include "s2/s2point.h"
#include "s2/s2shape.h"
#include "s2/s2text_format.h"

using absl::btree_set;
using absl::flat_hash_map;
using absl::string_view;
using s2builderutil::IndexedLaxPolygonLayer;
using s2builderutil::LaxPolygonLayer;
using s2textformat::MakeLaxPolygonOrDie;
using s2textformat::MakePointOrDie;
using s2textformat::MakePolylineOrDie;
using std::make_unique;
using std::string;
using std::vector;

using EdgeType = S2Builder::EdgeType;
using DegenerateBoundaries = LaxPolygonLayer::Options::DegenerateBoundaries;

namespace {

string ToString(DegenerateBoundaries degenerate_boundaries) {
  switch (degenerate_boundaries) {
    case DegenerateBoundaries::DISCARD: return "DISCARD";
    case DegenerateBoundaries::DISCARD_HOLES: return "DISCARD_HOLES";
    case DegenerateBoundaries::DISCARD_SHELLS: return "DISCARD_SHELLS";
    case DegenerateBoundaries::KEEP: return "KEEP";
  }
  // Cases are exhaustive, but some compilers don't know that and emit a
  // warning.
  ABSL_UNREACHABLE();
}

void TestLaxPolygon(string_view input_str, string_view expected_str,
                    EdgeType edge_type,
                    DegenerateBoundaries degenerate_boundaries) {
  SCOPED_TRACE(edge_type == EdgeType::DIRECTED ? "DIRECTED" : "UNDIRECTED");
  SCOPED_TRACE(ToString(degenerate_boundaries));
  S2Builder builder{S2Builder::Options()};
  S2LaxPolygonShape output;
  LaxPolygonLayer::Options options;
  options.set_edge_type(edge_type);
  options.set_degenerate_boundaries(degenerate_boundaries);
  builder.StartLayer(make_unique<LaxPolygonLayer>(&output, options));

  auto polygon = MakeLaxPolygonOrDie(input_str);
  builder.AddShape(*polygon);

  // In order to construct polygons that are full except possibly for a
  // collection of degenerate holes, we must supply S2Builder with a predicate
  // that distinguishes empty polygons from full ones (modulo degeneracies).
  bool has_full_loop = false;
  for (int i = 0; i < polygon->num_loops(); ++i) {
    if (polygon->num_loop_vertices(i) == 0) has_full_loop = true;
  }
  builder.AddIsFullPolygonPredicate(S2Builder::IsFullPolygon(has_full_loop));
  S2Error error;
  ASSERT_TRUE(builder.Build(&error));
  string actual_str = s2textformat::ToString(output, "; ");
  EXPECT_EQ(expected_str, actual_str);
}

void TestLaxPolygon(string_view input_str,
                    string_view expected_str,
                    DegenerateBoundaries degenerate_boundaries) {
  TestLaxPolygon(input_str, expected_str, EdgeType::DIRECTED,
                 degenerate_boundaries);
#if 0
  // TODO(b/281698554): Implement.
  TestLaxPolygon(input_str, expected_str, EdgeType::UNDIRECTED,
                 degenerate_boundaries);
#endif
}

void TestLaxPolygonUnchanged(string_view input_str,
                             DegenerateBoundaries degenerate_boundaries) {
  TestLaxPolygon(input_str, input_str, degenerate_boundaries);
}

vector<DegenerateBoundaries> kAllDegenerateBoundaries() {
  return {DegenerateBoundaries::DISCARD, DegenerateBoundaries::DISCARD_HOLES,
          DegenerateBoundaries::DISCARD_SHELLS, DegenerateBoundaries::KEEP};
}

TEST(LaxPolygonLayer, Empty) {
  for (auto db : kAllDegenerateBoundaries()) {
    TestLaxPolygonUnchanged("", db);
  }
}

TEST(LaxPolygonLayer, Full) {
  for (auto db : kAllDegenerateBoundaries()) {
    TestLaxPolygonUnchanged("full", db);
  }
}

TEST(LaxPolygonLayer, OneNormalShell) {
  for (auto db : kAllDegenerateBoundaries()) {
    TestLaxPolygonUnchanged("0:0, 0:1, 1:1", db);
  }
}

TEST(LaxPolygonLayer, IsFullPolygonPredicateNotCalled) {
  // Test that the IsFullPolygonPredicate is not called when at least one
  // non-degenerate loop is present.
  for (auto degenerate_boundaries : kAllDegenerateBoundaries()) {
    S2Builder builder{S2Builder::Options()};
    S2LaxPolygonShape output;
    LaxPolygonLayer::Options options;
    options.set_edge_type(EdgeType::DIRECTED);
    options.set_degenerate_boundaries(degenerate_boundaries);
    builder.StartLayer(make_unique<LaxPolygonLayer>(&output, options));
    auto polygon = MakeLaxPolygonOrDie("0:0, 0:1, 1:1");
    builder.AddShape(*polygon);
    // If the predicate is called, it will return an error.
    builder.AddIsFullPolygonPredicate(S2Builder::IsFullPolygonUnspecified);
    S2Error error;
    ASSERT_TRUE(builder.Build(&error));
  }
}

TEST(LaxPolygonLayer, TwoNormalShellsOneNormalHole) {
  // The second two loops are nested.  Note that S2LaxPolygon and S2Polygon
  // require opposite vertex orderings for holes.
  for (auto db : kAllDegenerateBoundaries()) {
    TestLaxPolygonUnchanged("0:1, 1:1, 0:0; "
                            "3:3, 3:6, 6:6, 6:3; "
                            "4:4, 5:4, 5:5, 4:5", db);
  }
}

TEST(LaxPolygonLayer, AllDegenerateShells) {
  for (auto db : {DegenerateBoundaries::KEEP,
          DegenerateBoundaries::DISCARD_HOLES}) {
    TestLaxPolygonUnchanged("1:1; 2:2, 3:3", db);
  }
  for (auto db : {DegenerateBoundaries::DISCARD,
          DegenerateBoundaries::DISCARD_SHELLS}) {
    TestLaxPolygon("1:1; 2:2, 3:3", "", db);
  }
}

TEST(LaxPolygonLayer, AllDegenerateHoles) {
  for (auto db : {DegenerateBoundaries::KEEP,
          DegenerateBoundaries::DISCARD_SHELLS}) {
    TestLaxPolygonUnchanged("full; 1:1; 2:2, 3:3", db);
  }
  for (auto db : {DegenerateBoundaries::DISCARD,
          DegenerateBoundaries::DISCARD_HOLES}) {
    TestLaxPolygon("full; 1:1; 2:2, 3:3", "full", db);
  }
}

TEST(LaxPolygonLayer, SomeDegenerateShells) {
  const string kNormal = "0:0, 0:9, 9:0; 1:1, 7:1, 1:7";
  const string kInput = kNormal + "; 3:2; 2:2, 2:3";
  TestLaxPolygonUnchanged(kInput, DegenerateBoundaries::KEEP);
  TestLaxPolygonUnchanged(kInput, DegenerateBoundaries::DISCARD_HOLES);
  TestLaxPolygon(kInput, kNormal, DegenerateBoundaries::DISCARD);
  TestLaxPolygon(kInput, kNormal, DegenerateBoundaries::DISCARD_SHELLS);
}

TEST(LaxPolygonLayer, SomeDegenerateHoles) {
  for (auto db : {DegenerateBoundaries::KEEP,
          DegenerateBoundaries::DISCARD_SHELLS}) {
    TestLaxPolygonUnchanged("0:0, 0:9, 9:0; 1:1; 2:2, 3:3", db);
  }
  for (auto db : {DegenerateBoundaries::DISCARD,
          DegenerateBoundaries::DISCARD_HOLES}) {
    TestLaxPolygon("0:0, 0:9, 9:0; 1:1; 2:2, 3:3", "0:0, 0:9, 9:0", db);
  }
}

TEST(LaxPolygonLayer, NormalAndDegenerateShellsAndHoles) {
  // We start with two normal shells and one normal hole.
  const string kNormal = "0:0, 0:9, 9:9, 9:0; "
                         "0:10, 0:19, 9:19, 9:10; 1:11, 8:11, 8:18, 1:18";
  // These are the same loops augmented with degenerate interior filaments
  // (holes).  Note that one filament connects the second shell and hole
  // above, transforming them into a single loop.
  const string kNormalWithDegenHoles =
      "0:0, 0:9, 1:8, 1:7, 1:8, 0:9, 9:9, 9:0; "
      "0:10, 0:19, 9:19, 9:10, 0:10, 1:11, 8:11, 8:18, 1:18, 1:11";
  // Then we add other degenerate shells and holes, including a sibling pair
  // that connects the two shells above.
  const string kDegenShells = "0:9, 0:10; 2:12; 3:13, 3:14; 20:20; 10:0, 10:1";
  const string kDegenHoles = "2:5; 3:6, 3:7; 8:8";
  const string kInput = kNormalWithDegenHoles + "; " +
                        kDegenShells + "; " + kDegenHoles;
  TestLaxPolygon(kInput, kNormal, DegenerateBoundaries::DISCARD);
  TestLaxPolygon(kInput, kNormal + "; " + kDegenShells,
                 DegenerateBoundaries::DISCARD_HOLES);
  TestLaxPolygon(kInput, kNormalWithDegenHoles + "; " + kDegenHoles,
                 DegenerateBoundaries::DISCARD_SHELLS);
  TestLaxPolygon(kInput, kInput, DegenerateBoundaries::KEEP);
}

TEST(LaxPolygonLayer, PartialLoop) {
  S2Builder builder{S2Builder::Options()};
  S2LaxPolygonShape output;
  builder.StartLayer(make_unique<LaxPolygonLayer>(&output));
  builder.AddPolyline(*MakePolylineOrDie("0:1, 2:3, 4:5"));
  S2Error error;
  EXPECT_FALSE(builder.Build(&error));
  EXPECT_EQ(S2Error::BUILDER_EDGES_DO_NOT_FORM_LOOPS, error.code());
  EXPECT_TRUE(output.is_empty());
}

#if 0
// TODO(b/281698554): Implement validation of S2LaxPolygonShape.
TEST(LaxPolygonLayer, InvalidPolygon) {
  S2Builder builder{S2Builder::Options()};
  S2LaxPolygonShape output;
  LaxPolygonLayer::Options options;
  options.set_validate(true);
  builder.StartLayer(make_unique<LaxPolygonLayer>(&output, options));
  builder.AddPolyline(*MakePolylineOrDie("0:0, 0:10, 10:0, 10:10, 0:0"));
  S2Error error;
  EXPECT_FALSE(builder.Build(&error));
  EXPECT_EQ(S2Error::LOOP_SELF_INTERSECTION, error.code());
}
#endif

TEST(LaxPolygonLayer, DuplicateInputEdges) {
  // Check that LaxPolygonLayer removes duplicate edges in such a way that
  // degeneracies are not lost.
  S2Builder builder{S2Builder::Options()};
  S2LaxPolygonShape output;
  LaxPolygonLayer::Options options;
  options.set_degenerate_boundaries(DegenerateBoundaries::KEEP);
  builder.StartLayer(make_unique<LaxPolygonLayer>(&output, options));
  builder.AddShape(*MakeLaxPolygonOrDie("0:0, 0:5, 5:5, 5:0"));
  builder.AddPoint(MakePointOrDie("0:0"));
  builder.AddPoint(MakePointOrDie("1:1"));
  builder.AddPoint(MakePointOrDie("1:1"));
  builder.AddShape(*MakeLaxPolygonOrDie("2:2, 2:3"));
  builder.AddShape(*MakeLaxPolygonOrDie("2:2, 2:3"));
  S2Error error;
  EXPECT_TRUE(builder.Build(&error));
  EXPECT_EQ("0:0, 0:5, 5:5, 5:0; 1:1; 2:2, 2:3",
            s2textformat::ToString(output, "; "));
}

// IdSet returns ordered ids, so use an ordered set.
using EdgeLabelMap = flat_hash_map<S2Shape::Edge, btree_set<int32_t>>;

inline S2Shape::Edge GetKey(S2Shape::Edge edge, EdgeType edge_type) {
  // For undirected edges, sort the vertices in lexicographic order.
  if (edge_type == EdgeType::UNDIRECTED && edge.v0 > edge.v1) {
    std::swap(edge.v0, edge.v1);
  }
  return edge;
}

void AddShapeWithLabels(const S2Shape& shape, EdgeType edge_type,
                        S2Builder* builder, EdgeLabelMap *edge_label_map) {
  static int const kLabelBegin = 1234;  // Arbitrary.
  for (int e = 0; e < shape.num_edges(); ++e) {
    int32_t label = kLabelBegin + e;
    builder->set_label(label);
    // For undirected edges, reverse the direction of every other input edge.
    S2Shape::Edge edge = shape.edge(e);
    if (edge_type == EdgeType::UNDIRECTED && (e & 1)) {
      std::swap(edge.v0, edge.v1);
    }
    builder->AddEdge(edge.v0, edge.v1);
    (*edge_label_map)[GetKey(edge, edge_type)].insert(label);
  }
}

// Converts "input_str" to an S2LaxPolygonShape, assigns labels to its edges,
// then uses LaxPolygonLayer with the given arguments to build a new
// S2LaxPolygonShape and verifies that all edges have the expected labels.
// (This function does not test whether the output edges are correct.)
static void TestEdgeLabels(string_view input_str, EdgeType edge_type,
                           DegenerateBoundaries degenerate_boundaries) {
  S2Builder builder{S2Builder::Options()};
  S2LaxPolygonShape output;
  LaxPolygonLayer::LabelSetIds label_set_ids;
  IdSetLexicon label_set_lexicon;
  LaxPolygonLayer::Options options;
  options.set_edge_type(edge_type);
  options.set_degenerate_boundaries(degenerate_boundaries);
  builder.StartLayer(make_unique<LaxPolygonLayer>(
      &output, &label_set_ids, &label_set_lexicon, options));

  EdgeLabelMap edge_label_map;
  AddShapeWithLabels(*MakeLaxPolygonOrDie(input_str), edge_type,
                     &builder, &edge_label_map);
  S2Error error;
  ASSERT_TRUE(builder.Build(&error));
  for (int i = 0; i < output.num_chains(); ++i) {
    for (int j = 0; j < output.chain(i).length; ++j) {
      S2Shape::Edge edge = output.chain_edge(i, j);
      const btree_set<int32_t>& expected_labels =
          edge_label_map[GetKey(edge, edge_type)];
      EXPECT_THAT(label_set_lexicon.id_set(label_set_ids[i][j]),
                  testing::ElementsAreArray(expected_labels));
    }
  }
}

TEST(LaxPolygonLayer, EdgeLabels) {
  // TODO(b/281698554): Implement EdgeType::UNDIRECTED.
  for (auto edge_type : {EdgeType::DIRECTED}) {
    for (auto db : kAllDegenerateBoundaries()) {
      // Test a polygon with normal and degenerate shells and holes.  Note
      // that this S2LaxPolygonShape has duplicate edges and is therefore not
      // valid in most contexts.
      TestEdgeLabels("1:1, 1:2; 0:0, 0:9, 9:9, 9:0; 1:2, 1:1; "
                     "3:3, 8:3, 8:8, 3:8; 4:4; 4:5, 5:5; 4:4", edge_type, db);
    }
  }
}

TEST(IndexedLaxPolygonLayer, AddsShape) {
  S2Builder builder{S2Builder::Options()};
  MutableS2ShapeIndex index;
  builder.StartLayer(make_unique<IndexedLaxPolygonLayer>(&index));
  string_view polygon_str = "0:0, 0:10, 10:0";
  builder.AddPolygon(*s2textformat::MakePolygonOrDie(polygon_str));
  S2Error error;
  ASSERT_TRUE(builder.Build(&error));
  EXPECT_EQ(1, index.num_shape_ids());
  auto polygon = down_cast<const S2LaxPolygonShape*>(index.shape(0));
  EXPECT_EQ(polygon_str, s2textformat::ToString(*polygon));
}

TEST(IndexedLaxPolygonLayer, IgnoresEmptyShape) {
  S2Builder builder{S2Builder::Options()};
  MutableS2ShapeIndex index;
  builder.StartLayer(make_unique<IndexedLaxPolygonLayer>(&index));
  S2Error error;
  ASSERT_TRUE(builder.Build(&error));
  EXPECT_EQ(0, index.num_shape_ids());
}

}  // namespace<|MERGE_RESOLUTION|>--- conflicted
+++ resolved
@@ -24,10 +24,6 @@
 #include <utility>
 #include <vector>
 
-<<<<<<< HEAD
-=======
-#include "s2/base/casts.h"
->>>>>>> 4913684d
 #include <gmock/gmock.h>
 #include <gtest/gtest.h>
 
