// Copyright 2018 Google Inc. All Rights Reserved.
//
// Licensed under the Apache License, Version 2.0 (the "License");
// you may not use this file except in compliance with the License.
// You may obtain a copy of the License at
//
//     http://www.apache.org/licenses/LICENSE-2.0
//
// Unless required by applicable law or agreed to in writing, software
// distributed under the License is distributed on an "AS-IS" BASIS,
// WITHOUT WARRANTIES OR CONDITIONS OF ANY KIND, either express or implied.
// See the License for the specific language governing permissions and
// limitations under the License.
//

// Author: ericv@google.com (Eric Veach)

#include "s2/s2builderutil_lax_polygon_layer.h"

#include <algorithm>
#include <map>
#include <memory>
#include <set>
#include <string>
<<<<<<< HEAD
#include <gtest/gtest.h>
#include "s2/base/integral_types.h"
=======
#include "s2/base/integral_types.h"
#include <gtest/gtest.h>
>>>>>>> 88ccc24f
#include "absl/memory/memory.h"
#include "absl/strings/string_view.h"
#include "s2/mutable_s2shape_index.h"
#include "s2/s2debug.h"
#include "s2/s2text_format.h"

using absl::make_unique;
using absl::string_view;
using s2builderutil::IndexedLaxPolygonLayer;
using s2builderutil::LaxPolygonLayer;
using s2textformat::MakeLaxPolygonOrDie;
using s2textformat::MakePointOrDie;
using s2textformat::MakePolylineOrDie;
using std::map;
using std::set;
using std::string;
using std::vector;

using EdgeType = S2Builder::EdgeType;
using DegenerateBoundaries = LaxPolygonLayer::Options::DegenerateBoundaries;

namespace {

string ToString(DegenerateBoundaries degenerate_boundaries) {
  switch (degenerate_boundaries) {
    case DegenerateBoundaries::DISCARD: return "DISCARD";
    case DegenerateBoundaries::DISCARD_HOLES: return "DISCARD_HOLES";
    case DegenerateBoundaries::DISCARD_SHELLS: return "DISCARD_SHELLS";
    case DegenerateBoundaries::KEEP: return "KEEP";
  }
  // Cases are exhaustive, but some compilers don't know that and emit a
  // warning.
  S2_LOG(FATAL) << "Unknown DegenerateBoundaries value: "
<<<<<<< HEAD
                << static_cast<int>(degenerate_boundaries);
=======
             << static_cast<int>(degenerate_boundaries);
>>>>>>> 88ccc24f
}

void TestLaxPolygon(string_view input_str, string_view expected_str,
                    EdgeType edge_type,
                    DegenerateBoundaries degenerate_boundaries) {
  SCOPED_TRACE(edge_type == EdgeType::DIRECTED ? "DIRECTED" : "UNDIRECTED");
  SCOPED_TRACE(ToString(degenerate_boundaries));
  S2Builder builder{S2Builder::Options()};
  S2LaxPolygonShape output;
  LaxPolygonLayer::Options options;
  options.set_edge_type(edge_type);
  options.set_degenerate_boundaries(degenerate_boundaries);
  builder.StartLayer(make_unique<LaxPolygonLayer>(&output, options));

  auto polygon = MakeLaxPolygonOrDie(input_str);
  builder.AddShape(*polygon);

  // In order to construct polygons that are full except possibly for a
  // collection of degenerate holes, we must supply S2Builder with a predicate
  // that distinguishes empty polygons from full ones (modulo degeneracies).
  bool has_full_loop = false;
  for (int i = 0; i < polygon->num_loops(); ++i) {
    if (polygon->num_loop_vertices(i) == 0) has_full_loop = true;
  }
  builder.AddIsFullPolygonPredicate(S2Builder::IsFullPolygon(has_full_loop));
  S2Error error;
  ASSERT_TRUE(builder.Build(&error));
  string actual_str = s2textformat::ToString(output, "; ");
  EXPECT_EQ(expected_str, actual_str);
}

void TestLaxPolygon(string_view input_str,
                    string_view expected_str,
                    DegenerateBoundaries degenerate_boundaries) {
  TestLaxPolygon(input_str, expected_str, EdgeType::DIRECTED,
                 degenerate_boundaries);
#if 0
  // TODO(ericv): Implement.
  TestLaxPolygon(input_str, expected_str, EdgeType::UNDIRECTED,
                 degenerate_boundaries);
#endif
}

void TestLaxPolygonUnchanged(string_view input_str,
                             DegenerateBoundaries degenerate_boundaries) {
  TestLaxPolygon(input_str, input_str, degenerate_boundaries);
}

vector<DegenerateBoundaries> kAllDegenerateBoundaries() {
  return {DegenerateBoundaries::DISCARD, DegenerateBoundaries::DISCARD_HOLES,
          DegenerateBoundaries::DISCARD_SHELLS, DegenerateBoundaries::KEEP};
}

TEST(LaxPolygonLayer, Empty) {
  for (auto db : kAllDegenerateBoundaries()) {
    TestLaxPolygonUnchanged("", db);
  }
}

TEST(LaxPolygonLayer, Full) {
  for (auto db : kAllDegenerateBoundaries()) {
    TestLaxPolygonUnchanged("full", db);
  }
}

TEST(LaxPolygonLayer, OneNormalShell) {
  for (auto db : kAllDegenerateBoundaries()) {
    TestLaxPolygonUnchanged("0:0, 0:1, 1:1", db);
  }
}

TEST(LaxPolygonLayer, IsFullPolygonPredicateNotCalled) {
  // Test that the IsFullPolygonPredicate is not called when at least one
  // non-degenerate loop is present.
  for (auto degenerate_boundaries : kAllDegenerateBoundaries()) {
    S2Builder builder{S2Builder::Options()};
    S2LaxPolygonShape output;
    LaxPolygonLayer::Options options;
    options.set_edge_type(EdgeType::DIRECTED);
    options.set_degenerate_boundaries(degenerate_boundaries);
    builder.StartLayer(make_unique<LaxPolygonLayer>(&output, options));
    auto polygon = MakeLaxPolygonOrDie("0:0, 0:1, 1:1");
    builder.AddShape(*polygon);
    // If the predicate is called, it will return an error.
    builder.AddIsFullPolygonPredicate(S2Builder::IsFullPolygonUnspecified);
    S2Error error;
    ASSERT_TRUE(builder.Build(&error));
  }
}

TEST(LaxPolygonLayer, TwoNormalShellsOneNormalHole) {
  // The second two loops are nested.  Note that S2LaxPolygon and S2Polygon
  // require opposite vertex orderings for holes.
  for (auto db : kAllDegenerateBoundaries()) {
    TestLaxPolygonUnchanged("0:1, 1:1, 0:0; "
                            "3:3, 3:6, 6:6, 6:3; "
                            "4:4, 5:4, 5:5, 4:5", db);
  }
}

TEST(LaxPolygonLayer, AllDegenerateShells) {
  for (auto db : {DegenerateBoundaries::KEEP,
          DegenerateBoundaries::DISCARD_HOLES}) {
    TestLaxPolygonUnchanged("1:1; 2:2, 3:3", db);
  }
  for (auto db : {DegenerateBoundaries::DISCARD,
          DegenerateBoundaries::DISCARD_SHELLS}) {
    TestLaxPolygon("1:1; 2:2, 3:3", "", db);
  }
}

TEST(LaxPolygonLayer, AllDegenerateHoles) {
  for (auto db : {DegenerateBoundaries::KEEP,
          DegenerateBoundaries::DISCARD_SHELLS}) {
    TestLaxPolygonUnchanged("full; 1:1; 2:2, 3:3", db);
  }
  for (auto db : {DegenerateBoundaries::DISCARD,
          DegenerateBoundaries::DISCARD_HOLES}) {
    TestLaxPolygon("full; 1:1; 2:2, 3:3", "full", db);
  }
}

TEST(LaxPolygonLayer, SomeDegenerateShells) {
  const string kNormal = "0:0, 0:9, 9:0; 1:1, 7:1, 1:7";
  const string kInput = kNormal + "; 3:2; 2:2, 2:3";
  TestLaxPolygonUnchanged(kInput, DegenerateBoundaries::KEEP);
  TestLaxPolygonUnchanged(kInput, DegenerateBoundaries::DISCARD_HOLES);
  TestLaxPolygon(kInput, kNormal, DegenerateBoundaries::DISCARD);
  TestLaxPolygon(kInput, kNormal, DegenerateBoundaries::DISCARD_SHELLS);
}

TEST(LaxPolygonLayer, SomeDegenerateHoles) {
  for (auto db : {DegenerateBoundaries::KEEP,
          DegenerateBoundaries::DISCARD_SHELLS}) {
    TestLaxPolygonUnchanged("0:0, 0:9, 9:0; 1:1; 2:2, 3:3", db);
  }
  for (auto db : {DegenerateBoundaries::DISCARD,
          DegenerateBoundaries::DISCARD_HOLES}) {
    TestLaxPolygon("0:0, 0:9, 9:0; 1:1; 2:2, 3:3", "0:0, 0:9, 9:0", db);
  }
}

TEST(LaxPolygonLayer, NormalAndDegenerateShellsAndHoles) {
  // We start with two normal shells and one normal hole.
  const string kNormal = "0:0, 0:9, 9:9, 9:0; "
                         "0:10, 0:19, 9:19, 9:10; 1:11, 8:11, 8:18, 1:18";
  // These are the same loops augmented with degenerate interior filaments
  // (holes).  Note that one filament connects the second shell and hole
  // above, transforming them into a single loop.
  const string kNormalWithDegenHoles =
      "0:0, 0:9, 1:8, 1:7, 1:8, 0:9, 9:9, 9:0; "
      "0:10, 0:19, 9:19, 9:10, 0:10, 1:11, 8:11, 8:18, 1:18, 1:11";
  // Then we add other degenerate shells and holes, including a sibling pair
  // that connects the two shells above.
  const string kDegenShells = "0:9, 0:10; 2:12; 3:13, 3:14; 20:20; 10:0, 10:1";
  const string kDegenHoles = "2:5; 3:6, 3:7; 8:8";
  const string kInput = kNormalWithDegenHoles + "; " +
                        kDegenShells + "; " + kDegenHoles;
  TestLaxPolygon(kInput, kNormal, DegenerateBoundaries::DISCARD);
  TestLaxPolygon(kInput, kNormal + "; " + kDegenShells,
                 DegenerateBoundaries::DISCARD_HOLES);
  TestLaxPolygon(kInput, kNormalWithDegenHoles + "; " + kDegenHoles,
                 DegenerateBoundaries::DISCARD_SHELLS);
  TestLaxPolygon(kInput, kInput, DegenerateBoundaries::KEEP);
}

TEST(LaxPolygonLayer, PartialLoop) {
  S2Builder builder{S2Builder::Options()};
  S2LaxPolygonShape output;
  builder.StartLayer(make_unique<LaxPolygonLayer>(&output));
  builder.AddPolyline(*MakePolylineOrDie("0:1, 2:3, 4:5"));
  S2Error error;
  EXPECT_FALSE(builder.Build(&error));
  EXPECT_EQ(S2Error::BUILDER_EDGES_DO_NOT_FORM_LOOPS, error.code());
  EXPECT_TRUE(output.is_empty());
}

#if 0
// TODO(ericv): Implement validation of S2LaxPolygonShape.
TEST(LaxPolygonLayer, InvalidPolygon) {
  S2Builder builder{S2Builder::Options()};
  S2LaxPolygonShape output;
  LaxPolygonLayer::Options options;
  options.set_validate(true);
  builder.StartLayer(make_unique<LaxPolygonLayer>(&output, options));
  builder.AddPolyline(*MakePolylineOrDie("0:0, 0:10, 10:0, 10:10, 0:0"));
  S2Error error;
  EXPECT_FALSE(builder.Build(&error));
  EXPECT_EQ(S2Error::LOOP_SELF_INTERSECTION, error.code());
}
#endif

TEST(LaxPolygonLayer, DuplicateInputEdges) {
  // Check that LaxPolygonLayer removes duplicate edges in such a way that
  // degeneracies are not lost.
  S2Builder builder{S2Builder::Options()};
  S2LaxPolygonShape output;
  LaxPolygonLayer::Options options;
  options.set_degenerate_boundaries(DegenerateBoundaries::KEEP);
  builder.StartLayer(make_unique<LaxPolygonLayer>(&output, options));
  builder.AddShape(*MakeLaxPolygonOrDie("0:0, 0:5, 5:5, 5:0"));
  builder.AddPoint(MakePointOrDie("0:0"));
  builder.AddPoint(MakePointOrDie("1:1"));
  builder.AddPoint(MakePointOrDie("1:1"));
  builder.AddShape(*MakeLaxPolygonOrDie("2:2, 2:3"));
  builder.AddShape(*MakeLaxPolygonOrDie("2:2, 2:3"));
  S2Error error;
  EXPECT_TRUE(builder.Build(&error));
  EXPECT_EQ("0:0, 0:5, 5:5, 5:0; 1:1; 2:2, 2:3",
            s2textformat::ToString(output, "; "));
}

using EdgeLabelMap = map<S2Shape::Edge, set<int32>>;

inline S2Shape::Edge GetKey(S2Shape::Edge edge, EdgeType edge_type) {
  // For undirected edges, sort the vertices in lexicographic order.
  if (edge_type == EdgeType::UNDIRECTED && edge.v0 > edge.v1) {
    std::swap(edge.v0, edge.v1);
  }
  return edge;
}

void AddShapeWithLabels(const S2Shape& shape, EdgeType edge_type,
                        S2Builder* builder, EdgeLabelMap *edge_label_map) {
  static int const kLabelBegin = 1234;  // Arbitrary.
  for (int e = 0; e < shape.num_edges(); ++e) {
    int32 label = kLabelBegin + e;
    builder->set_label(label);
    // For undirected edges, reverse the direction of every other input edge.
    S2Shape::Edge edge = shape.edge(e);
    if (edge_type == EdgeType::UNDIRECTED && (e & 1)) {
      std::swap(edge.v0, edge.v1);
    }
    builder->AddEdge(edge.v0, edge.v1);
    (*edge_label_map)[GetKey(edge, edge_type)].insert(label);
  }
}

// Converts "input_str" to an S2LaxPolygonShape, assigns labels to its edges,
// then uses LaxPolygonLayer with the given arguments to build a new
// S2LaxPolygonShape and verifies that all edges have the expected labels.
// (This function does not test whether the output edges are correct.)
static void TestEdgeLabels(string_view input_str, EdgeType edge_type,
                           DegenerateBoundaries degenerate_boundaries) {
  S2Builder builder{S2Builder::Options()};
  S2LaxPolygonShape output;
  LaxPolygonLayer::LabelSetIds label_set_ids;
  IdSetLexicon label_set_lexicon;
  LaxPolygonLayer::Options options;
  options.set_edge_type(edge_type);
  options.set_degenerate_boundaries(degenerate_boundaries);
  builder.StartLayer(make_unique<LaxPolygonLayer>(
      &output, &label_set_ids, &label_set_lexicon, options));

  EdgeLabelMap edge_label_map;
  AddShapeWithLabels(*MakeLaxPolygonOrDie(input_str), edge_type,
                     &builder, &edge_label_map);
  S2Error error;
  ASSERT_TRUE(builder.Build(&error));
  for (int i = 0; i < output.num_chains(); ++i) {
    for (int j = 0; j < output.chain(i).length; ++j) {
      S2Shape::Edge edge = output.chain_edge(i, j);
      const auto& expected_labels = edge_label_map[GetKey(edge, edge_type)];
      ASSERT_EQ(expected_labels.size(),
                label_set_lexicon.id_set(label_set_ids[i][j]).size());
      EXPECT_TRUE(std::equal(
          expected_labels.begin(), expected_labels.end(),
          label_set_lexicon.id_set(label_set_ids[i][j]).begin()));
    }
  }
}

TEST(LaxPolygonLayer, EdgeLabels) {
  // TODO(ericv): Implement EdgeType::UNDIRECTED.
  for (auto edge_type : {EdgeType::DIRECTED}) {
    for (auto db : kAllDegenerateBoundaries()) {
      // Test a polygon with normal and degenerate shells and holes.  Note
      // that this S2LaxPolygonShape has duplicate edges and is therefore not
      // valid in most contexts.
      TestEdgeLabels("1:1, 1:2; 0:0, 0:9, 9:9, 9:0; 1:2, 1:1; "
                     "3:3, 8:3, 8:8, 3:8; 4:4; 4:5, 5:5; 4:4", edge_type, db);
    }
  }
}

TEST(IndexedLaxPolygonLayer, AddsShape) {
  S2Builder builder{S2Builder::Options()};
  MutableS2ShapeIndex index;
  builder.StartLayer(make_unique<IndexedLaxPolygonLayer>(&index));
  const string& polygon_str = "0:0, 0:10, 10:0";
  builder.AddPolygon(*s2textformat::MakePolygon(polygon_str));
  S2Error error;
  ASSERT_TRUE(builder.Build(&error));
  EXPECT_EQ(1, index.num_shape_ids());
  auto polygon = down_cast<const S2LaxPolygonShape*>(index.shape(0));
  EXPECT_EQ(polygon_str, s2textformat::ToString(*polygon));
}

TEST(IndexedLaxPolygonLayer, IgnoresEmptyShape) {
  S2Builder builder{S2Builder::Options()};
  MutableS2ShapeIndex index;
  builder.StartLayer(make_unique<IndexedLaxPolygonLayer>(&index));
  S2Error error;
  ASSERT_TRUE(builder.Build(&error));
  EXPECT_EQ(0, index.num_shape_ids());
}

}  // namespace<|MERGE_RESOLUTION|>--- conflicted
+++ resolved
@@ -22,15 +22,13 @@
 #include <memory>
 #include <set>
 #include <string>
-<<<<<<< HEAD
+
 #include <gtest/gtest.h>
-#include "s2/base/integral_types.h"
-=======
-#include "s2/base/integral_types.h"
-#include <gtest/gtest.h>
->>>>>>> 88ccc24f
+
 #include "absl/memory/memory.h"
 #include "absl/strings/string_view.h"
+
+#include "s2/base/integral_types.h"
 #include "s2/mutable_s2shape_index.h"
 #include "s2/s2debug.h"
 #include "s2/s2text_format.h"
@@ -62,11 +60,7 @@
   // Cases are exhaustive, but some compilers don't know that and emit a
   // warning.
   S2_LOG(FATAL) << "Unknown DegenerateBoundaries value: "
-<<<<<<< HEAD
                 << static_cast<int>(degenerate_boundaries);
-=======
-             << static_cast<int>(degenerate_boundaries);
->>>>>>> 88ccc24f
 }
 
 void TestLaxPolygon(string_view input_str, string_view expected_str,
