--- conflicted
+++ resolved
@@ -23,18 +23,12 @@
 #include <utility>
 #include <vector>
 
-<<<<<<< HEAD
-#include <gtest/gtest.h>
-
-=======
-#include "s2/base/casts.h"
-#include "s2/base/integral_types.h"
 #include <gmock/gmock.h>
 #include <gtest/gtest.h>
+
 #include "absl/base/optimization.h"
 #include "absl/container/btree_set.h"
 #include "absl/container/flat_hash_map.h"
->>>>>>> 9b878cdc
 #include "absl/strings/string_view.h"
 
 #include "s2/base/casts.h"
@@ -76,12 +70,7 @@
   }
   // Cases are exhaustive, but some compilers don't know that and emit a
   // warning.
-<<<<<<< HEAD
-  S2_LOG(FATAL) << "Unknown DegenerateBoundaries value: "
-                << static_cast<int>(degenerate_boundaries);
-=======
   ABSL_UNREACHABLE();
->>>>>>> 9b878cdc
 }
 
 void TestLaxPolygon(string_view input_str, string_view expected_str,
