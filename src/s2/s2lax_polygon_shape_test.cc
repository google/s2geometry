--- conflicted
+++ resolved
@@ -26,10 +26,12 @@
 #include <utility>
 #include <vector>
 
-#include "s2/base/casts.h"
 #include <gtest/gtest.h>
+
 #include "absl/log/absl_log.h"
 #include "absl/strings/string_view.h"
+
+#include "s2/base/casts.h"
 #include "s2/util/coding/coder.h"
 #include "s2/mutable_s2shape_index.h"
 #include "s2/s1angle.h"
@@ -155,31 +157,6 @@
   }
 }
 
-<<<<<<< HEAD
-TEST(S2LaxPolygonShape, MoveFromShapeIndex) {
-  // Construct an index containing shapes to be moved.
-  const vector<S2LaxPolygonShape::Loop> loops = {
-      s2textformat::ParsePointsOrDie("0:0, 0:3, 3:3"),
-      s2textformat::ParsePointsOrDie("1:1, 2:2, 1:2")};
-  MutableS2ShapeIndex index;
-  index.Add(make_unique<S2LaxPolygonShape>(loops));
-  index.Add(make_unique<S2LaxPolygonShape>(loops));
-  ASSERT_EQ(index.num_shape_ids(), 2);
-
-  // Verify that the move constructor moves the id.
-  S2LaxPolygonShape& shape0 = *down_cast<S2LaxPolygonShape*>(index.shape(0));
-  S2LaxPolygonShape moved_shape0 = std::move(shape0);
-  EXPECT_EQ(moved_shape0.id(), 0);
-
-  // Verify that the move-assignment operator moves the id.
-  S2LaxPolygonShape& shape1 = *down_cast<S2LaxPolygonShape*>(index.shape(1));
-  S2LaxPolygonShape moved_shape1;
-  moved_shape1 = std::move(shape1);
-  EXPECT_EQ(moved_shape1.id(), 1);
-}
-
-=======
->>>>>>> 84bfd2c5
 TEST(S2LaxPolygonShape, FullPolygon) {
   S2LaxPolygonShape shape(S2Polygon(s2textformat::MakeLoopOrDie("full")));
   EXPECT_EQ(1, shape.num_loops());
