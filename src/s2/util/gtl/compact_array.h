// Copyright 2005 Google Inc. All Rights Reserved.
//
// Licensed under the Apache License, Version 2.0 (the "License");
// you may not use this file except in compliance with the License.
// You may obtain a copy of the License at
//
//     http://www.apache.org/licenses/LICENSE-2.0
//
// Unless required by applicable law or agreed to in writing, software
// distributed under the License is distributed on an "AS-IS" BASIS,
// WITHOUT WARRANTIES OR CONDITIONS OF ANY KIND, either express or implied.
// See the License for the specific language governing permissions and
// limitations under the License.
//


// compact_array is a more memory-efficient implementation of std::vector.
// It uses a pointer with an integer that stores both size and capacity.
//
// Implementation details:
//
// compact_array is a small-overhead STL-like Collection, but can only be used
// for types with trivial copy, assign, and destructor. It only takes 16
// bytes for 64-bit binary (instead of the typical 24-bytes for vector).
// Its size can grow to 2^24 (16M) elements. compact_array is memory
// efficient when it is small, and CPU-efficient for growing a large array.
// It does this by keeping both the size and capacity.  When the size is less
// than 64, the capacity is exactly as reserved, and grows linearly. Once the
// size grows bigger than 64, the capacity grows exponentially.
//
// IMPORTANT: compact_array_base does not support a constructor and destructor
// because it is designed to be used in "union". The replacements are
// Construct() and Destruct() which MUST be called explicitly. If you need
// constructor and destructor, use compact_array instead.
//

#ifndef S2_UTIL_GTL_COMPACT_ARRAY_H_
#define S2_UTIL_GTL_COMPACT_ARRAY_H_

#include <cstddef>
#include <cstring>
#include <sys/types.h>

#include <algorithm>
#include <cstdint>
#include <iterator>
#include <memory>
#include <ostream>  // NOLINT
#include <type_traits>
#include <utility>

#include "absl/base/internal/throw_delegate.h"
#include "absl/base/macros.h"
#include "absl/base/optimization.h"
#include "absl/log/absl_check.h"
#include "absl/log/absl_log.h"
#include "absl/meta/type_traits.h"
<<<<<<< HEAD

#include "s2/base/port.h"
#include "s2/base/types.h"
=======
#include "s2/base/malloc_extension.h"
>>>>>>> c9b89e2b
#include "s2/util/bits/bits.h"
#include "s2/util/gtl/container_logging.h"

namespace gtl {

template <typename T, typename A = std::allocator<T> >
class compact_array_base {
 private:
  // The number of bits for the variable size_ and capacity_
  static const int kSizeNumBits = 24;
  static const int kCapacityNumBits = 6;
  // Where capacity_ becomes an exponent (of 2) instead of the exact value
  static const int kExponentStart = (1 << kCapacityNumBits);
  // kMaxSize is the maximum size this array can grow.
  static const int kMaxSize = (1 << kSizeNumBits) - 1;

  uint32_t size_ : kSizeNumBits;          // number of valid items in the array
  uint32_t capacity_ : kCapacityNumBits;  // allocated array size
  uint32_t is_exponent_ : 1;              // whether capacity_ is an exponent

  // This object might share memory representation (ie. union) with
  // other data structures. We reserved the DO_NOT_USE (32nd bit in
  // little endian format) to be used as a tag.
  uint32_t DO_NOT_USE : 1;
<<<<<<< HEAD
#else
  uint32_t DO_NOT_USE : 1;
  uint32_t is_exponent_ : 1;
  uint32_t capacity_ : kCapacityNumBits;
  uint32_t size_ : kSizeNumBits;
#endif
=======
>>>>>>> c9b89e2b

  // Opportunistically consider allowing inlined elements.
#if defined(_LP64) && defined(__GNUC__)
  // With 64-bit pointers, our approach is to form a 16-byte struct:
  //   [5 bytes for size, capacity, is_exponent and is_inlined]
  //   [3 bytes of padding or inlined elements]
  //   [8 bytes of more inlined elements or a pointer]
  // We require 0-length arrays to take 0 bytes, and no strict aliasing. There
  // should be no compiler-inserted padding between any of our members.
  enum {
    kMaxInlinedBytes = 11,
    kInlined = kMaxInlinedBytes / sizeof(T),
    kActualInlinedBytes = kInlined * sizeof(T),
    kUnusedPaddingBytes = (kMaxInlinedBytes - kActualInlinedBytes) > 3
                              ? 3
                              : (kMaxInlinedBytes - kActualInlinedBytes)
  };

  T* Array() { return IsInlined() ? InlinedSpace() : pointer_; }
  void SetArray(T* p) {
    static_assert(sizeof(*this) == 16, "size assumption");
    static_assert(sizeof(this) == 8, "pointer size assumption");
    is_inlined_ = false;
    pointer_ = p;
  }
  void SetInlined() {
    ABSL_DCHECK_LE(capacity(), kInlined);
    is_inlined_ = true;
  }
  T* InlinedSpace() { return reinterpret_cast<T*>(inlined_elements_); }

  bool is_inlined_;  // If false, the last 8 bytes of *this are a pointer.

  // After is_inlined_, the next field may not be sufficiently aligned to store
  // an object of type T. Pad it out with (unaligned) chars.
  char unused_padding_[kUnusedPaddingBytes];

  // inlined_elements_ stores the first N elements, potentially as few as zero.
  char inlined_elements_[3 - kUnusedPaddingBytes];

  // compact_array_base itself is at least as aligned as a T* because of the
  // T* member inside this union. The only reason to split inlined_elements_
  // into two pieces is to have a place to put this T* member.
  union {
    T* pointer_;
    char more_inlined_elements_[sizeof(T*)];
  };
#else
  enum { kInlined = 0, is_inlined_ = false };
  T* Array() { return first_; }
  void SetArray(T* p) { first_ = p; }
  void SetInlined() { ABSL_LOG(FATAL); }
  T* InlinedSpace() { return nullptr; }

  // The pointer to the actual data array.
  T* first_;
#endif
  bool IsInlined() const { return is_inlined_; }
  const T* ConstArray() const {
    return const_cast<compact_array_base<T, A>*>(this)->Array();
  }

  using value_allocator_type =
      typename std::allocator_traits<A>::template rebind_alloc<T>;

 public:
  typedef T value_type;
  typedef A allocator_type;
  typedef value_type* pointer;
  typedef const value_type* const_pointer;
  typedef value_type& reference;
  typedef const value_type& const_reference;
  typedef uint32_t size_type;
  typedef ptrdiff_t difference_type;

  typedef value_type* iterator;
  typedef const value_type* const_iterator;
  typedef std::reverse_iterator<iterator> reverse_iterator;
  typedef std::reverse_iterator<const_iterator> const_reverse_iterator;

  // Init() replace the default constructors; so it can be used in "union".
  // This means Init() must be called for every new compact_array_base
  void Init() noexcept { memset(this, 0, sizeof(*this)); }

  // Construct an array of size n and initialize the values to v.
  // Any old contents, if heap-allocated, will be leaked.
  void Construct(size_type n, const value_type& v = value_type()) {
    Init();
    value_init(n, v);
  }

  // See 23.1.1/9 in the C++ standard for an explanation.
  template <typename Iterator>
  void Copy(Iterator first, Iterator last) {
    Init();
    typedef typename std::is_integral<Iterator>::type Int;
    initialize(first, last, Int());
  }

  void CopyFrom(const compact_array_base& v) {
    Init();
    initialize(v.begin(), v.end(), std::false_type());
  }

  compact_array_base& AssignFrom(const compact_array_base& v) {
    // Safe for self-assignment, which is rare.
    // Optimized to use existing allocated space.
    // Also to use assignment instead of copying where possible.
    if (size() < v.size()) {  // grow
      reserve(v.size());
      std::copy(v.begin(), v.begin() + size(), begin());
      insert(end(), v.begin() + size(), v.end());
    } else {  // maybe shrink
      erase(begin() + v.size(), end());
      std::copy(v.begin(), v.end(), begin());
    }
    return *this;
  }

  // Deallocate the whole array.
  void Destruct() {
    if (!MayBeInlined() || Array() != InlinedSpace()) {
      value_allocator_type allocator;
      allocator.deallocate(Array(), capacity());
    }
    Init();
  }

  // Safe against self-swapping.
  // copying/destruction of compact_array_base is fairly trivial as the type
  // was designed to be usable in a C++98 union.
  void swap(compact_array_base& v) noexcept {
    compact_array_base tmp = *this;
    *this = v;
    v = tmp;
  }

  // The number of active items in the array.
  size_type size() const { return size_; }
  bool empty() const { return size() == 0; }

  // Maximum size that this data structure can hold.
  static size_type max_size() { return kMaxSize; }

  static bool MayBeInlined() { return kInlined > 0; }

 public:  // Container interface (tables 65,66).
  iterator begin() { return Array(); }
  iterator end() { return Array() + size(); }
  const_iterator begin() const { return ConstArray(); }
  const_iterator end() const { return ConstArray() + size(); }

  reverse_iterator rbegin() { return reverse_iterator(end()); }
  reverse_iterator rend() { return reverse_iterator(Array()); }
  const_reverse_iterator rbegin() const {
    return const_reverse_iterator(end());
  }
  const_reverse_iterator rend() const {
    return const_reverse_iterator(ConstArray());
  }

 private:
  // This Insert() is private because it might return the end().
  iterator Insert(const_iterator p, const value_type& v) {
    if (ABSL_PREDICT_FALSE(size() >= kMaxSize)) {
      // NOLINTNEXTLINE(build/namespaces)
      absl::base_internal::ThrowStdLengthError("compact_array size exceeded");
    }
    iterator r = make_hole(p, 1);
    *r = v;
    return r;
  }

 public:  // Sequence operations, table 67.
  iterator insert(const_iterator p, const value_type& v) {
    return Insert(p, v);
  }

  void insert(const_iterator p, size_type n, const value_type& v) {
    if (ABSL_PREDICT_FALSE(n > kMaxSize - size())) {
      // NOLINTNEXTLINE(build/namespaces)
      absl::base_internal::ThrowStdLengthError("compact_array size exceeded");
    }
    value_insert(p, n, v);
  }

  // See 23.1.1/9 in the C++ standard for an explanation.
  template <typename Iterator>
  void insert(const_iterator p, Iterator first, Iterator last) {
    typedef typename std::is_integral<Iterator>::type Int;
    insert(p, first, last, Int());
  }

  template <typename... Args>
  reference emplace_back(Args&&... args) {
    return *Insert(end(), value_type(std::forward<Args>(args)...));
  }
  template <typename... Args>
  iterator emplace(const_iterator p, Args&&... args) {
    return Insert(p, value_type(std::forward<Args>(args)...));
  }

  iterator erase(const_iterator p) {
    size_type index = p - begin();
    erase_aux(p, 1);
    return begin() + index;
  }

  iterator erase(const_iterator first, const_iterator last) {
    size_type index = first - begin();
    erase_aux(first, last - first);
    return begin() + index;
  }

  // clear just resets the size to 0, without deallocating the storage.
  // To deallocate the array, use Destruct().
  void clear() { set_size(0); }

  reference front() { return begin()[0]; }
  const_reference front() const { return begin()[0]; }
  reference back() { return end()[-1]; }
  const_reference back() const { return end()[-1]; }

  void push_back(const value_type& v) {
    iterator p = make_hole(end(), 1);
    *p = v;
  }
  void pop_back() { erase_aux(end() - 1, 1); }

  reference operator[](size_type n) {
    ABSL_HARDENING_ASSERT(n < size_);
    return Array()[n];
  }

  const_reference operator[](size_type n) const {
    ABSL_HARDENING_ASSERT(n < size_);
    return ConstArray()[n];
  }

  reference at(size_type n) {
    if (ABSL_PREDICT_FALSE(n >= size_)) {
      // NOLINTNEXTLINE(build/namespaces)
      absl::base_internal::ThrowStdOutOfRange("compact_array_base::at");
    }
    return Array()[n];
  }

  const_reference at(size_type n) const {
    if (ABSL_PREDICT_FALSE(n >= size_)) {
      // NOLINTNEXTLINE(build/namespaces)
      absl::base_internal::ThrowStdOutOfRange("compact_array_base::at");
    }
    return ConstArray()[n];
  }

  // Preallocate the array of size n. Only changes the capacity, not size.
  void reserve(int n) { reallocate(n); }

  size_type capacity() const {
    return is_exponent_ ? (1 << capacity_) : capacity_;
  }

  void resize(size_type n) {
    if (n > capacity()) reserve(n);
    // resize(n) is the only place in the class that exposes uninitialized
    // memory as live elements, so call a constructor for each element if
    // needed.
    // Destroying elements on shrinking resize isn't a concern, since the
    // value_type must be trivially destructible.
    if (n > size() &&
        !absl::is_trivially_default_constructible<value_type>::value) {
      // Increasing size would expose unconstructed elements.
      value_type* new_end = Array() + n;
      for (value_type* p = Array() + size(); p != new_end; ++p)
        new (p) value_type();
    }
    set_size(n);
  }

  template <typename H>
  friend H AbslHashValue(H h, const compact_array_base& v) {
    return H::combine(
        H::combine_contiguous(std::move(h), v.ConstArray(), v.size()),
        v.size());
  }

 private:  // Low-level helper functions.
  void set_size(size_type n) {
    ABSL_DCHECK_LE(n, capacity());
    size_ = n;
  }

  void set_capacity(size_type n) {
    ABSL_DCHECK_LE(size(), n);
    is_exponent_ = (n >= kExponentStart);
    capacity_ = is_exponent_ ? Bits::Log2Ceiling(n) : n;
    // A tiny optimization here would be to set capacity_ to kInlined if
    // it's currently less. We don't bother, because doing so would require
    // changing the existing comments and unittests that say that, for small n,
    // capacity() will be exactly n if one calls reserve(n).
    ABSL_DCHECK(n == capacity() || n > kInlined);
  }

  // Make capacity n or more. Reallocate and copy data as necessary.
  void reallocate(size_type n) {
    size_type old_capacity = capacity();
    if (n <= old_capacity) return;
    size_type new_n = n;
    if (new_n > kInlined) {
      new_n = nallocx(n * sizeof(T), 0) / sizeof(T);
    }
    set_capacity(new_n);
    if (MayBeInlined()) {
      if (!IsInlined() && n <= kInlined) {
        SetInlined();
        return;
      } else if (IsInlined()) {
        if (n > kInlined) {
          value_allocator_type allocator;
          value_type* new_array = allocator.allocate(capacity());
          memcpy(new_array, InlinedSpace(), size() * sizeof(T));
          SetArray(new_array);
        }
        return;
      }
    }
    value_allocator_type allocator;

    T* new_ptr = allocator.allocate(capacity());
    if (old_capacity != 0) {
      memcpy(new_ptr, Array(), old_capacity * sizeof(T));
      allocator.deallocate(Array(), old_capacity);
    }

    SetArray(new_ptr);
  }

  value_type* lastp() { return Array() + size(); }

  void move(const value_type* first, const value_type* last, value_type* out) {
    memmove(out, first, (last - first) * sizeof(value_type));
  }

  iterator make_hole(const_iterator p, size_type n) {
    iterator q = const_cast<iterator>(p);
    if (n != 0) {
      size_type new_size = size() + n;
      size_type index = q - Array();
      reallocate(new_size);
      q = Array() + index;
      move(q, Array() + new_size - n, q + n);
      set_size(new_size);
    }
    return q;
  }

  void erase_aux(const_iterator p, size_type n) {
    iterator q = const_cast<iterator>(p);
    size_type new_size = size() - n;
    move(q + n, lastp(), q);
    reallocate(new_size);
    set_size(new_size);
  }

 private:  // Helper functions for range/value.
  void value_init(size_type n, const value_type& v) {
    reserve(n);
    set_size(n);
    std::fill(Array(), lastp(), v);
  }

  template <typename InputIter>
  void range_init(InputIter first, InputIter last, std::input_iterator_tag) {
    for (; first != last; ++first) push_back(*first);
  }

  template <typename ForwIter>
  void range_init(ForwIter first, ForwIter last, std::forward_iterator_tag) {
    size_type n = std::distance(first, last);
    reserve(n);
    set_size(n);
    std::copy(first, last, Array());
  }

  template <typename Integer>
  void initialize(Integer n, Integer v, std::true_type) {
    value_init(n, v);
  }

  template <typename Iterator>
  void initialize(Iterator first, Iterator last, std::false_type) {
    typedef typename std::iterator_traits<Iterator>::iterator_category Cat;
    range_init(first, last, Cat());
  }

  void value_insert(const_iterator p, size_type n, const value_type& v) {
    if (ABSL_PREDICT_FALSE(n > kMaxSize - size())) {
      // NOLINTNEXTLINE(build/namespaces)
      absl::base_internal::ThrowStdLengthError("compact_array size exceeded");
    }
    iterator hole = make_hole(p, n);
    std::fill(hole, hole + n, v);
  }

  template <typename InputIter>
  void range_insert(const_iterator p, InputIter first, InputIter last,
                    std::input_iterator_tag) {
    size_type pos = p - begin();
    size_type old_size = size();
    for (; first != last; ++first) push_back(*first);
    std::rotate(begin() + pos, begin() + old_size, end());
  }

  template <typename ForwIter>
  void range_insert(const_iterator p, ForwIter first, ForwIter last,
                    std::forward_iterator_tag) {
    size_type n = std::distance(first, last);
    if (ABSL_PREDICT_FALSE(n > kMaxSize - size())) {
      // NOLINTNEXTLINE(build/namespaces)
      absl::base_internal::ThrowStdLengthError("compact_array size exceeded");
    }
    std::copy(first, last, make_hole(p, n));
  }

  template <typename Integer>
  void insert(const_iterator p, Integer n, Integer v, std::true_type) {
    value_insert(p, n, v);
  }

  template <typename Iterator>
  void insert(const_iterator p, Iterator first, Iterator last,
              std::false_type) {
    typedef typename std::iterator_traits<Iterator>::iterator_category Cat;
    range_insert(p, first, last, Cat());
  }
  static_assert(absl::is_trivially_copy_constructible<value_type>::value &&
                    absl::is_trivially_copy_assignable<value_type>::value &&
                    absl::is_trivially_destructible<value_type>::value,
                "Requires trivial copy, assignment, and destructor.");
};

// Allocates storage for constants in compact_array_base<T>
template <typename T, typename A>
const int compact_array_base<T, A>::kSizeNumBits;
template <typename T, typename A>
const int compact_array_base<T, A>::kCapacityNumBits;
template <typename T, typename A>
const int compact_array_base<T, A>::kMaxSize;
template <typename T, typename A>
const int compact_array_base<T, A>::kExponentStart;

// compact_array:  Wrapper for compact_array_base that provides the
//  constructors and destructor.

template <class T, class A = std::allocator<T> >
class compact_array : public compact_array_base<T, A> {
 private:
  typedef compact_array_base<T, A> Base;

 public:
  typedef typename Base::value_type value_type;
  typedef typename Base::allocator_type allocator_type;
  typedef typename Base::pointer pointer;
  typedef typename Base::const_pointer const_pointer;
  typedef typename Base::reference reference;
  typedef typename Base::const_reference const_reference;
  typedef typename Base::size_type size_type;

  typedef typename Base::iterator iterator;
  typedef typename Base::const_iterator const_iterator;
  typedef typename Base::reverse_iterator reverse_iterator;
  typedef typename Base::const_reverse_iterator const_reverse_iterator;

  compact_array() noexcept(noexcept(std::declval<Base&>().Init())) {
    Base::Init();
  }

  explicit compact_array(size_type n) { Base::Construct(n, value_type()); }

  compact_array(size_type n, const value_type& v) { Base::Construct(n, v); }

  // See 23.1.1/9 in the C++ standard for an explanation.
  template <typename Iterator>
  compact_array(Iterator first, Iterator last) {
    Base::Copy(first, last);
  }

  compact_array(const compact_array& v) { Base::CopyFrom(v); }

  compact_array(compact_array&& v) noexcept(
      noexcept(compact_array()) && noexcept(std::declval<Base&>().swap(v)))
      : compact_array() {
    Base::swap(v);
  }

  compact_array& operator=(const compact_array& v) {
    Base::AssignFrom(v);
    return *this;
  }

  compact_array& operator=(compact_array&& v) noexcept {
    // swap is only right here because the objects are trivially destructible
    // and thus there are no side effects on their destructor.
    // Otherwise we must destroy the objects on `this`.
    Base::swap(v);
    return *this;
  }

  ~compact_array() { Base::Destruct(); }
};

// Comparison operators
template <typename T, typename A>
bool operator==(const compact_array<T, A>& x, const compact_array<T, A>& y) {
  return x.size() == y.size() && std::equal(x.begin(), x.end(), y.begin());
}

template <typename T, typename A>
bool operator!=(const compact_array<T, A>& x, const compact_array<T, A>& y) {
  return !(x == y);
}

template <typename T, typename A>
bool operator<(const compact_array<T, A>& x, const compact_array<T, A>& y) {
  return std::lexicographical_compare(x.begin(), x.end(), y.begin(), y.end());
}

template <typename T, typename A>
bool operator>(const compact_array<T, A>& x, const compact_array<T, A>& y) {
  return y < x;
}

template <typename T, typename A>
bool operator<=(const compact_array<T, A>& x, const compact_array<T, A>& y) {
  return !(y < x);
}

template <typename T, typename A>
bool operator>=(const compact_array<T, A>& x, const compact_array<T, A>& y) {
  return !(x < y);
}

// Swap
template <typename T, typename A>
inline void swap(compact_array<T, A>& x, compact_array<T, A>& y) noexcept {
  x.swap(y);
}

namespace compact_array_internal {
struct LogArray : public gtl::LogLegacyUpTo100 {
  template <typename ElementT>
  void Log(std::ostream& out, const ElementT& element) const {  // NOLINT
    out << element;
  }
  void Log(std::ostream& out, int8_t c) const {  // NOLINT
    out << static_cast<int32_t>(c);
  }
  void Log(std::ostream& out, uint8_t c) const {  // NOLINT
    out << static_cast<uint32_t>(c);
  }

  void LogOpening(std::ostream& out) const { out << "["; }  // NOLINT
  void LogClosing(std::ostream& out) const { out << "]"; }  // NOLINT
};
}  // namespace compact_array_internal

// Output operator for compact_array<T>. Requires that T has an
// operator<< for std::ostream.  Note that
// compact_array_internal::LogArray ensures that "signed char" and
// "unsigned char" types print as integers.
template <class T, class A>
std::ostream& operator<<(std::ostream& out, const compact_array<T, A>& array) {
  gtl::LogRangeToStream(out, array.begin(), array.end(),
                        compact_array_internal::LogArray());
  return out;
}

}  // namespace gtl

#endif  // S2_UTIL_GTL_COMPACT_ARRAY_H_<|MERGE_RESOLUTION|>--- conflicted
+++ resolved
@@ -55,13 +55,8 @@
 #include "absl/log/absl_check.h"
 #include "absl/log/absl_log.h"
 #include "absl/meta/type_traits.h"
-<<<<<<< HEAD
-
-#include "s2/base/port.h"
-#include "s2/base/types.h"
-=======
+
 #include "s2/base/malloc_extension.h"
->>>>>>> c9b89e2b
 #include "s2/util/bits/bits.h"
 #include "s2/util/gtl/container_logging.h"
 
@@ -86,15 +81,6 @@
   // other data structures. We reserved the DO_NOT_USE (32nd bit in
   // little endian format) to be used as a tag.
   uint32_t DO_NOT_USE : 1;
-<<<<<<< HEAD
-#else
-  uint32_t DO_NOT_USE : 1;
-  uint32_t is_exponent_ : 1;
-  uint32_t capacity_ : kCapacityNumBits;
-  uint32_t size_ : kSizeNumBits;
-#endif
-=======
->>>>>>> c9b89e2b
 
   // Opportunistically consider allowing inlined elements.
 #if defined(_LP64) && defined(__GNUC__)
