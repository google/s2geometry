// Copyright 2005 Google Inc. All Rights Reserved.
//
// Licensed under the Apache License, Version 2.0 (the "License");
// you may not use this file except in compliance with the License.
// You may obtain a copy of the License at
//
//     http://www.apache.org/licenses/LICENSE-2.0
//
// Unless required by applicable law or agreed to in writing, software
// distributed under the License is distributed on an "AS-IS" BASIS,
// WITHOUT WARRANTIES OR CONDITIONS OF ANY KIND, either express or implied.
// See the License for the specific language governing permissions and
// limitations under the License.
//


// compact_array is a more memory-efficient implementation of std::vector.
// It uses a pointer with an integer that stores both size and capacity.
//
// Implementation details:
//
// compact_array is a small-overhead STL-like Collection, but can only be used
// for types with trivial copy, assign, and destructor. It only takes 16
// bytes for 64-bit binary (instead of the typical 24-bytes for vector).
// Its size can grow to 2^24 (16M) elements. compact_array is memory
// efficient when it is small, and CPU-efficient for growing a large array.
// It does this by keeping both the size and capacity.  When the size is less
// than 64, the capacity is exactly as reserved, and grows linearly. Once the
// size grows bigger than 64, the capacity grows exponentially.
//
// IMPORTANT: compact_array_base does not support a constructor and destructor
// because it is designed to be used in "union". The replacements are
// Construct() and Destruct() which MUST be called explicitly. If you need
// constructor and destructor, use compact_array instead.
//

#ifndef S2_UTIL_GTL_COMPACT_ARRAY_H_
#define S2_UTIL_GTL_COMPACT_ARRAY_H_

#include <cstddef>
#include <cstring>
#include <sys/types.h>
#include <algorithm>
#include <iterator>
#include <memory>
#include <ostream>  // NOLINT
#include <stdexcept>
#include <type_traits>
#include <utility>

#include "s2/base/integral_types.h"
#include "s2/base/logging.h"
#include "s2/third_party/absl/base/macros.h"
#include "s2/base/port.h"
#include "s2/third_party/absl/meta/type_traits.h"
#include "s2/util/bits/bits.h"
#include "s2/util/gtl/container_logging.h"

namespace gtl {

template <typename T, typename A = std::allocator<T> >
class compact_array_base {
 private:
  // The number of bits for the variable size_ and capacity_
  static const int kSizeNumBits = 24;
  static const int kCapacityNumBits = 6;
  // Where capacity_ becomes an exponent (of 2) instead of the exact value
  static const int kExponentStart = (1 << kCapacityNumBits);
  // kMaxSize is the maximum size this array can grow.
  static const int kMaxSize = (1 << kSizeNumBits) - 1;

#ifdef IS_LITTLE_ENDIAN
  uint32 size_        : kSizeNumBits;      // number of valid items in the array
  uint32 capacity_    : kCapacityNumBits;  // allocated array size
  uint32 is_exponent_ : 1;                 // whether capacity_ is an exponent

  // This object might share memory representation (ie. union) with
  // other data structures. We reserved the DO_NOT_USE (32nd bit in
  // little endian format) to be used as a tag.
  uint32 DO_NOT_USE   : 1;
#else
  uint32 DO_NOT_USE   : 1;
  uint32 is_exponent_ : 1;
  uint32 capacity_    : kCapacityNumBits;
  uint32 size_        : kSizeNumBits;
#endif

  // Opportunistically consider allowing inlined elements.
#if defined(_LP64) && defined(__GNUC__)
  // With 64-bit pointers, our approach is to form a 16-byte struct:
  //   [5 bytes for size, capacity, is_exponent and is_inlined]
  //   [3 bytes of padding or inlined elements]
  //   [8 bytes of more inlined elements or a pointer]
  // We require 0-length arrays to take 0 bytes, and no strict aliasing. There
  // should be no compiler-inserted padding between any of our members.
  enum {
    kMaxInlinedBytes = 11,
    kInlined = kMaxInlinedBytes / sizeof(T),
    kActualInlinedBytes = kInlined * sizeof(T),
    kUnusedPaddingBytes = (kMaxInlinedBytes - kActualInlinedBytes) > 3 ?
        3 : (kMaxInlinedBytes - kActualInlinedBytes)
  };

  T* Array() { return IsInlined() ? InlinedSpace() : pointer_; }
  void SetArray(T* p) {
    static_assert(sizeof(*this) == 16, "size assumption");
    static_assert(sizeof(this) == 8, "pointer size assumption");
    is_inlined_ = false;
    pointer_ = p;
  }
  void SetInlined() {
    S2_DCHECK_LE(capacity(), kInlined);
    is_inlined_ = true;
  }
  T* InlinedSpace() { return reinterpret_cast<T*>(inlined_elements_); }

  bool is_inlined_;  // If false, the last 8 bytes of *this are a pointer.

  // After is_inlined_, the next field may not be sufficiently aligned to store
  // an object of type T. Pad it out with (unaligned) chars.
  char unused_padding_[kUnusedPaddingBytes];

  // inlined_elements_ stores the first N elements, potentially as few as zero.
  char inlined_elements_[3 - kUnusedPaddingBytes];

  // compact_array_base itself is at least as aligned as a T* because of the
  // T* member inside this union. The only reason to split inlined_elements_
  // into two pieces is to have a place to put this T* member.
  union {
    T* pointer_;
    char more_inlined_elements_[sizeof(T*)];
  };
#else
  enum { kInlined = 0, is_inlined_ = false };
  T* Array() { return first_; }
  void SetArray(T* p) { first_ = p; }
  void SetInlined() { S2_LOG(FATAL); }
  T* InlinedSpace() { return nullptr; }

  // The pointer to the actual data array.
  T* first_;
#endif
  bool IsInlined() const { return is_inlined_; }
  const T* ConstArray() const {
    return const_cast<compact_array_base<T, A>*>(this)->Array();
  }

<<<<<<< HEAD
  using value_allocator_type = typename std::allocator_traits<A>::template rebind_alloc<T>;
=======
  using value_allocator_type =
      typename std::allocator_traits<A>::template rebind_alloc<T>;
>>>>>>> efb124d8

 public:
  typedef T                                     value_type;
  typedef A                                     allocator_type;
  typedef value_type*                           pointer;
  typedef const value_type*                     const_pointer;
  typedef value_type&                           reference;
  typedef const value_type&                     const_reference;
  typedef uint32                                size_type;
  typedef ptrdiff_t                             difference_type;

  typedef value_type*                           iterator;
  typedef const value_type*                     const_iterator;
  typedef std::reverse_iterator<iterator>       reverse_iterator;
  typedef std::reverse_iterator<const_iterator> const_reverse_iterator;

  // Init() replace the default constructors; so it can be used in "union".
  // This means Init() must be called for every new compact_array_base
  void Init() noexcept { memset(this, 0, sizeof(*this)); }

  // Construct an array of size n and initialize the values to v.
  // Any old contents, if heap-allocated, will be leaked.
  void Construct(size_type n, const value_type& v = value_type()) {
    Init();
    value_init(n, v);
  }

  // See 23.1.1/9 in the C++ standard for an explanation.
  template <typename Iterator>
  void Copy(Iterator first, Iterator last) {
    Init();
    typedef typename std::is_integral<Iterator>::type Int;
    initialize(first, last, Int());
  }

  void CopyFrom(const compact_array_base& v) {
    Init();
    initialize(v.begin(), v.end(), std::false_type());
  }

  compact_array_base& AssignFrom(const compact_array_base& v) {
    // Safe for self-assignment, which is rare.
    // Optimized to use existing allocated space.
    // Also to use assignment instead of copying where possible.
    if (size() < v.size()) {  // grow
      reserve(v.size());
      std::copy(v.begin(), v.begin() + size(), begin());
      insert(end(), v.begin() + size(), v.end());
    } else {  // maybe shrink
      erase(begin() + v.size(), end());
      std::copy(v.begin(), v.end(), begin());
    }
    return *this;
  }

  // Deallocate the whole array.
  void Destruct() {
    if (!MayBeInlined() || Array() != InlinedSpace()) {
      value_allocator_type allocator;
      allocator.deallocate(Array(), capacity());
    }
    Init();
  }

  // Safe against self-swapping.
  // copying/destruction of compact_array_base is fairly trivial as the type
  // was designed to be useable in a C++98 union.
  void swap(compact_array_base& v) noexcept {
    compact_array_base tmp = *this;
    *this = v;
    v = tmp;
  }

  // The number of active items in the array.
  size_type size() const { return size_; }
  bool empty() const { return size() == 0; }

  // Maximum size that this data structure can hold.
  static size_type max_size() { return kMaxSize; }

  static bool MayBeInlined() { return kInlined > 0; }

 public:                                // Container interface (tables 65,66).
  iterator begin() { return Array(); }
  iterator end()   { return Array() + size(); }
  const_iterator begin() const { return ConstArray(); }
  const_iterator end() const   { return ConstArray() + size(); }

  reverse_iterator rbegin() { return reverse_iterator(end()); }
  reverse_iterator rend()   { return reverse_iterator(Array()); }
  const_reverse_iterator rbegin() const {
    return const_reverse_iterator(end());
  }
  const_reverse_iterator rend() const {
    return const_reverse_iterator(ConstArray());
  }

 private:
  // This Insert() is private because it might return the end().
  iterator Insert(const_iterator p, const value_type& v) {
    if (size() >= kMaxSize) {
      throw std::length_error("compact_array size exceeded");
    }
    iterator r = make_hole(p, 1);
    *r = v;
    return r;
  }

 public:                                // Sequence operations, table 67.
  iterator insert(const_iterator p, const value_type& v) {
    return Insert(p, v);
  }

  void insert(const_iterator p, size_type n, const value_type& v) {
    if (n + size() > kMaxSize) {
      throw std::length_error("compact_array size exceeded");
    }
    value_insert(p, n, v);
  }

  // See 23.1.1/9 in the C++ standard for an explanation.
  template <typename Iterator>
  void insert(const_iterator p, Iterator first, Iterator last) {
    typedef typename std::is_integral<Iterator>::type Int;
    insert(p, first, last, Int());
  }

  iterator erase(const_iterator p) {
    size_type index = p - begin();
    erase_aux(p, 1);
    return begin() + index;
  }

  iterator erase(const_iterator first, const_iterator last) {
    size_type index = first - begin();
    erase_aux(first, last - first);
    return begin() + index;
  }

  // clear just resets the size to 0, without deallocating the storage.
  // To deallocate the array, use Destruct().
  void clear() {
    set_size(0);
  }

  reference front() { return begin()[0]; }
  const_reference front() const { return begin()[0]; }
  reference back() { return end()[-1]; }
  const_reference back() const { return end()[-1]; }

  void push_back(const value_type& v) {
    iterator p = make_hole(end(), 1);
    *p = v;
  }
  void pop_back() {
    erase_aux(end()-1, 1);
  }

  reference operator[](size_type n) {
    S2_DCHECK_LT(n, size_);
    return Array()[n];
  }

  const_reference operator[](size_type n) const {
    S2_DCHECK_LT(n, size_);
    return ConstArray()[n];
  }

  reference at(size_type n) {
    if (n >= size_) {
      throw std::out_of_range("compact_array index out of range");
    }
    return Array()[n];
  }

  const_reference at(size_type n) const {
    if (n >= size_) {
      throw std::out_of_range("compact_array index out of range");
    }
    return ConstArray()[n];
  }

  // Preallocate the array of size n. Only changes the capacity, not size.
  void reserve(int n) {
    reallocate(n);
  }

  size_type capacity() const {
    return is_exponent_ ? (1 << capacity_) : capacity_;
  }

  void resize(size_type n) {
    if (n > capacity()) reserve(n);
    // resize(n) is the only place in the class that exposes uninitialized
    // memory as live elements, so call a constructor for each element if
    // needed.
    // Destroying elements on shrinking resize isn't a concern, since the
    // value_type must be trivially destructible.
    if (n > size() &&
        !absl::is_trivially_default_constructible<value_type>::value) {
      // Increasing size would expose unconstructed elements.
      value_type *new_end = Array() + n;
      for (value_type *p = Array() + size(); p != new_end; ++p)
        new (p) value_type();
    }
    set_size(n);
  }

 private:                               // Low-level helper functions.
  void set_size(size_type n) {
    S2_DCHECK_LE(n, capacity());
    size_ = n;
  }

  void set_capacity(size_type n) {
    S2_DCHECK_LE(size(), n);
    is_exponent_ = (n >= kExponentStart);
    capacity_ = is_exponent_ ? Bits::Log2Ceiling(n) : n;
    // A tiny optimization here would be to set capacity_ to kInlined if
    // it's currently less. We don't bother, because doing so would require
    // changing the existing comments and unittests that say that, for small n,
    // capacity() will be exactly n if one calls reserve(n).
    S2_DCHECK(n == capacity() || n > kInlined);
  }

  // Make capacity n or more. Reallocate and copy data as necessary.
  void reallocate(size_type n) {
    size_type old_capacity = capacity();
    if (n <= old_capacity)  return;
    set_capacity(n);
    if (MayBeInlined()) {
      if (!IsInlined() && n <= kInlined) {
        SetInlined();
        return;
      } else if (IsInlined()) {
        if (n > kInlined) {
          value_allocator_type allocator;
          value_type* new_array = allocator.allocate(capacity());
          memcpy(new_array, InlinedSpace(), size() * sizeof(T));
          SetArray(new_array);
        }
        return;
      }
    }
    value_allocator_type allocator;

    T* new_ptr = allocator.allocate(capacity());
    memcpy(new_ptr, Array(), old_capacity * sizeof(T));
    allocator.deallocate(Array(), old_capacity);

    SetArray(new_ptr);
  }

  value_type* lastp() { return Array() + size(); }

  void move(const value_type* first, const value_type* last, value_type* out) {
    memmove(out, first, (last - first) * sizeof(value_type));
  }

  iterator make_hole(const_iterator p, size_type n) {
    iterator q = const_cast<iterator>(p);
    if (n != 0) {
      size_type new_size = size() + n;
      size_type index = q - Array();
      reallocate(new_size);
      q = Array() + index;
      move(q, Array() + new_size - n, q + n);
      set_size(new_size);
    }
    return q;
  }

  void erase_aux(const_iterator p, size_type n) {
    iterator q = const_cast<iterator>(p);
    size_type new_size = size() - n;
    move(q + n, lastp(), q);
    reallocate(new_size);
    set_size(new_size);
  }

 private:                               // Helper functions for range/value.
  void value_init(size_type n, const value_type& v) {
    reserve(n);
    set_size(n);
    std::fill(Array(), lastp(), v);
  }

  template <typename InputIter>
  void range_init(InputIter first, InputIter last, std::input_iterator_tag) {
    for ( ; first != last; ++first)
      push_back(*first);
  }

  template <typename ForwIter>
  void range_init(ForwIter first, ForwIter last, std::forward_iterator_tag) {
    size_type n = std::distance(first, last);
    reserve(n);
    set_size(n);
    std::copy(first, last, Array());
  }

  template <typename Integer>
  void initialize(Integer n, Integer v, std::true_type) {
    value_init(n, v);
  }

  template <typename Iterator>
  void initialize(Iterator first, Iterator last, std::false_type) {
    typedef typename std::iterator_traits<Iterator>::iterator_category Cat;
    range_init(first, last, Cat());
  }

  void value_insert(const_iterator p, size_type n, const value_type& v) {
    if (n + size() > kMaxSize) {
      throw std::length_error("compact_array size exceeded");
    }
    iterator hole = make_hole(p, n);
    std::fill(hole, hole + n, v);
  }

  template <typename InputIter>
  void range_insert(const_iterator p, InputIter first, InputIter last,
                    std::input_iterator_tag) {
    size_type pos = p - begin();
    size_type old_size = size();
    for (; first != last; ++first)
      push_back(*first);
    std::rotate(begin() + pos, begin() + old_size, end());
  }

  template <typename ForwIter>
  void range_insert(const_iterator p, ForwIter first, ForwIter last,
                    std::forward_iterator_tag) {
    size_type n = std::distance(first, last);
    if (n + size() > kMaxSize) {
      throw std::length_error("compact_array size exceeded");
    }
    std::copy(first, last, make_hole(p, n));
  }

  template <typename Integer>
  void insert(const_iterator p, Integer n, Integer v, std::true_type) {
    value_insert(p, n, v);
  }

  template <typename Iterator>
  void insert(const_iterator p, Iterator first, Iterator last,
              std::false_type) {
    typedef typename std::iterator_traits<Iterator>::iterator_category Cat;
    range_insert(p, first, last, Cat());
  }
  static_assert(absl::is_trivially_copy_constructible<value_type>::value &&
                absl::is_trivially_copy_assignable<value_type>::value &&
                absl::is_trivially_destructible<value_type>::value,
                "Requires trivial copy, assignment, and destructor.");
};

// Allocates storage for constants in compact_array_base<T>
template <typename T, typename A>
    const int compact_array_base<T, A>::kSizeNumBits;
template <typename T, typename A>
    const int compact_array_base<T, A>::kCapacityNumBits;
template <typename T, typename A>
    const int compact_array_base<T, A>::kMaxSize;
template <typename T, typename A>
    const int compact_array_base<T, A>::kExponentStart;

// compact_array:  Wrapper for compact_array_base that provides the
//  constructors and destructor.

template <class T, class A = std::allocator<T> >
class compact_array : public compact_array_base<T, A> {
 private:
  typedef compact_array_base<T, A> Base;

 public:
  typedef typename Base::value_type value_type;
  typedef typename Base::allocator_type allocator_type;
  typedef typename Base::pointer pointer;
  typedef typename Base::const_pointer const_pointer;
  typedef typename Base::reference reference;
  typedef typename Base::const_reference const_reference;
  typedef typename Base::size_type size_type;

  typedef typename Base::iterator iterator;
  typedef typename Base::const_iterator const_iterator;
  typedef typename Base::reverse_iterator reverse_iterator;
  typedef typename Base::const_reverse_iterator const_reverse_iterator;

  compact_array() noexcept(noexcept(std::declval<Base&>().Init())) {
    Base::Init();
  }

  explicit compact_array(size_type n) {
    Base::Construct(n, value_type());
  }

  compact_array(size_type n, const value_type& v) {
    Base::Construct(n, v);
  }

  // See 23.1.1/9 in the C++ standard for an explanation.
  template <typename Iterator>
  compact_array(Iterator first, Iterator last) {
    Base::Copy(first, last);
  }

  compact_array(const compact_array& v) {
    Base::CopyFrom(v);
  }

  compact_array(compact_array&& v) noexcept(
      noexcept(compact_array()) && noexcept(std::declval<Base&>().swap(v)))
      : compact_array() {
    Base::swap(v);
  }

  compact_array& operator=(const compact_array& v) {
    Base::AssignFrom(v);
    return *this;
  }

  compact_array& operator=(compact_array&& v) {
    // swap is only right here because the objects are trivially destructible
    // and thus there are no side effects on their destructor.
    // Otherwise we must destroy the objects on `this`.
    Base::swap(v);
    return *this;
  }

  ~compact_array() {
    Base::Destruct();
  }
};

// Comparison operators
template <typename T, typename A>
bool operator==(const compact_array<T, A>& x, const compact_array<T, A>& y) {
  return x.size() == y.size() &&
         std::equal(x.begin(), x.end(), y.begin());
}

template <typename T, typename A>
bool operator!=(const compact_array<T, A>& x, const compact_array<T, A>& y) {
  return !(x == y);
}

template <typename T, typename A>
bool operator<(const compact_array<T, A>& x, const compact_array<T, A>& y) {
  return std::lexicographical_compare(x.begin(), x.end(), y.begin(), y.end());
}

template <typename T, typename A>
bool operator>(const compact_array<T, A>& x, const compact_array<T, A>& y) {
  return y < x;
}

template <typename T, typename A>
bool operator<=(const compact_array<T, A>& x, const compact_array<T, A>& y) {
  return !(y < x);
}

template <typename T, typename A>
bool operator>=(const compact_array<T, A>& x, const compact_array<T, A>& y) {
  return !(x < y);
}

// Swap
template <typename T, typename A>
inline void swap(compact_array<T, A>& x, compact_array<T, A>& y) {
  x.swap(y);
}

namespace compact_array_internal {
struct LogArray : public gtl::LogLegacyUpTo100 {
  template <typename ElementT>
  void Log(std::ostream& out, const ElementT& element) const {  // NOLINT
    out << element;
  }
  void Log(std::ostream& out, int8 c) const {  // NOLINT
    out << static_cast<int32>(c);
  }
  void Log(std::ostream& out, uint8 c) const {  // NOLINT
    out << static_cast<uint32>(c);
  }

  void LogOpening(std::ostream& out) const { out << "["; }  // NOLINT
  void LogClosing(std::ostream& out) const { out << "]"; }  // NOLINT
};
}  // namespace compact_array_internal

// Output operator for compact_array<T>. Requires that T has an
// operator<< for std::ostream.  Note that
// compact_array_internal::LogArray ensures that "signed char" and
// "unsigned char" types print as integers.
template <class T, class A>
std::ostream& operator<<(std::ostream& out, const compact_array<T, A>& array) {
  gtl::LogRangeToStream(out, array.begin(), array.end(),
                        compact_array_internal::LogArray());
  return out;
}

}  // namespace gtl

#endif  // S2_UTIL_GTL_COMPACT_ARRAY_H_<|MERGE_RESOLUTION|>--- conflicted
+++ resolved
@@ -145,12 +145,8 @@
     return const_cast<compact_array_base<T, A>*>(this)->Array();
   }
 
-<<<<<<< HEAD
-  using value_allocator_type = typename std::allocator_traits<A>::template rebind_alloc<T>;
-=======
   using value_allocator_type =
       typename std::allocator_traits<A>::template rebind_alloc<T>;
->>>>>>> efb124d8
 
  public:
   typedef T                                     value_type;
