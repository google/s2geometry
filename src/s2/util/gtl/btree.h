--- conflicted
+++ resolved
@@ -1745,18 +1745,10 @@
       larger->mutable_value(0));
 
   // Move values that can't be swapped.
-<<<<<<< HEAD
-  std::uninitialized_copy(
-      std::make_move_iterator(larger->mutable_value(smaller->count())),
-      std::make_move_iterator(larger->mutable_value(larger->count())),
-      smaller->mutable_value(smaller->count()));
-  larger->value_destroy_n(smaller->count(), larger->count() - smaller->count());
-=======
   const size_type to_move = larger->count() - smaller->count();
   larger->uninitialized_move_n(to_move, smaller->count(), smaller->count(),
                                smaller, alloc);
   larger->value_destroy_n(smaller->count(), to_move, alloc);
->>>>>>> 6d0b8a86
 
   if (!leaf()) {
     // Swap the child pointers.
