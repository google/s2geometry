// Copyright 2013 Google Inc. All Rights Reserved.
//
// Licensed under the Apache License, Version 2.0 (the "License");
// you may not use this file except in compliance with the License.
// You may obtain a copy of the License at
//
//     http://www.apache.org/licenses/LICENSE-2.0
//
// Unless required by applicable law or agreed to in writing, software
// distributed under the License is distributed on an "AS-IS" BASIS,
// WITHOUT WARRANTIES OR CONDITIONS OF ANY KIND, either express or implied.
// See the License for the specific language governing permissions and
// limitations under the License.
//

// All Rights Reserved.
//
// Utilities for container logging.
// TODO(user): Broaden the scope and rename to "stream_util.h"
//
//
// The typical use looks like this:
//
//   S2_LOG(INFO) << gtl::LogContainer(container);
//
// By default, LogContainer() uses the LogShortUpTo100 policy: comma-space
// separation, no newlines, and with limit of 100 items.
//
// Policies can be specified:
//
//   S2_LOG(INFO) << gtl::LogContainer(container, gtl::LogMultiline());
//
// The above example will print the container using newlines between
// elements, enclosed in [] braces.
//
// See below for further details on policies.

#ifndef S2_UTIL_GTL_CONTAINER_LOGGING_H_
#define S2_UTIL_GTL_CONTAINER_LOGGING_H_

<<<<<<< HEAD
=======
#include <cstdint>
>>>>>>> 88ccc24f
#include <limits>
#include <ostream>
#include <sstream>
#include <string>
#include <type_traits>

#include "s2/base/integral_types.h"
#include "s2/base/port.h"

namespace gtl {

// Several policy classes below determine how LogRangeToStream will
// format a range of items.  A Policy class should have these methods:
//
// Called to print an individual container element.
//   void Log(ostream &out, const ElementT &element) const;
//
// Called before printing the set of elements:
//   void LogOpening(ostream &out) const;
//
// Called after printing the set of elements:
//   void LogClosing(ostream &out) const;
//
// Called before printing the first element:
//   void LogFirstSeparator(ostream &out) const;
//
// Called before printing the remaining elements:
//   void LogSeparator(ostream &out) const;
//
// Returns the maximum number of elements to print:
//   int64 MaxElements() const;
//
// Called to print an indication that MaximumElements() was reached:
//   void LogEllipsis(ostream &out) const;

namespace internal {

struct LogBase {
  template <typename ElementT>
  void Log(std::ostream &out, const ElementT &element) const {  // NOLINT
    out << element;
  }
  void LogEllipsis(std::ostream &out) const {  // NOLINT
    out << "...";
  }
};

struct LogShortBase : public LogBase {
  void LogOpening(std::ostream &out) const { out << "["; }        // NOLINT
  void LogClosing(std::ostream &out) const { out << "]"; }        // NOLINT
  void LogFirstSeparator(std::ostream &out) const { out << ""; }  // NOLINT
  void LogSeparator(std::ostream &out) const { out << ", "; }     // NOLINT
};

struct LogMultilineBase : public LogBase {
  void LogOpening(std::ostream &out) const { out << "["; }          // NOLINT
  void LogClosing(std::ostream &out) const { out << "\n]"; }        // NOLINT
  void LogFirstSeparator(std::ostream &out) const { out << "\n"; }  // NOLINT
  void LogSeparator(std::ostream &out) const { out << "\n"; }       // NOLINT
};

struct LogLegacyBase : public LogBase {
  void LogOpening(std::ostream &out) const { out << ""; }         // NOLINT
  void LogClosing(std::ostream &out) const { out << ""; }         // NOLINT
  void LogFirstSeparator(std::ostream &out) const { out << ""; }  // NOLINT
  void LogSeparator(std::ostream &out) const { out << " "; }      // NOLINT
};

}  // namespace internal

// LogShort uses [] braces and separates items with comma-spaces.  For
// example "[1, 2, 3]".
struct LogShort : public internal::LogShortBase {
  int64 MaxElements() const { return std::numeric_limits<int64>::max(); }
};

// LogShortUpToN(max_elements) formats the same as LogShort but prints no more
// than the max_elements elements.
class LogShortUpToN : public internal::LogShortBase {
 public:
  explicit LogShortUpToN(int64 max_elements) : max_elements_(max_elements) {}
  int64 MaxElements() const { return max_elements_; }

 private:
  int64 max_elements_;
};

// LogShortUpTo100 formats the same as LogShort but prints no more
// than 100 elements.
struct LogShortUpTo100 : public LogShortUpToN {
  LogShortUpTo100() : LogShortUpToN(100) {}
};

// LogMultiline uses [] braces and separates items with
// newlines.  For example "[
// 1
// 2
// 3
// ]".
struct LogMultiline : public internal::LogMultilineBase {
  int64 MaxElements() const { return std::numeric_limits<int64>::max(); }
};

// LogMultilineUpToN(max_elements) formats the same as LogMultiline but
// prints no more than max_elements elements.
class LogMultilineUpToN : public internal::LogMultilineBase {
 public:
  explicit LogMultilineUpToN(int64 max_elements)
      : max_elements_(max_elements) {}
  int64 MaxElements() const { return max_elements_; }

 private:
  int64 max_elements_;
};

// LogMultilineUpTo100 formats the same as LogMultiline but
// prints no more than 100 elements.
struct LogMultilineUpTo100 : public LogMultilineUpToN {
  LogMultilineUpTo100() : LogMultilineUpToN(100) {}
};

// The legacy behavior of LogSequence() does not use braces and
// separates items with spaces.  For example "1 2 3".
struct LogLegacyUpTo100 : public internal::LogLegacyBase {
  int64 MaxElements() const { return 100; }
};
struct LogLegacy : public internal::LogLegacyBase {
  int64 MaxElements() const { return std::numeric_limits<int64>::max(); }
};

// The default policy for new code.
typedef LogShortUpTo100 LogDefault;

// LogRangeToStream should be used to define operator<< for
// STL and STL-like containers.  For example, see stl_logging.h.
template <typename IteratorT, typename PolicyT>
inline void LogRangeToStream(std::ostream &out,  // NOLINT
                             IteratorT begin, IteratorT end,
                             const PolicyT &policy) {
  policy.LogOpening(out);
  for (int64 i = 0; begin != end && i < policy.MaxElements(); ++i, ++begin) {
    if (i == 0) {
      policy.LogFirstSeparator(out);
    } else {
      policy.LogSeparator(out);
    }
    policy.Log(out, *begin);
  }
  if (begin != end) {
    policy.LogSeparator(out);
    policy.LogEllipsis(out);
  }
  policy.LogClosing(out);
}

namespace detail {

// RangeLogger is a helper class for gtl::LogRange and
// gtl::LogContainer; do not use it directly.  This object
// captures iterators into the argument of the LogRange and
// LogContainer functions, so its lifetime should be confined to a
// single logging statement.  Objects of this type should not be
// assigned to local variables.
template <typename IteratorT, typename PolicyT>
class RangeLogger {
 public:
  RangeLogger(const IteratorT &begin, const IteratorT &end,
                  const PolicyT &policy)
      : begin_(begin), end_(end), policy_(policy) { }

  friend std::ostream &operator<<(std::ostream &out, const RangeLogger &range) {
    gtl::LogRangeToStream<IteratorT, PolicyT>(out, range.begin_, range.end_,
                                              range.policy_);
    return out;
  }

  // operator<< above is generally recommended. However, some situations may
  // require a string, so a convenience str() method is provided as well.
  std::string str() const {
<<<<<<< HEAD
    std::string s;
    ::strings::OStringStream(&s) << *this;
    return s;
=======
    std::stringstream ss;
    ss << *this;
    return ss.str();
>>>>>>> 88ccc24f
  }

 private:
  IteratorT begin_;
  IteratorT end_;
  PolicyT policy_;
};

template <typename E>
class EnumLogger {
 public:
  explicit EnumLogger(E e) : e_(e) {}

  friend std::ostream &operator<<(std::ostream &out, const EnumLogger &v) {
    using I = typename std::underlying_type<E>::type;
    return out << static_cast<I>(v.e_);
  }

 private:
  E e_;
};

}  // namespace detail

// Log a range using "policy".  For example:
//
//   S2_LOG(INFO) << gtl::LogRange(start_pos, end_pos, gtl::LogMultiline());
//
// The above example will print the range using newlines between
// elements, enclosed in [] braces.
template <typename IteratorT, typename PolicyT>
detail::RangeLogger<IteratorT, PolicyT> LogRange(
    const IteratorT &begin, const IteratorT &end, const PolicyT &policy) {
  return gtl::detail::RangeLogger<IteratorT, PolicyT>(begin, end, policy);
}

// Log a range.  For example:
//
//   S2_LOG(INFO) << gtl::LogRange(start_pos, end_pos);
//
// By default, Range() uses the LogShortUpTo100 policy: comma-space
// separation, no newlines, and with limit of 100 items.
template <typename IteratorT>
detail::RangeLogger<IteratorT, LogDefault> LogRange(
    const IteratorT &begin, const IteratorT &end) {
  return gtl::LogRange(begin, end, LogDefault());
}

// Log a container using "policy".  For example:
//
//   S2_LOG(INFO) << gtl::LogContainer(container, gtl::LogMultiline());
//
// The above example will print the container using newlines between
// elements, enclosed in [] braces.
template <typename ContainerT, typename PolicyT>
auto LogContainer(const ContainerT &container, const PolicyT &policy)
    -> decltype(gtl::LogRange(container.begin(), container.end(), policy)) {
  return gtl::LogRange(container.begin(), container.end(), policy);
}

// Log a container.  For example:
//
//   S2_LOG(INFO) << gtl::LogContainer(container);
//
// By default, Container() uses the LogShortUpTo100 policy: comma-space
// separation, no newlines, and with limit of 100 items.
template <typename ContainerT>
auto LogContainer(const ContainerT &container)
    -> decltype(gtl::LogContainer(container, LogDefault())) {
  return gtl::LogContainer(container, LogDefault());
}

// Log a (possibly scoped) enum.  For example:
//
//   enum class Color { kRed, kGreen, kBlue };
//   S2_LOG(INFO) << gtl::LogEnum(kRed);
template <typename E>
detail::EnumLogger<E> LogEnum(E e) {
  static_assert(std::is_enum<E>::value, "must be an enum");
  return detail::EnumLogger<E>(e);
}

}  // namespace gtl

#endif  // S2_UTIL_GTL_CONTAINER_LOGGING_H_<|MERGE_RESOLUTION|>--- conflicted
+++ resolved
@@ -38,10 +38,6 @@
 #ifndef S2_UTIL_GTL_CONTAINER_LOGGING_H_
 #define S2_UTIL_GTL_CONTAINER_LOGGING_H_
 
-<<<<<<< HEAD
-=======
-#include <cstdint>
->>>>>>> 88ccc24f
 #include <limits>
 #include <ostream>
 #include <sstream>
@@ -221,15 +217,9 @@
   // operator<< above is generally recommended. However, some situations may
   // require a string, so a convenience str() method is provided as well.
   std::string str() const {
-<<<<<<< HEAD
-    std::string s;
-    ::strings::OStringStream(&s) << *this;
-    return s;
-=======
     std::stringstream ss;
     ss << *this;
     return ss.str();
->>>>>>> 88ccc24f
   }
 
  private:
