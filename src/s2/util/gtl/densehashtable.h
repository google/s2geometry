// Copyright 2005 Google Inc. All Rights Reserved.
//
// Licensed under the Apache License, Version 2.0 (the "License");
// you may not use this file except in compliance with the License.
// You may obtain a copy of the License at
//
//     http://www.apache.org/licenses/LICENSE-2.0
//
// Unless required by applicable law or agreed to in writing, software
// distributed under the License is distributed on an "AS-IS" BASIS,
// WITHOUT WARRANTIES OR CONDITIONS OF ANY KIND, either express or implied.
// See the License for the specific language governing permissions and
// limitations under the License.
//

// All rights reserved.
//
// Redistribution and use in source and binary forms, with or without
// modification, are permitted provided that the following conditions are
// met:
//
//     * Redistributions of source code must retain the above copyright
// notice, this list of conditions and the following disclaimer.
//     * Redistributions in binary form must reproduce the above
// copyright notice, this list of conditions and the following disclaimer
// in the documentation and/or other materials provided with the
// distribution.
//     * Neither the name of Google Inc. nor the names of its
// contributors may be used to endorse or promote products derived from
// this software without specific prior written permission.
//
// THIS SOFTWARE IS PROVIDED BY THE COPYRIGHT HOLDERS AND CONTRIBUTORS
// "AS IS" AND ANY EXPRESS OR IMPLIED WARRANTIES, INCLUDING, BUT NOT
// LIMITED TO, THE IMPLIED WARRANTIES OF MERCHANTABILITY AND FITNESS FOR
// A PARTICULAR PURPOSE ARE DISCLAIMED. IN NO EVENT SHALL THE COPYRIGHT
// OWNER OR CONTRIBUTORS BE LIABLE FOR ANY DIRECT, INDIRECT, INCIDENTAL,
// SPECIAL, EXEMPLARY, OR CONSEQUENTIAL DAMAGES (INCLUDING, BUT NOT
// LIMITED TO, PROCUREMENT OF SUBSTITUTE GOODS OR SERVICES; LOSS OF USE,
// DATA, OR PROFITS; OR BUSINESS INTERRUPTION) HOWEVER CAUSED AND ON ANY
// THEORY OF LIABILITY, WHETHER IN CONTRACT, STRICT LIABILITY, OR TORT
// (INCLUDING NEGLIGENCE OR OTHERWISE) ARISING IN ANY WAY OUT OF THE USE
// OF THIS SOFTWARE, EVEN IF ADVISED OF THE POSSIBILITY OF SUCH DAMAGE.

// ---
//
// A dense hashtable is a particular implementation of
// a hashtable: one that is meant to minimize memory allocation.
// It does this by using an array to store all the data.  We
// steal a value from the key space to indicate "empty" array
// elements (ie indices where no item lives) and another to indicate
// "deleted" elements.
//
// (Note it is possible to change the value of the delete key
// on the fly; you can even remove it, though after that point
// the hashtable is insert_only until you set it again.  The empty
// value however can't be changed.)
//
// To minimize allocation and pointer overhead, we use internal
// probing, in which the hashtable is a single table, and collisions
// are resolved by trying to insert again in another bucket.  The
// most cache-efficient internal probing schemes are linear probing
// (which suffers, alas, from clumping) and quadratic probing, which
// is what we implement by default.
//
// Type requirements: value_type is required to be Move Constructible
// and Default Constructible. It is not required to be (and commonly
// isn't) Assignable.
//
// You probably shouldn't use this code directly.  Use dense_hash_map<>
// or dense_hash_set<> instead.

// You can change the following below:
// HT_OCCUPANCY_PCT      -- how full before we double size
// HT_EMPTY_PCT          -- how empty before we halve size
// HT_MIN_BUCKETS        -- default smallest bucket size
//
// You can also change enlarge_factor (which defaults to
// HT_OCCUPANCY_PCT), and shrink_factor (which defaults to
// HT_EMPTY_PCT) with set_resizing_parameters().
//
// How to decide what values to use?
// shrink_factor's default of .4 * OCCUPANCY_PCT, is probably good.
// HT_MIN_BUCKETS is probably unnecessary since you can specify
// (indirectly) the starting number of buckets at construct-time.
// For enlarge_factor, you can use this chart to try to trade-off
// expected lookup time to the space taken up.  By default, this
// code uses quadratic probing, though you can change it to linear
// via JUMP_ below if you really want to.
//
// From
// L = N / M,
// where N is the number of data items in the table and M is the table size.
// NUMBER OF PROBES / LOOKUP       Successful            Unsuccessful
// Quadratic collision resolution   1 - ln(1-L) - L/2    1/(1-L) - L - ln(1-L)
// Linear collision resolution     [1+1/(1-L)]/2         [1+1/(1-L)^2]/2
//
// -- enlarge_factor --           0.10  0.50  0.60  0.75  0.80  0.90  0.99
// QUADRATIC COLLISION RES.
//    probes/successful lookup    1.05  1.44  1.62  2.01  2.21  2.85  5.11
//    probes/unsuccessful lookup  1.11  2.19  2.82  4.64  5.81  11.4  103.6
// LINEAR COLLISION RES.
//    probes/successful lookup    1.06  1.5   1.75  2.5   3.0   5.5   50.5
//    probes/unsuccessful lookup  1.12  2.5   3.6   8.5   13.0  50.0  5000.0

#ifndef S2_UTIL_GTL_DENSEHASHTABLE_H_
#define S2_UTIL_GTL_DENSEHASHTABLE_H_

#include <cassert>
#include <cstddef>
#include <cstdio>  // for FILE, fwrite, fread

#include <algorithm>  // For swap(), eg
#include <cstdint>
#include <functional>
#include <iterator>  // For iterator tags
#include <limits>    // for numeric_limits
#include <memory>    // For uninitialized_fill
#include <new>
#include <string>
#include <type_traits>
#include <utility>
#include <vector>

#include "s2/base/port.h"
#include "s2/util/gtl/hashtable_common.h"
#include <stdexcept>                 // For length_error

namespace gtl {


// Some files test for this symbol.
#define S2__DENSEHASHTABLE_H_

// The probing method
// Linear probing
// #define JUMP_(key, num_probes)    ( 1 )
// Quadratic probing
#define JUMP_(key, num_probes)    (num_probes)

// The weird mod in the offset is entirely to quiet compiler warnings
// as is the cast to int after doing the "x mod 256"
#define PUT_(take_from, offset)  do {                                    \
    if (putc(static_cast<int>(offset >= sizeof(take_from)*8)             \
                              ? 0 : ((take_from) >> (offset)) % 256, fp) \
        == EOF)                                                          \
    return false;                                                        \
} while (0)

#define GET_(add_to, offset)  do {                                      \
  if ((x=getc(fp)) == EOF)                                              \
    return false;                                                       \
  else if (offset >= sizeof(add_to) * 8)                                \
    assert(x == 0);   /* otherwise it's too big for us to represent */  \
  else                                                                  \
    add_to |= (static_cast<size_type>(x) << ((offset) % (sizeof(add_to)*8))); \
} while (0)


// Hashtable class, used to implement the hashed associative containers
// hash_set and hash_map.

// Value: what is stored in the table (each bucket is a Value).
// Key: something in a 1-to-1 correspondence to a Value, that can be used
//      to search for a Value in the table (find() takes a Key).
// HashFcn: Takes a Key and returns an integer, the more unique the better.
// ExtractKey: given a Value, returns the unique Key associated with it.
//             Must have a result_type enum indicating the return type of
//             operator().
// SetKey: given a Value* and a Key, modifies the value such that
//         ExtractKey(value) == key.  We guarantee this is only called
//         with key == deleted_key or key == empty_key.
// EqualKey: Given two Keys, says whether they are the same (that is,
//           if they are both associated with the same Value).
// Alloc: STL allocator to use to allocate memory.

template <class Value, class Key, class HashFcn,
          class ExtractKey, class SetKey, class EqualKey, class Alloc>
class dense_hashtable;

template <class V, class K, class HF, class ExK, class SetK, class EqK, class A>
struct dense_hashtable_const_iterator;

// We're just an array, but we need to skip over empty and deleted elements
template <class V, class K, class HF, class ExK, class SetK, class EqK, class A>
struct dense_hashtable_iterator {
 private:
  using value_alloc_type =
      typename std::allocator_traits<A>::template rebind_alloc<V>;
<<<<<<< HEAD
  using value_alloc_traits = std::allocator_traits<value_alloc_type>;
=======
>>>>>>> 88ccc24f

 public:
  typedef dense_hashtable_iterator<V, K, HF, ExK, SetK, EqK, A>
      iterator;
  typedef dense_hashtable_const_iterator<V, K, HF, ExK, SetK, EqK, A>
      const_iterator;

  typedef std::forward_iterator_tag iterator_category;  // very little defined!
  typedef typename value_alloc_traits::value_type value_type;
  typedef typename value_alloc_traits::difference_type difference_type;
  typedef typename value_alloc_traits::size_type size_type;
  typedef value_type& reference;
  typedef typename value_alloc_traits::pointer pointer;

  // "Real" constructor and default constructor
  dense_hashtable_iterator(
      const dense_hashtable<V, K, HF, ExK, SetK, EqK, A> *h,
      pointer it, pointer it_end, bool advance)
    : ht(h), pos(it), end(it_end)   {
    if (advance)  advance_past_empty_and_deleted();
  }
  dense_hashtable_iterator() { }
  // The default destructor is fine; we don't define one
  // The default operator= is fine; we don't define one

  // Happy dereferencer
  reference operator*() const { return *pos; }
  pointer operator->() const { return &(operator*()); }

  // Arithmetic.  The only hard part is making sure that
  // we're not on an empty or marked-deleted array element
  void advance_past_empty_and_deleted() {
    while (pos != end && (ht->test_empty(*this) || ht->test_deleted(*this)) )
      ++pos;
  }
  iterator& operator++() {
    assert(pos != end);
    ++pos;
    advance_past_empty_and_deleted();
    return *this;
  }
  iterator operator++(int /*unused*/) {
    auto tmp(*this);
    ++*this;
    return tmp;
  }

  // Comparison.
  bool operator==(const iterator& it) const { return pos == it.pos; }
  bool operator!=(const iterator& it) const { return pos != it.pos; }


  // The actual data
  const dense_hashtable<V, K, HF, ExK, SetK, EqK, A> *ht;
  pointer pos, end;
};


// Now do it all again, but with const-ness!
template <class V, class K, class HF, class ExK, class SetK, class EqK, class A>
struct dense_hashtable_const_iterator {
 private:
  using value_alloc_type =
      typename std::allocator_traits<A>::template rebind_alloc<V>;
<<<<<<< HEAD
  using value_alloc_traits = std::allocator_traits<value_alloc_type>;
=======
>>>>>>> 88ccc24f

 public:
  typedef dense_hashtable_iterator<V, K, HF, ExK, SetK, EqK, A>
      iterator;
  typedef dense_hashtable_const_iterator<V, K, HF, ExK, SetK, EqK, A>
      const_iterator;

  typedef std::forward_iterator_tag iterator_category;  // very little defined!
  typedef typename value_alloc_traits::value_type value_type;
  typedef typename value_alloc_traits::difference_type difference_type;
  typedef typename value_alloc_traits::size_type size_type;
  typedef const value_type& reference;
  typedef typename value_alloc_traits::const_pointer pointer;

  // "Real" constructor and default constructor
  dense_hashtable_const_iterator(
      const dense_hashtable<V, K, HF, ExK, SetK, EqK, A> *h,
      pointer it, pointer it_end, bool advance)
    : ht(h), pos(it), end(it_end)   {
    if (advance)  advance_past_empty_and_deleted();
  }
  dense_hashtable_const_iterator()
    : ht(nullptr), pos(pointer()), end(pointer()) { }
  // This lets us convert regular iterators to const iterators
  dense_hashtable_const_iterator(const iterator &it)
    : ht(it.ht), pos(it.pos), end(it.end) { }
  // The default destructor is fine; we don't define one
  // The default operator= is fine; we don't define one

  // Happy dereferencer
  reference operator*() const { return *pos; }
  pointer operator->() const { return &(operator*()); }

  // Arithmetic.  The only hard part is making sure that
  // we're not on an empty or marked-deleted array element
  void advance_past_empty_and_deleted() {
    while (pos != end && (ht->test_empty(*this) || ht->test_deleted(*this)))
      ++pos;
  }
  const_iterator& operator++()   {
    assert(pos != end);
    ++pos;
    advance_past_empty_and_deleted();
    return *this;
  }
  const_iterator operator++(int /*unused*/) {
    auto tmp(*this);
    ++*this;
    return tmp;
  }

  // Comparison.
  bool operator==(const const_iterator& it) const { return pos == it.pos; }
  bool operator!=(const const_iterator& it) const { return pos != it.pos; }


  // The actual data
  const dense_hashtable<V, K, HF, ExK, SetK, EqK, A> *ht;
  pointer pos, end;
};

template <class Value, class Key, class HashFcn,
          class ExtractKey, class SetKey, class EqualKey, class Alloc>
class dense_hashtable {
 private:
  using value_alloc_type =
      typename std::allocator_traits<Alloc>::template rebind_alloc<Value>;
<<<<<<< HEAD
  using value_alloc_traits = std::allocator_traits<value_alloc_type>;
=======

>>>>>>> 88ccc24f

 public:
  typedef Key key_type;
  typedef Value value_type;
  typedef HashFcn hasher;
  typedef EqualKey key_equal;
  typedef Alloc allocator_type;

  typedef typename value_alloc_traits::size_type size_type;
  typedef typename value_alloc_traits::difference_type difference_type;
  typedef value_type& reference;
  typedef const value_type& const_reference;
  typedef typename value_alloc_traits::pointer pointer;
  typedef typename value_alloc_traits::const_pointer const_pointer;
  typedef dense_hashtable_iterator<Value, Key, HashFcn,
                                   ExtractKey, SetKey, EqualKey, Alloc>
  iterator;

  typedef dense_hashtable_const_iterator<Value, Key, HashFcn,
                                         ExtractKey, SetKey, EqualKey, Alloc>
  const_iterator;

  // These come from tr1.  For us they're the same as regular iterators.
  typedef iterator local_iterator;
  typedef const_iterator const_local_iterator;


  // How full we let the table get before we resize, by default.
  // Knuth says .8 is good -- higher causes us to probe too much,
  // though it saves memory.
  static const int HT_OCCUPANCY_PCT;  // defined at the bottom of this file

  // How empty we let the table get before we resize lower, by default.
  // (0.0 means never resize lower.)
  // It should be less than OCCUPANCY_PCT / 2 or we thrash resizing
  static const int HT_EMPTY_PCT;      // defined at the bottom of this file

  // Minimum size we're willing to let hashtables be.
  // Must be a power of two, and at least 4.
  // Note, however, that for a given hashtable, the initial size is a
  // function of the first constructor arg, and may be >HT_MIN_BUCKETS.
  static const size_type HT_MIN_BUCKETS = 4;

  // By default, if you don't specify a hashtable size at
  // construction-time, we use this size.  Must be a power of two, and
  // at least HT_MIN_BUCKETS.
  static const size_type HT_DEFAULT_STARTING_BUCKETS = 32;

  // ITERATOR FUNCTIONS
  iterator begin() {
    return iterator(this, table, table + num_buckets, true);
  }
  iterator end() {
    return iterator(this, table + num_buckets, table + num_buckets, true);
  }
  const_iterator begin() const {
    return const_iterator(this, table, table+num_buckets, true);
  }
  const_iterator end() const   {
    return const_iterator(this, table + num_buckets, table+num_buckets, true);
  }

  // These come from tr1 unordered_map.  They iterate over 'bucket' n.
  // We'll just consider bucket n to be the n-th element of the table.
  local_iterator begin(size_type i) {
    return local_iterator(this, table + i, table + i+1, false);
  }
  local_iterator end(size_type i) {
    local_iterator it = begin(i);
    if (!test_empty(i) && !test_deleted(i))
      ++it;
    return it;
  }
  const_local_iterator begin(size_type i) const {
    return const_local_iterator(this, table + i, table + i+1, false);
  }
  const_local_iterator end(size_type i) const {
    const_local_iterator it = begin(i);
    if (!test_empty(i) && !test_deleted(i))
      ++it;
    return it;
  }

  // ACCESSOR FUNCTIONS for the things we templatize on, basically
  hasher hash_funct() const               { return settings; }
  key_equal key_eq() const                { return key_info; }
  value_alloc_type get_allocator() const { return key_info; }

  // Accessor function for statistics gathering.
  int num_table_copies() const { return settings.num_ht_copies(); }

 private:
  // Annoyingly, we can't copy values around, because they might have
  // const components (they're probably std::pair<const X, Y>).  We use
  // explicit destructor invocation and placement new to get around
  // this.  Arg.
  static void set_value(pointer dst, const_reference src) {
    dst->~value_type();   // delete the old value, if any
    new(dst) value_type(src);
  }

  static void set_value(pointer dst, value_type&& src) {  // NOLINT
    dst->~value_type();
    new(dst) value_type(std::move(src));
  }

  void destroy_buckets(size_type first, size_type last) {
    for ( ; first != last; ++first)
      table[first].~value_type();
  }

  // DELETE HELPER FUNCTIONS
  // This lets the user describe a key that will indicate deleted
  // table entries.  This key should be an "impossible" entry --
  // if you try to insert it for real, you won't be able to retrieve it!
  // (NB: while you pass in an entire value, only the key part is looked
  // at.  This is just because I don't know how to assign just a key.)
 private:
  // Gets rid of any deleted entries we have.
  void squash_deleted() {
    if (num_deleted > 0) {
      rebucket(settings.min_buckets(size(), num_buckets));
    }
    assert(num_deleted == 0);
  }

  // Test if the given key is the deleted indicator.  Requires
  // num_deleted > 0, for correctness of read(), and because that
  // guarantees that key_info.delkey is valid.
  bool test_deleted_key(const key_type& key) const {
    assert(num_deleted > 0);
    return equals(key_info.delkey, key);
  }

 public:
  void set_deleted_key(const key_type &key) {
    // the empty indicator (if specified) and the deleted indicator
    // must be different
    assert((!settings.use_empty() || !equals(key, key_info.empty)) &&
           "Passed the empty-key to set_deleted_key");
    // It's only safe to change what "deleted" means if we purge deleted guys
    squash_deleted();
    settings.set_use_deleted(true);
    key_info.delkey = key;
  }
  key_type deleted_key() const {
    assert(settings.use_deleted()
           && "Must set deleted key before calling deleted_key");
    return key_info.delkey;
  }

  // These are public so the iterators can use them
  // True if the item at position bucknum is "deleted" marker
  bool test_deleted(size_type bucknum) const {
    // Invariant: !use_deleted() implies num_deleted is 0.
    assert(settings.use_deleted() || num_deleted == 0);
    return num_deleted > 0 && test_deleted_key(get_key(table[bucknum]));
  }
  bool test_deleted(const iterator &it) const {
    // Invariant: !use_deleted() implies num_deleted is 0.
    assert(settings.use_deleted() || num_deleted == 0);
    return num_deleted > 0 && test_deleted_key(get_key(*it));
  }
  bool test_deleted(const const_iterator &it) const {
    // Invariant: !use_deleted() implies num_deleted is 0.
    assert(settings.use_deleted() || num_deleted == 0);
    return num_deleted > 0 && test_deleted_key(get_key(*it));
  }

 private:
  void check_use_deleted(const char* caller) {
    (void)caller;    // could log it if the assert failed
    assert(settings.use_deleted());
  }

  // Write the deleted key to the position specified.
  // Requires: !test_deleted(it)
  void set_deleted(iterator &it) {
    check_use_deleted("set_deleted()");
    assert(!test_deleted(it));
    // &* converts from iterator to value-type.
    set_key(&(*it), key_info.delkey);
  }

  // We also allow to set/clear the deleted bit on a const iterator.
  // We allow a const_iterator for the same reason you can delete a
  // const pointer: it's convenient, and semantically you can't use
  // 'it' after it's been deleted anyway, so its const-ness doesn't
  // really matter.
  // Requires: !test_deleted(it)
  void set_deleted(const_iterator &it) {
    check_use_deleted("set_deleted()");
    assert(!test_deleted(it));
    set_key(const_cast<pointer>(&(*it)), key_info.delkey);
  }

  // EMPTY HELPER FUNCTIONS
  // This lets the user describe a key that will indicate empty (unused)
  // table entries.  This key should be an "impossible" entry --
  // if you try to insert it for real, you won't be able to retrieve it!
  // (NB: while you pass in an entire value, only the key part is looked
  // at.  This is just because I don't know how to assign just a key.)
 public:
  // These are public so the iterators can use them
  // True if the item at position bucknum is "empty" marker
  bool test_empty(size_type bucknum) const {
    assert(settings.use_empty());  // we always need to know what's empty!
    return equals(key_info.empty, get_key(table[bucknum]));
  }
  bool test_empty(const iterator &it) const {
    assert(settings.use_empty());  // we always need to know what's empty!
    return equals(key_info.empty, get_key(*it));
  }
  bool test_empty(const const_iterator &it) const {
    assert(settings.use_empty());  // we always need to know what's empty!
    return equals(key_info.empty, get_key(*it));
  }

 private:
  bool test_empty(size_type bucknum, const_pointer ptable) const {
    assert(settings.use_empty());
    return equals(key_info.empty, get_key(ptable[bucknum]));
  }

  void fill_range_with_empty(pointer table_start, pointer table_end) {
    for (; table_start != table_end; ++table_start) {
      new (table_start) value_type();
      set_key(table_start, key_info.empty);
    }
  }

 public:
  // TODO(user): change all callers of this to pass in a key instead,
  //                 and take a const key_type instead of const value_type.
  void set_empty_key(const_reference val) {
    // Once you set the empty key, you can't change it
    assert(!settings.use_empty() && "Calling set_empty_key multiple times");
    // The deleted indicator (if specified) and the empty indicator
    // must be different.
    const key_type& key = get_key(val);
    assert((!settings.use_deleted() || !equals(key, key_info.delkey)) &&
           "Setting the empty key the same as the deleted key");
    settings.set_use_empty(true);
    key_info.empty.~key_type();
    new (&key_info.empty) key_type(key);

    assert(!table);                  // must set before first use
    // num_buckets was set in constructor even though table was nullptr
    table = get_internal_allocator().allocate(num_buckets);
    fill_range_with_empty(table, table + num_buckets);
  }
  // TODO(user): this should return the key by const reference.
  value_type empty_key() const {
    assert(settings.use_empty());
    value_type ret = value_type();
    set_key(&ret, key_info.empty);
    return ret;
  }

  // FUNCTIONS CONCERNING SIZE
 public:
  size_type size() const      { return num_elements - num_deleted; }
  size_type max_size() const {
    return value_alloc_traits::max_size(get_allocator());
  }
  bool empty() const          { return size() == 0; }
  size_type bucket_count() const      { return num_buckets; }
  size_type max_bucket_count() const  { return max_size(); }
  size_type nonempty_bucket_count() const { return num_elements; }
  // These are tr1 methods.  Their idea of 'bucket' doesn't map well to
  // what we do.  We just say every bucket has 0 or 1 items in it.
  size_type bucket_size(size_type i) const {
    return begin(i) == end(i) ? 0 : 1;
  }

 private:
  // Because of the above, size_type(-1) is never legal; use it for errors
  static const size_type ILLEGAL_BUCKET = size_type(-1);

  // Used after a string of deletes.  Returns true if we actually shrunk.
  // TODO(user): take a delta so we can take into account inserts
  // done after shrinking.  Maybe make part of the Settings class?
  bool maybe_shrink() {
    assert(num_elements >= num_deleted);
    assert((bucket_count() & (bucket_count()-1)) == 0);  // is a power of two
    assert(bucket_count() >= HT_MIN_BUCKETS);
    bool retval = false;

    // If you construct a hashtable with < HT_DEFAULT_STARTING_BUCKETS,
    // we'll never shrink until you get relatively big, and we'll never
    // shrink below HT_DEFAULT_STARTING_BUCKETS.  Otherwise, something
    // like "dense_hash_set<int> x; x.insert(4); x.erase(4);" will
    // shrink us down to HT_MIN_BUCKETS buckets, which is too small.
    const size_type num_remain = num_elements - num_deleted;
    const size_type shrink_threshold = settings.shrink_threshold();
    if (shrink_threshold > 0 && num_remain < shrink_threshold &&
        bucket_count() > HT_DEFAULT_STARTING_BUCKETS) {
      const float shrink_factor = settings.shrink_factor();
      size_type sz = bucket_count() / 2;    // find how much we should shrink
      while (sz > HT_DEFAULT_STARTING_BUCKETS &&
             num_remain < sz * shrink_factor) {
        sz /= 2;                            // stay a power of 2
      }
      rebucket(sz);
      retval = true;
    }
    settings.set_consider_shrink(false);    // because we just considered it
    return retval;
  }

  // We'll let you resize a hashtable -- though this makes us copy all!
  // When you resize, you say, "make it big enough for this many more elements"
  // Returns true if we actually resized, false if size was already ok.
  bool resize_delta(size_type delta) {
    bool did_resize = false;
    if (settings.consider_shrink()) {  // see if lots of deletes happened
      if (maybe_shrink())
        did_resize = true;
    }
    if (num_elements >= std::numeric_limits<size_type>::max() - delta) {
      throw std::length_error("resize overflow");
    }

    assert(settings.enlarge_threshold() < bucket_count());
    // Check if our work is done.
    if (bucket_count() >= HT_MIN_BUCKETS &&
        num_elements + delta <= settings.enlarge_threshold()) {
      return did_resize;
    }

    // Sometimes, we need to resize just to get rid of all the
    // "deleted" buckets that are clogging up the hashtable.  So when
    // deciding whether to resize, count the deleted buckets (which
    // are currently taking up room).  But later, when we decide what
    // size to resize to, *don't* count deleted buckets, since they
    // get discarded during the resize.
    const size_type needed_size = settings.min_buckets(num_elements + delta, 0);
    if (needed_size <= bucket_count())      // we have enough buckets
      return did_resize;

    // We will rebucket.
    size_type resize_to =
      settings.min_buckets(num_elements - num_deleted + delta, bucket_count());

    if (resize_to < needed_size) {
      // This situation means that we have enough deleted elements,
      // that once we purge them, we won't actually have needed to
      // grow.  But we may want to grow anyway: if we just purge one
      // element, say, we'll have to grow anyway next time we
      // insert.  Might as well grow now, since we're already going
      // through the trouble of rebucketing in order to purge the
      // deleted elements.  (Safety note: Can resize_to * 2 overflow? No.
      // The output of min_buckets() is always a power of two, so resize_to
      // and needed_size are powers of two. That plus resize_to < needed_size
      // proves that overflow isn't a concern.)
      const size_type target =
          static_cast<size_type>(settings.shrink_size(resize_to*2));
      if (num_elements - num_deleted + delta >= target) {
        // Good, we won't be below the shrink threshhold even if we double.
        resize_to *= 2;
      }
    }
    rebucket(resize_to);
    return true;
  }

  // We require table be non-null and empty before calling this.
  void resize_table(size_type old_size, size_type new_size) {
    get_internal_allocator().deallocate(table, old_size);
    table = get_internal_allocator().allocate(new_size);
  }

  // Copy (or, if Iter is a move_iterator, move) the elements from
  // [src_first, src_last) into dest_table, which we assume has size
  // dest_bucket_count and has been initialized to the empty key.
  template<class Iter>
  void copy_elements(Iter src_first, Iter src_last, pointer dest_table,
                     size_type dest_bucket_count) {
    assert((dest_bucket_count & (dest_bucket_count - 1)) == 0);  // a power of 2
    // We use a normal iterator to get non-deleted bcks from ht
    // We could use insert() here, but since we know there are
    // no duplicates and no deleted items, we can be more efficient
    for (; src_first != src_last; ++src_first) {
      size_type num_probes = 0;               // how many times we've probed
      size_type bucknum;
      const size_type bucket_count_minus_one = dest_bucket_count - 1;
      for (bucknum = hash(get_key(*src_first)) & bucket_count_minus_one;
           !test_empty(bucknum, dest_table);  // not empty
           bucknum = (bucknum +
                      JUMP_(key, num_probes)) & bucket_count_minus_one) {
        ++num_probes;
        assert(num_probes < dest_bucket_count
               && "Hashtable is full: an error in key_equal<> or hash<>");
      }
      // Copies or moves the value into dest_table.
      set_value(&dest_table[bucknum], *src_first);
    }
  }

  // Used to actually do the rehashing when we grow/shrink a hashtable
  void copy_from(const dense_hashtable &ht, size_type min_buckets_wanted) {
    size_type size = ht.size();  // clear_to_size() sets ht.size() to 0.
    clear_to_size(settings.min_buckets(ht.size(), min_buckets_wanted));
    copy_elements(ht.begin(), ht.end(), table, bucket_count());
    num_elements = size;
    settings.inc_num_ht_copies();
  }

  // Rebuckets and resizes the hashtable.  Gets rid of any deleted entries.
  void rebucket(size_type new_num_buckets) {
    if (table == nullptr) {
      // When we eventually allocate the table, it will have this many buckets.
      num_buckets = new_num_buckets;
      return;
    }
    assert(settings.use_empty());
    assert((new_num_buckets & (new_num_buckets - 1)) == 0);  // a power of two
    // If settings.shrink_factor() is zero then we must not shrink.
    assert(settings.shrink_factor() > 0 || new_num_buckets >= num_buckets);
    pointer new_table = get_internal_allocator().allocate(new_num_buckets);

    fill_range_with_empty(new_table, new_table + new_num_buckets);
    copy_elements(std::make_move_iterator(begin()),
                  std::make_move_iterator(end()),
                  new_table, new_num_buckets);

    destroy_buckets(0, num_buckets);  // Destroy table's elements.
    get_internal_allocator().deallocate(table, num_buckets);

    table = new_table;
    num_buckets = new_num_buckets;
    assert(num_elements >= num_deleted);
    num_elements -= num_deleted;
    num_deleted = 0;
    settings.reset_thresholds(bucket_count());
    settings.inc_num_ht_copies();
  }

  // Required by the spec for hashed associative container
 public:
  // Though the docs say this should be num_buckets, I think it's much
  // more useful as num_elements.  As a special feature, calling with
  // req_elements==0 will cause us to shrink if we can, saving space.
  void resize(size_type req_elements) {       // resize to this or larger
    if ( settings.consider_shrink() || req_elements == 0 )
      maybe_shrink();
    if ( req_elements > num_elements )
      resize_delta(req_elements - num_elements);
  }

  // Get and change the value of shrink_factor and enlarge_factor.  The
  // description at the beginning of this file explains how to choose
  // the values.  Setting the shrink parameter to 0.0 ensures that the
  // table never shrinks.
  void get_resizing_parameters(float* shrink, float* grow) const {
    *shrink = settings.shrink_factor();
    *grow = settings.enlarge_factor();
  }
  void set_resizing_parameters(float shrink, float grow) {
    settings.set_resizing_parameters(shrink, grow);
    settings.reset_thresholds(bucket_count());
  }

  // CONSTRUCTORS -- as required by the specs, we take a size,
  // but also let you specify a hashfunction, key comparator,
  // and key extractor.  We also define a copy constructor and =.
  // DESTRUCTOR -- needs to free the table
  explicit dense_hashtable(size_type expected_max_items_in_table = 0,
                           const HashFcn& hf = HashFcn(),
                           const EqualKey& eql = EqualKey(),
                           const ExtractKey& ext = ExtractKey(),
                           const SetKey& set = SetKey(),
                           const Alloc& alloc = Alloc())
      : settings(hf),
        key_info(ext, set, eql, value_alloc_type(alloc)),
        num_deleted(0),
        num_elements(0),
        num_buckets(expected_max_items_in_table == 0
                        ? HT_DEFAULT_STARTING_BUCKETS
                        : settings.min_buckets(expected_max_items_in_table, 0)),
        table(nullptr) {
    // table is nullptr until the empty key is set. However, we set num_buckets
    // here so we know how much space to allocate once the empty key is set.
    settings.reset_thresholds(bucket_count());
  }

  // As a convenience for resize(), we allow an optional second argument
  // which lets you make this new hashtable a different size than ht
  dense_hashtable(const dense_hashtable& ht,
                  size_type min_buckets_wanted = HT_DEFAULT_STARTING_BUCKETS)
      : settings(ht.settings),
        key_info(ht.key_info.as_extract_key(), ht.key_info.as_set_key(),
                 ht.key_info.as_equal_key(),
                 value_alloc_type(
                     std::allocator_traits<value_alloc_type>::
                         select_on_container_copy_construction(
                             ht.key_info.as_value_alloc()))),
        num_deleted(0),
        num_elements(0),
        num_buckets(0),
        table(nullptr) {
    key_info.delkey = ht.key_info.delkey;
    key_info.empty = ht.key_info.empty;
    if (!ht.settings.use_empty()) {
      // If use_empty isn't set, copy_from will crash, so we do our own copying.
      assert(ht.empty());
      num_buckets = settings.min_buckets(ht.size(), min_buckets_wanted);
      settings.reset_thresholds(bucket_count());
      return;
    }
    settings.reset_thresholds(bucket_count());
    copy_from(ht, min_buckets_wanted);   // copy_from() ignores deleted entries
  }

  dense_hashtable& operator=(const dense_hashtable& ht) {
    if (&ht == this)  return *this;        // don't copy onto ourselves
    settings = ht.settings;
    key_info.as_extract_key() = ht.key_info.as_extract_key();
    key_info.as_set_key() = ht.key_info.as_set_key();
    key_info.as_equal_key() = ht.key_info.as_equal_key();
    if (std::allocator_traits<
            value_alloc_type>::propagate_on_container_copy_assignment::value) {
      // If we're about to overwrite our allocator, we need to free all
      // memory using our old allocator.
      if (key_info.as_value_alloc() != ht.key_info.as_value_alloc()) {
        destroy_table();
      }
      static_cast<value_alloc_type&>(key_info) =
          static_cast<const value_alloc_type&>(ht.key_info);
    }
    key_info.empty = ht.key_info.empty;
    key_info.delkey = ht.key_info.delkey;

    if (ht.settings.use_empty()) {
      // copy_from() calls clear and sets num_deleted to 0 too
      copy_from(ht, HT_MIN_BUCKETS);
    } else {
      assert(ht.empty());
      destroy_table();
    }

    // we purposefully don't copy the allocator, which may not be copyable
    return *this;
  }

  dense_hashtable(dense_hashtable&& ht)
      : settings(std::move(ht.settings)),
        key_info(std::move(ht.key_info)),
        num_deleted(ht.num_deleted),
        num_elements(ht.num_elements),
        num_buckets(ht.num_buckets),
        table(ht.table) {
    ht.num_deleted = 0;
    ht.num_elements = 0;
    ht.table = nullptr;
    ht.num_buckets = HT_DEFAULT_STARTING_BUCKETS;
    ht.settings.set_use_empty(false);
    ht.settings.set_use_deleted(false);
  }

  dense_hashtable& operator=(dense_hashtable&& ht) {
    if (&ht == this) return *this;        // don't move onto ourselves

    const bool can_move_table =
        std::allocator_traits<
            Alloc>::propagate_on_container_move_assignment::value ||
        key_info.as_value_alloc() == ht.key_info.as_value_alloc();

    // First, deallocate with this's allocator.
    destroy_table();

    if (std::allocator_traits<
            value_alloc_type>::propagate_on_container_move_assignment::value) {
      // This moves the allocator.
      key_info = std::move(ht.key_info);
    } else {
      // Move all other base classes of key_info from ht, but don't move the
      // allocator.
      key_info.as_extract_key() = std::move(ht.key_info.as_extract_key());
      key_info.as_set_key() = std::move(ht.key_info.as_set_key());
      key_info.as_equal_key() = std::move(ht.key_info.as_equal_key());
      key_info.delkey = std::move(ht.key_info.delkey);
      key_info.empty = std::move(ht.key_info.empty);
    }

    settings = std::move(ht.settings);
    num_deleted = ht.num_deleted;
    ht.num_deleted = 0;
    num_elements = ht.num_elements;
    ht.num_elements = 0;
    num_buckets = ht.num_buckets;
    ht.num_buckets = HT_DEFAULT_STARTING_BUCKETS;
    ht.settings.set_use_empty(false);
    ht.settings.set_use_deleted(false);

    if (can_move_table) {
      // We can transfer ownership of the table from ht to this because either
      // we're propagating the allocator or ht's allocator is equal to this's.
      table = ht.table;
      ht.table = nullptr;
    } else if (ht.table) {
      // We can't transfer ownership of any memory from ht to this, so the
      // best we can do is move element-by-element.
      table = get_internal_allocator().allocate(num_buckets);
      for (size_type i = 0; i < num_buckets; ++i) {
        new(table + i) Value(std::move(ht.table[i]));
      }
      ht.destroy_table();
    }

    return *this;
  }

  ~dense_hashtable() { destroy_table(); }

  // Many STL algorithms use swap instead of copy constructors
  void swap(dense_hashtable& ht) {
    if (this == &ht) return;  // swap with self.
    using std::swap;
    swap(settings, ht.settings);
    // Swap everything in key_info but the allocator.
    swap(key_info.as_extract_key(), ht.key_info.as_extract_key());
    swap(key_info.as_set_key(), ht.key_info.as_set_key());
    swap(key_info.as_equal_key(), ht.key_info.as_equal_key());
    if (std::allocator_traits<
            value_alloc_type>::propagate_on_container_swap::value) {
      swap(static_cast<value_alloc_type&>(key_info),
           static_cast<value_alloc_type&>(ht.key_info));
    } else {
      // Swapping when allocators are unequal and
      // propagate_on_container_swap is false is undefined behavior.
      S2_CHECK(key_info.as_value_alloc() == ht.key_info.as_value_alloc());
    }
    swap(key_info.empty, ht.key_info.empty);
    swap(key_info.delkey, ht.key_info.delkey);
    swap(num_deleted, ht.num_deleted);
    swap(num_elements, ht.num_elements);
    swap(num_buckets, ht.num_buckets);
    swap(table, ht.table);
  }

 private:
  void destroy_table() {
    if (table) {
      destroy_buckets(0, num_buckets);
      get_internal_allocator().deallocate(table, num_buckets);
      table = nullptr;
    }
  }

  void clear_to_size(size_type new_num_buckets) {
    if (!table) {
      table = get_internal_allocator().allocate(new_num_buckets);
    } else {
      destroy_buckets(0, num_buckets);
      if (new_num_buckets != num_buckets) {   // resize, if necessary
        resize_table(num_buckets, new_num_buckets);
      }
    }
    assert(table);
    fill_range_with_empty(table, table + new_num_buckets);
    num_elements = 0;
    num_deleted = 0;
    num_buckets = new_num_buckets;          // our new size
    settings.reset_thresholds(bucket_count());
  }

 public:
  // It's always nice to be able to clear a table without deallocating it
  void clear() {
    // If the table is already empty, and the number of buckets is
    // already as we desire, there's nothing to do.
    const size_type new_num_buckets = settings.min_buckets(0, 0);
    if (num_elements == 0 && new_num_buckets == num_buckets) {
      return;
    }
    clear_to_size(new_num_buckets);
  }

  // Clear the table without resizing it.
  // Mimicks the stl_hashtable's behaviour when clear()-ing in that it
  // does not modify the bucket count
  void clear_no_resize() {
    if (num_elements > 0) {
      assert(table);
      destroy_buckets(0, num_buckets);
      fill_range_with_empty(table, table + num_buckets);
    }
    // don't consider to shrink before another erase()
    settings.reset_thresholds(bucket_count());
    num_elements = 0;
    num_deleted = 0;
  }

  // LOOKUP ROUTINES
 private:
  template <class K>
  void assert_key_is_not_empty_or_deleted(const K& key) const {
    assert(settings.use_empty() && "set_empty_key() was not called");
    assert(!equals(key, key_info.empty) &&
           "Using the empty key as a regular key");
    assert((!settings.use_deleted() || !equals(key, key_info.delkey))
           && "Using the deleted key as a regular key");
  }

  template <class K>
  std::pair<size_type, size_type> find_position(const K& key) const {
    return find_position_using_hash(hash(key), key);
  }

  // Returns a pair of positions: 1st where the object is, 2nd where
  // it would go if you wanted to insert it.  1st is ILLEGAL_BUCKET
  // if object is not found; 2nd is ILLEGAL_BUCKET if it is.
  // Note: because of deletions where-to-insert is not trivial: it's the
  // first deleted bucket we see, as long as we don't find the key later
  template <class K>
  std::pair<size_type, size_type> find_position_using_hash(
      const size_type key_hash, const K& key) const {
    assert_key_is_not_empty_or_deleted(key);
    size_type num_probes = 0;              // how many times we've probed
    const size_type bucket_count_minus_one = bucket_count() - 1;
    size_type bucknum = key_hash & bucket_count_minus_one;
    size_type insert_pos = ILLEGAL_BUCKET;  // where we would insert
    while (true) {                          // probe until something happens
      if (test_empty(bucknum)) {            // bucket is empty
        if (insert_pos == ILLEGAL_BUCKET)   // found no prior place to insert
          return std::pair<size_type, size_type>(ILLEGAL_BUCKET, bucknum);
        else
          return std::pair<size_type, size_type>(ILLEGAL_BUCKET, insert_pos);

      } else if (test_deleted(bucknum)) {
        // keep searching, but mark to insert
        if ( insert_pos == ILLEGAL_BUCKET )
          insert_pos = bucknum;

      } else if (equals(key, get_key(table[bucknum]))) {
        return std::pair<size_type, size_type>(bucknum, ILLEGAL_BUCKET);
      }
      ++num_probes;                        // we're doing another probe
      bucknum = (bucknum + JUMP_(key, num_probes)) & bucket_count_minus_one;
      assert(num_probes < bucket_count()
             && "Hashtable is full: an error in key_equal<> or hash<>");
    }
  }

  template <class K>
  std::pair<size_type, bool> find_if_present(const K& key) const {
    return find_if_present_using_hash(hash(key), key);
  }

  // Return where the key is (if at all), and if it is present.  If
  // the key isn't present then the first part of the return value is
  // undefined.  The same information can be extracted from the result
  // of find_position(), but that tends to be slower in practice.
  template <class K>
  std::pair<size_type, bool> find_if_present_using_hash(
      const size_type key_hash, const K& key) const {
    assert_key_is_not_empty_or_deleted(key);
    size_type num_probes = 0;              // how many times we've probed
    const size_type bucket_count_minus_one = bucket_count() - 1;
    size_type bucknum = key_hash & bucket_count_minus_one;
    while (true) {  // probe until something happens
      if (equals(key, get_key(table[bucknum]))) {
        return std::pair<size_type, bool>(bucknum, true);
      } else if (test_empty(bucknum)) {
        return std::pair<size_type, bool>(0, false);
      }
      ++num_probes;                        // we're doing another probe
      bucknum = (bucknum + JUMP_(key, num_probes)) & bucket_count_minus_one;
      assert(num_probes < bucket_count()
             && "Hashtable is full: an error in key_equal<> or hash<>");
    }
  }

 private:
  template <class K>
  iterator find_impl(const K& key) {
    std::pair<size_type, bool> pos = find_if_present(key);
    return pos.second ?
        iterator(this, table + pos.first, table + num_buckets, false) :
        end();
  }

  template <class K>
  const_iterator find_impl(const K& key) const {
    std::pair<size_type, bool> pos = find_if_present(key);
    return pos.second ?
        const_iterator(this, table + pos.first, table + num_buckets, false) :
        end();
  }

  template <class K>
  size_type bucket_impl(const K& key) const {
    std::pair<size_type, size_type> pos = find_position(key);
    return pos.first == ILLEGAL_BUCKET ? pos.second : pos.first;
  }

  template <class K>
  size_type count_impl(const K& key) const {
    return find_if_present(key).second ? 1 : 0;
  }

  template <class K>
  std::pair<iterator, iterator>
  equal_range_impl(const K& key) {
    iterator pos = find(key);
    if (pos == end()) {
      return std::pair<iterator, iterator>(pos, pos);
    } else {
      const iterator startpos = pos++;
      return std::pair<iterator, iterator>(startpos, pos);
    }
  }

  template <class K>
  std::pair<const_iterator, const_iterator>
  equal_range_impl(const K& key) const {
    const_iterator pos = find(key);
    if (pos == end()) {
      return std::pair<const_iterator, const_iterator>(pos, pos);
    } else {
      const const_iterator startpos = pos++;
      return std::pair<const_iterator, const_iterator>(startpos, pos);
    }
  }

 public:
  iterator find(const key_type& key) { return find_impl(key); }

  const_iterator find(const key_type& key) const { return find_impl(key); }

  // This is a tr1 method: the bucket a given key is in, or what bucket
  // it would be put in, if it were to be inserted.  Shrug.
  size_type bucket(const key_type& key) const { return bucket_impl(key); }

  // Counts how many elements have key key.  For maps, it's either 0 or 1.
  size_type count(const key_type &key) const { return count_impl(key); }

  // Likewise, equal_range doesn't really make sense for us.  Oh well.
  std::pair<iterator, iterator>
  equal_range(const key_type& key) { return equal_range_impl(key); }

  std::pair<const_iterator, const_iterator>
  equal_range(const key_type& key) const { return equal_range_impl(key); }



  // INSERTION ROUTINES
 private:
  // Private method used by insert_noresize and find_or_insert.
  // 'obj' is either value_type&& or const value_type&.
  template <typename U>
  iterator insert_at(U&& obj, size_type pos) {
    if (size() >= max_size()) {
      throw std::length_error("insert overflow");
    }
    if ( test_deleted(pos) ) {      // just replace if it's been del.
      assert(num_deleted > 0);
      --num_deleted;                // used to be, now it isn't
    } else {
      ++num_elements;               // replacing an empty bucket
    }
    set_value(&table[pos], std::forward<U>(obj));
    return iterator(this, table + pos, table + num_buckets, false);
  }

  // If you know *this is big enough to hold obj, use this routine
  // 'obj' is value_type&& or const value_type&.
  template <typename U>
  std::pair<iterator, bool> insert_noresize(U&& obj) {  // NOLINT
    return insert_noresize_using_hash(hash(get_key(obj)), std::forward<U>(obj));
  }

  // If you know *this is big enough to hold obj, use this routine
  // 'obj' is value_type&& or const value_type&.
  template <typename U>
  std::pair<iterator, bool> insert_noresize_using_hash(const size_type key_hash,
                                                       U&& obj) {
    const std::pair<size_type, size_type> pos =
        find_position_using_hash(key_hash, get_key(obj));
    if (pos.first != ILLEGAL_BUCKET) {      // object was already there
      return std::pair<iterator, bool>(iterator(this, table + pos.first,
                                          table + num_buckets, false),
                                 false);          // false: we didn't insert
    } else {                                 // pos.second says where to put it
      iterator i = insert_at(std::forward<U>(obj), pos.second);
      return std::pair<iterator, bool>(i, true);
    }
  }

  // Specializations of insert(it, it) depending on the power of the iterator:
  // (1) Iterator supports operator-, resize before inserting
  template <class ForwardIterator>
  void insert(ForwardIterator f, ForwardIterator l, std::forward_iterator_tag) {
    size_t dist = std::distance(f, l);
    if (dist >= std::numeric_limits<size_type>::max()) {
      throw std::length_error("insert-range overflow");
    }
    resize_delta(static_cast<size_type>(dist));
    for ( ; dist > 0; --dist, ++f) {
      insert_noresize(*f);
    }
  }

  // (2) Arbitrary iterator, can't tell how much to resize
  template <class InputIterator>
  void insert(InputIterator f, InputIterator l, std::input_iterator_tag) {
    for ( ; f != l; ++f)
      insert(*f);
  }

 public:
  // This is the normal insert routine, used by the outside world
  std::pair<iterator, bool> insert(const value_type& obj) {
    resize_delta(1);                      // adding an object, grow if need be
    return insert_noresize(obj);
  }

  std::pair<iterator, bool> insert(value_type&& obj) {  // NOLINT
    resize_delta(1);                      // adding an object, grow if need be
    return insert_noresize(std::move(obj));
  }

  // When inserting a lot at a time, we specialize on the type of iterator
  template <class InputIterator>
  void insert(InputIterator f, InputIterator l) {
    // specializes on iterator type
    insert(f, l,
           typename std::iterator_traits<InputIterator>::iterator_category());
  }

  template <class DefaultValue>
  value_type& find_or_insert(const key_type& key) {
    return find_or_insert_using_hash<DefaultValue>(hash(key), key);
  }

  // DefaultValue is a functor that takes a key and returns a value_type
  // representing the default value to be inserted if none is found.
  template <class DefaultValue>
  value_type& find_or_insert_using_hash(const size_type key_hash,
                                        const key_type& key) {
    const std::pair<size_type, size_type> pos =
        find_position_using_hash(key_hash, key);
    DefaultValue default_value;
    if (pos.first != ILLEGAL_BUCKET) {  // object was already there
      return table[pos.first];
    } else if (resize_delta(1)) {        // needed to rehash to make room
      // Since we resized, we can't use pos, so recalculate where to insert.
      return *insert_noresize(default_value(key)).first;
    } else {                             // no need to rehash, insert right here
      return *insert_at(default_value(key), pos.second);
    }
  }


  // DELETION ROUTINES
 private:
  template <class K>
  size_type erase_impl(const K& key) {
    iterator pos = find(key);
    if (pos != end()) {
      assert(!test_deleted(pos));  // or find() shouldn't have returned it
      set_deleted(pos);
      ++num_deleted;
      // will think about shrink after next insert
      settings.set_consider_shrink(true);
      return 1;                    // because we deleted one thing
    } else {
      return 0;                    // because we deleted nothing
    }
  }

 public:
  size_type erase(const key_type& key) {
    return erase_impl(key);
  }


  void erase(iterator pos) {
    if (pos == end()) return;
    set_deleted(pos);
    ++num_deleted;
    // will think about shrink after next insert
    settings.set_consider_shrink(true);
  }

  void erase(iterator f, iterator l) {
    for (; f != l; ++f) {
      set_deleted(f);
      ++num_deleted;
    }
    // will think about shrink after next insert
    settings.set_consider_shrink(true);
  }

  // We allow you to erase a const_iterator just like we allow you to
  // erase an iterator.  This is in parallel to 'delete': you can delete
  // a const pointer just like a non-const pointer.  The logic is that
  // you can't use the object after it's erased anyway, so it doesn't matter
  // if it's const or not.
  void erase(const_iterator pos) {
    if (pos == end()) return;
    set_deleted(pos);
    ++num_deleted;
    // will think about shrink after next insert
    settings.set_consider_shrink(true);
  }
  void erase(const_iterator f, const_iterator l) {
    for ( ; f != l; ++f) {
      set_deleted(f);
      ++num_deleted;
    }
    // will think about shrink after next insert
    settings.set_consider_shrink(true);
  }


  // COMPARISON
  bool operator==(const dense_hashtable& ht) const {
    if (size() != ht.size()) {
      return false;
    } else if (this == &ht) {
      return true;
    } else {
      // Iterate through the elements in "this" and see if the
      // corresponding element is in ht
      for ( const_iterator it = begin(); it != end(); ++it ) {
        const_iterator it2 = ht.find(get_key(*it));
        if ((it2 == ht.end()) || (*it != *it2)) {
          return false;
        }
      }
      return true;
    }
  }
  bool operator!=(const dense_hashtable& ht) const {
    return !(*this == ht);
  }


  // I/O
  // We support reading and writing hashtables to disk.  Alas, since
  // I don't know how to write a hasher or key_equal, you have to make
  // sure everything but the table is the same.  We compact before writing.
 private:
  // Every time the disk format changes, this should probably change too
  typedef unsigned long MagicNumberType;
  static const MagicNumberType MAGIC_NUMBER = 0x13578642;

  // Package functors with another class to eliminate memory needed for
  // zero-size functors.  Since ExtractKey and hasher's operator() might
  // have the same function signature, they must be packaged in
  // different classes.
  struct Settings :
      sh_hashtable_settings<key_type, hasher, size_type, HT_MIN_BUCKETS> {
    explicit Settings(const hasher& hf)
        : sh_hashtable_settings<key_type, hasher, size_type, HT_MIN_BUCKETS>(
            hf, HT_OCCUPANCY_PCT / 100.0f, HT_EMPTY_PCT / 100.0f) {}
  };

  // Packages ExtractKey, SetKey, EqualKey functors, allocator and deleted and
  // empty key values.
  struct KeyInfo : public ExtractKey,
                   public SetKey,
                   public EqualKey,
                   public value_alloc_type {
    KeyInfo(const ExtractKey& ek, const SetKey& sk, const EqualKey& eq,
            const value_alloc_type& a)
        : ExtractKey(ek),
          SetKey(sk),
          EqualKey(eq),
          value_alloc_type(a),
          delkey(),
          empty() {}

    // Accessors for convenient access to base classes.
    ExtractKey& as_extract_key() { return *this; }
    const ExtractKey& as_extract_key() const { return *this; }
    SetKey& as_set_key() { return *this; }
    const SetKey& as_set_key() const { return *this; }
    EqualKey& as_equal_key() { return *this; }
    const EqualKey& as_equal_key() const { return *this; }
    value_alloc_type& as_value_alloc() { return *this; }
    const value_alloc_type& as_value_alloc() const { return *this; }

    // We want to return the exact same type as ExtractKey: Key or const Key&
    typename ExtractKey::result_type get_key(const_reference v) const {
      return ExtractKey::operator()(v);
    }
    void set_key(pointer v, const key_type& k) const {
      SetKey::operator()(v, k);
    }

    // We only ever call EqualKey::operator()(key_type, K) -- we never use the
    // other order of args.  This allows consumers to get away with implementing
    // only half of operator==.
    template <class K>
    bool equals(const key_type& a, const K& b) const {
      return EqualKey::operator()(a, b);
    }

    pointer allocate(size_type size) {
      pointer memory = value_alloc_type::allocate(size);
      assert(memory != nullptr);
      return memory;
    }

    // Which key marks deleted entries.
    // TODO(user): make a pointer, and get rid of use_deleted (benchmark!)
    typename std::remove_const<key_type>::type delkey;
    // Key value used to mark unused entries.
    typename std::remove_const<key_type>::type empty;
  };

  // Returns the value_alloc_type used to allocate and deallocate
  // the table. This can be different from the one returned by get_allocator().
  value_alloc_type& get_internal_allocator() { return key_info; }

  // Utility functions to access the templated operators
  size_type hash(const key_type& v) const {
    return settings.hash(v);
  }
  bool equals(const key_type& a, const key_type& b) const {
    return key_info.equals(a, b);
  }


  typename ExtractKey::result_type get_key(const_reference v) const {
    return key_info.get_key(v);
  }
  void set_key(pointer v, const key_type& k) const {
    key_info.set_key(v, k);
  }

 private:
  // Actual data
  Settings settings;
  KeyInfo key_info;

  size_type num_deleted;  // how many occupied buckets are marked deleted
  size_type num_elements;
  size_type num_buckets;
  pointer table;
};


// We need a global swap as well
template <class V, class K, class HF, class ExK, class SetK, class EqK, class A>
inline void swap(dense_hashtable<V, K, HF, ExK, SetK, EqK, A> &x,
                 dense_hashtable<V, K, HF, ExK, SetK, EqK, A> &y) {
  x.swap(y);
}

#undef JUMP_
#undef PUT_
#undef GET_

template <class V, class K, class HF, class ExK, class SetK, class EqK, class A>
const typename dense_hashtable<V, K, HF, ExK, SetK, EqK, A>::size_type
  dense_hashtable<V, K, HF, ExK, SetK, EqK, A>::ILLEGAL_BUCKET;

// How full we let the table get before we resize.  Knuth says .8 is
// good -- higher causes us to probe too much, though saves memory.
// However, we go with .5, getting better performance at the cost of
// more space (a trade-off densehashtable explicitly chooses to make).
// Feel free to play around with different values, though, via
// max_load_factor() and/or set_resizing_parameters().
template <class V, class K, class HF, class ExK, class SetK, class EqK, class A>
const int dense_hashtable<V,K,HF,ExK,SetK,EqK,A>::HT_OCCUPANCY_PCT = 50;

// How empty we let the table get before we resize lower.
// It should be less than OCCUPANCY_PCT / 2 or we thrash resizing.
template <class V, class K, class HF, class ExK, class SetK, class EqK, class A>
const int dense_hashtable<V, K, HF, ExK, SetK, EqK, A>::HT_EMPTY_PCT =
  static_cast<int>(
      0.4 * dense_hashtable<V, K, HF, ExK, SetK, EqK, A>::HT_OCCUPANCY_PCT);

}

#endif  // S2_UTIL_GTL_DENSEHASHTABLE_H_<|MERGE_RESOLUTION|>--- conflicted
+++ resolved
@@ -186,10 +186,7 @@
  private:
   using value_alloc_type =
       typename std::allocator_traits<A>::template rebind_alloc<V>;
-<<<<<<< HEAD
   using value_alloc_traits = std::allocator_traits<value_alloc_type>;
-=======
->>>>>>> 88ccc24f
 
  public:
   typedef dense_hashtable_iterator<V, K, HF, ExK, SetK, EqK, A>
@@ -254,10 +251,7 @@
  private:
   using value_alloc_type =
       typename std::allocator_traits<A>::template rebind_alloc<V>;
-<<<<<<< HEAD
   using value_alloc_traits = std::allocator_traits<value_alloc_type>;
-=======
->>>>>>> 88ccc24f
 
  public:
   typedef dense_hashtable_iterator<V, K, HF, ExK, SetK, EqK, A>
@@ -325,11 +319,7 @@
  private:
   using value_alloc_type =
       typename std::allocator_traits<Alloc>::template rebind_alloc<Value>;
-<<<<<<< HEAD
   using value_alloc_traits = std::allocator_traits<value_alloc_type>;
-=======
-
->>>>>>> 88ccc24f
 
  public:
   typedef Key key_type;
