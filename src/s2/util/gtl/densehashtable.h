// Copyright 2005 Google Inc. All Rights Reserved.
//
// Licensed under the Apache License, Version 2.0 (the "License");
// you may not use this file except in compliance with the License.
// You may obtain a copy of the License at
//
//     http://www.apache.org/licenses/LICENSE-2.0
//
// Unless required by applicable law or agreed to in writing, software
// distributed under the License is distributed on an "AS-IS" BASIS,
// WITHOUT WARRANTIES OR CONDITIONS OF ANY KIND, either express or implied.
// See the License for the specific language governing permissions and
// limitations under the License.
//

// All rights reserved.
//
// Redistribution and use in source and binary forms, with or without
// modification, are permitted provided that the following conditions are
// met:
//
//     * Redistributions of source code must retain the above copyright
// notice, this list of conditions and the following disclaimer.
//     * Redistributions in binary form must reproduce the above
// copyright notice, this list of conditions and the following disclaimer
// in the documentation and/or other materials provided with the
// distribution.
//     * Neither the name of Google Inc. nor the names of its
// contributors may be used to endorse or promote products derived from
// this software without specific prior written permission.
//
// THIS SOFTWARE IS PROVIDED BY THE COPYRIGHT HOLDERS AND CONTRIBUTORS
// "AS IS" AND ANY EXPRESS OR IMPLIED WARRANTIES, INCLUDING, BUT NOT
// LIMITED TO, THE IMPLIED WARRANTIES OF MERCHANTABILITY AND FITNESS FOR
// A PARTICULAR PURPOSE ARE DISCLAIMED. IN NO EVENT SHALL THE COPYRIGHT
// OWNER OR CONTRIBUTORS BE LIABLE FOR ANY DIRECT, INDIRECT, INCIDENTAL,
// SPECIAL, EXEMPLARY, OR CONSEQUENTIAL DAMAGES (INCLUDING, BUT NOT
// LIMITED TO, PROCUREMENT OF SUBSTITUTE GOODS OR SERVICES; LOSS OF USE,
// DATA, OR PROFITS; OR BUSINESS INTERRUPTION) HOWEVER CAUSED AND ON ANY
// THEORY OF LIABILITY, WHETHER IN CONTRACT, STRICT LIABILITY, OR TORT
// (INCLUDING NEGLIGENCE OR OTHERWISE) ARISING IN ANY WAY OUT OF THE USE
// OF THIS SOFTWARE, EVEN IF ADVISED OF THE POSSIBILITY OF SUCH DAMAGE.

// ---
//
// A dense hashtable is a particular implementation of
// a hashtable: one that is meant to minimize memory allocation.
// It does this by using an array to store all the data.  We
// steal a value from the key space to indicate "empty" array
// elements (ie indices where no item lives) and another to indicate
// "deleted" elements.
//
// (Note it is possible to change the value of the delete key
// on the fly; you can even remove it, though after that point
// the hashtable is insert_only until you set it again.  The empty
// value however can't be changed.)
//
// To minimize allocation and pointer overhead, we use internal
// probing, in which the hashtable is a single table, and collisions
// are resolved by trying to insert again in another bucket.  The
// most cache-efficient internal probing schemes are linear probing
// (which suffers, alas, from clumping) and quadratic probing, which
// is what we implement by default.
//
// Type requirements: value_type is required to be Move Constructible
// and Default Constructible. It is not required to be (and commonly
// isn't) Assignable.
//
// You probably shouldn't use this code directly.  Use dense_hash_map<>
// or dense_hash_set<> instead.

// You can change the following below:
// HT_OCCUPANCY_PCT      -- how full before we double size
// HT_EMPTY_PCT          -- how empty before we halve size
// HT_MIN_BUCKETS        -- default smallest bucket size
//
// You can also change enlarge_factor (which defaults to
// HT_OCCUPANCY_PCT), and shrink_factor (which defaults to
// HT_EMPTY_PCT) with set_resizing_parameters().
//
// How to decide what values to use?
// shrink_factor's default of .4 * OCCUPANCY_PCT, is probably good.
// HT_MIN_BUCKETS is probably unnecessary since you can specify
// (indirectly) the starting number of buckets at construct-time.
// For enlarge_factor, you can use this chart to try to trade-off
// expected lookup time to the space taken up.  By default, this
// code uses quadratic probing, though you can change it to linear
// via JUMP_ below if you really want to.
//
// From
// L = N / M,
// where N is the number of data items in the table and M is the table size.
// NUMBER OF PROBES / LOOKUP       Successful            Unsuccessful
// Quadratic collision resolution   1 - ln(1-L) - L/2    1/(1-L) - L - ln(1-L)
// Linear collision resolution     [1+1/(1-L)]/2         [1+1/(1-L)^2]/2
//
// -- enlarge_factor --           0.10  0.50  0.60  0.75  0.80  0.90  0.99
// QUADRATIC COLLISION RES.
//    probes/successful lookup    1.05  1.44  1.62  2.01  2.21  2.85  5.11
//    probes/unsuccessful lookup  1.11  2.19  2.82  4.64  5.81  11.4  103.6
// LINEAR COLLISION RES.
//    probes/successful lookup    1.06  1.5   1.75  2.5   3.0   5.5   50.5
//    probes/unsuccessful lookup  1.12  2.5   3.6   8.5   13.0  50.0  5000.0

#ifndef S2_UTIL_GTL_DENSEHASHTABLE_H_
#define S2_UTIL_GTL_DENSEHASHTABLE_H_

#include <cassert>
#include <cstddef>
#include <cstdio>              // for FILE, fwrite, fread
#include <algorithm>            // For swap(), eg
#include <functional>
#include <iterator>             // For iterator tags
#include <limits>               // for numeric_limits
#include <memory>               // For uninitialized_fill
#include <new>
#include <string>
#include <utility>
#include <vector>
#include <type_traits>

#include "s2/util/gtl/hashtable_common.h"
#include "s2/base/port.h"
#include <stdexcept>                 // For length_error

namespace gtl {


// Some files test for this symbol.
#define S2__DENSEHASHTABLE_H_

// The probing method
// Linear probing
// #define JUMP_(key, num_probes)    ( 1 )
// Quadratic probing
#define JUMP_(key, num_probes)    (num_probes)

// The weird mod in the offset is entirely to quiet compiler warnings
// as is the cast to int after doing the "x mod 256"
#define PUT_(take_from, offset)  do {                                    \
    if (putc(static_cast<int>(offset >= sizeof(take_from)*8)             \
                              ? 0 : ((take_from) >> (offset)) % 256, fp) \
        == EOF)                                                          \
    return false;                                                        \
} while (0)

#define GET_(add_to, offset)  do {                                      \
  if ((x=getc(fp)) == EOF)                                              \
    return false;                                                       \
  else if (offset >= sizeof(add_to) * 8)                                \
    assert(x == 0);   /* otherwise it's too big for us to represent */  \
  else                                                                  \
    add_to |= (static_cast<size_type>(x) << ((offset) % (sizeof(add_to)*8))); \
} while (0)


// Hashtable class, used to implement the hashed associative containers
// hash_set and hash_map.

// Value: what is stored in the table (each bucket is a Value).
// Key: something in a 1-to-1 correspondence to a Value, that can be used
//      to search for a Value in the table (find() takes a Key).
// HashFcn: Takes a Key and returns an integer, the more unique the better.
// ExtractKey: given a Value, returns the unique Key associated with it.
//             Must have a result_type enum indicating the return type of
//             operator().
// SetKey: given a Value* and a Key, modifies the value such that
//         ExtractKey(value) == key.  We guarantee this is only called
//         with key == deleted_key or key == empty_key.
// EqualKey: Given two Keys, says whether they are the same (that is,
//           if they are both associated with the same Value).
// Alloc: STL allocator to use to allocate memory.

template <class Value, class Key, class HashFcn,
          class ExtractKey, class SetKey, class EqualKey, class Alloc>
class dense_hashtable;

template <class V, class K, class HF, class ExK, class SetK, class EqK, class A>
struct dense_hashtable_const_iterator;

// We're just an array, but we need to skip over empty and deleted elements
template <class V, class K, class HF, class ExK, class SetK, class EqK, class A>
struct dense_hashtable_iterator {
 private:
<<<<<<< HEAD
  using value_alloc_type = typename std::allocator_traits<A>::template rebind_alloc<V>;
=======
  using value_alloc_type =
      typename std::allocator_traits<A>::template rebind_alloc<V>;
  using value_alloc_traits = std::allocator_traits<value_alloc_type>;
>>>>>>> efb124d8

 public:
  typedef dense_hashtable_iterator<V, K, HF, ExK, SetK, EqK, A>
      iterator;
  typedef dense_hashtable_const_iterator<V, K, HF, ExK, SetK, EqK, A>
      const_iterator;

  typedef std::forward_iterator_tag iterator_category;  // very little defined!
<<<<<<< HEAD
  typedef V value_type;
  typedef typename value_alloc_type::difference_type difference_type;
  typedef typename value_alloc_type::size_type size_type;
  typedef V& reference;
  typedef V* pointer;
=======
  typedef typename value_alloc_traits::value_type value_type;
  typedef typename value_alloc_traits::difference_type difference_type;
  typedef typename value_alloc_traits::size_type size_type;
  typedef value_type& reference;
  typedef typename value_alloc_traits::pointer pointer;
>>>>>>> efb124d8

  // "Real" constructor and default constructor
  dense_hashtable_iterator(
      const dense_hashtable<V, K, HF, ExK, SetK, EqK, A> *h,
      pointer it, pointer it_end, bool advance)
    : ht(h), pos(it), end(it_end)   {
    if (advance)  advance_past_empty_and_deleted();
  }
  dense_hashtable_iterator() { }
  // The default destructor is fine; we don't define one
  // The default operator= is fine; we don't define one

  // Happy dereferencer
  reference operator*() const { return *pos; }
  pointer operator->() const { return &(operator*()); }

  // Arithmetic.  The only hard part is making sure that
  // we're not on an empty or marked-deleted array element
  void advance_past_empty_and_deleted() {
    while (pos != end && (ht->test_empty(*this) || ht->test_deleted(*this)) )
      ++pos;
  }
  iterator& operator++() {
    assert(pos != end);
    ++pos;
    advance_past_empty_and_deleted();
    return *this;
  }
  iterator operator++(int /*unused*/) {
    auto tmp(*this);
    ++*this;
    return tmp;
  }

  // Comparison.
  bool operator==(const iterator& it) const { return pos == it.pos; }
  bool operator!=(const iterator& it) const { return pos != it.pos; }


  // The actual data
  const dense_hashtable<V, K, HF, ExK, SetK, EqK, A> *ht;
  pointer pos, end;
};


// Now do it all again, but with const-ness!
template <class V, class K, class HF, class ExK, class SetK, class EqK, class A>
struct dense_hashtable_const_iterator {
 private:
<<<<<<< HEAD
  using value_alloc_type = typename std::allocator_traits<A>::template rebind_alloc<V>;
=======
  using value_alloc_type =
      typename std::allocator_traits<A>::template rebind_alloc<V>;
  using value_alloc_traits = std::allocator_traits<value_alloc_type>;
>>>>>>> efb124d8

 public:
  typedef dense_hashtable_iterator<V, K, HF, ExK, SetK, EqK, A>
      iterator;
  typedef dense_hashtable_const_iterator<V, K, HF, ExK, SetK, EqK, A>
      const_iterator;

  typedef std::forward_iterator_tag iterator_category;  // very little defined!
<<<<<<< HEAD
  typedef V value_type;
  typedef typename value_alloc_type::difference_type difference_type;
  typedef typename value_alloc_type::size_type size_type;
  typedef const V& reference;
  typedef const V* pointer;
=======
  typedef typename value_alloc_traits::value_type value_type;
  typedef typename value_alloc_traits::difference_type difference_type;
  typedef typename value_alloc_traits::size_type size_type;
  typedef const value_type& reference;
  typedef typename value_alloc_traits::const_pointer pointer;
>>>>>>> efb124d8

  // "Real" constructor and default constructor
  dense_hashtable_const_iterator(
      const dense_hashtable<V, K, HF, ExK, SetK, EqK, A> *h,
      pointer it, pointer it_end, bool advance)
    : ht(h), pos(it), end(it_end)   {
    if (advance)  advance_past_empty_and_deleted();
  }
  dense_hashtable_const_iterator()
    : ht(nullptr), pos(pointer()), end(pointer()) { }
  // This lets us convert regular iterators to const iterators
  dense_hashtable_const_iterator(const iterator &it)
    : ht(it.ht), pos(it.pos), end(it.end) { }
  // The default destructor is fine; we don't define one
  // The default operator= is fine; we don't define one

  // Happy dereferencer
  reference operator*() const { return *pos; }
  pointer operator->() const { return &(operator*()); }

  // Arithmetic.  The only hard part is making sure that
  // we're not on an empty or marked-deleted array element
  void advance_past_empty_and_deleted() {
    while (pos != end && (ht->test_empty(*this) || ht->test_deleted(*this)))
      ++pos;
  }
  const_iterator& operator++()   {
    assert(pos != end);
    ++pos;
    advance_past_empty_and_deleted();
    return *this;
  }
  const_iterator operator++(int /*unused*/) {
    auto tmp(*this);
    ++*this;
    return tmp;
  }

  // Comparison.
  bool operator==(const const_iterator& it) const { return pos == it.pos; }
  bool operator!=(const const_iterator& it) const { return pos != it.pos; }


  // The actual data
  const dense_hashtable<V, K, HF, ExK, SetK, EqK, A> *ht;
  pointer pos, end;
};

template <class Value, class Key, class HashFcn,
          class ExtractKey, class SetKey, class EqualKey, class Alloc>
class dense_hashtable {
 private:
<<<<<<< HEAD
  using value_alloc_type = typename std::allocator_traits<Alloc>::template rebind_alloc<Value>;
=======
  using value_alloc_type =
      typename std::allocator_traits<Alloc>::template rebind_alloc<Value>;
  using value_alloc_traits = std::allocator_traits<value_alloc_type>;
>>>>>>> efb124d8

 public:
  typedef Key key_type;
  typedef Value value_type;
  typedef HashFcn hasher;
  typedef EqualKey key_equal;
  typedef Alloc allocator_type;

<<<<<<< HEAD
  typedef typename value_alloc_type::size_type size_type;
  typedef typename value_alloc_type::difference_type difference_type;
  typedef Value& reference;
  typedef const Value& const_reference;
  typedef Value* pointer;
  typedef const Value* const_pointer;
=======
  typedef typename value_alloc_traits::size_type size_type;
  typedef typename value_alloc_traits::difference_type difference_type;
  typedef value_type& reference;
  typedef const value_type& const_reference;
  typedef typename value_alloc_traits::pointer pointer;
  typedef typename value_alloc_traits::const_pointer const_pointer;
>>>>>>> efb124d8
  typedef dense_hashtable_iterator<Value, Key, HashFcn,
                                   ExtractKey, SetKey, EqualKey, Alloc>
  iterator;

  typedef dense_hashtable_const_iterator<Value, Key, HashFcn,
                                         ExtractKey, SetKey, EqualKey, Alloc>
  const_iterator;

  // These come from tr1.  For us they're the same as regular iterators.
  typedef iterator local_iterator;
  typedef const_iterator const_local_iterator;


  // How full we let the table get before we resize, by default.
  // Knuth says .8 is good -- higher causes us to probe too much,
  // though it saves memory.
  static const int HT_OCCUPANCY_PCT;  // defined at the bottom of this file

  // How empty we let the table get before we resize lower, by default.
  // (0.0 means never resize lower.)
  // It should be less than OCCUPANCY_PCT / 2 or we thrash resizing
  static const int HT_EMPTY_PCT;      // defined at the bottom of this file

  // Minimum size we're willing to let hashtables be.
  // Must be a power of two, and at least 4.
  // Note, however, that for a given hashtable, the initial size is a
  // function of the first constructor arg, and may be >HT_MIN_BUCKETS.
  static const size_type HT_MIN_BUCKETS = 4;

  // By default, if you don't specify a hashtable size at
  // construction-time, we use this size.  Must be a power of two, and
  // at least HT_MIN_BUCKETS.
  static const size_type HT_DEFAULT_STARTING_BUCKETS = 32;

  // ITERATOR FUNCTIONS
  iterator begin() {
    return iterator(this, table, table + num_buckets, true);
  }
  iterator end() {
    return iterator(this, table + num_buckets, table + num_buckets, true);
  }
  const_iterator begin() const {
    return const_iterator(this, table, table+num_buckets, true);
  }
  const_iterator end() const   {
    return const_iterator(this, table + num_buckets, table+num_buckets, true);
  }

  // These come from tr1 unordered_map.  They iterate over 'bucket' n.
  // We'll just consider bucket n to be the n-th element of the table.
  local_iterator begin(size_type i) {
    return local_iterator(this, table + i, table + i+1, false);
  }
  local_iterator end(size_type i) {
    local_iterator it = begin(i);
    if (!test_empty(i) && !test_deleted(i))
      ++it;
    return it;
  }
  const_local_iterator begin(size_type i) const {
    return const_local_iterator(this, table + i, table + i+1, false);
  }
  const_local_iterator end(size_type i) const {
    const_local_iterator it = begin(i);
    if (!test_empty(i) && !test_deleted(i))
      ++it;
    return it;
  }

  // ACCESSOR FUNCTIONS for the things we templatize on, basically
  hasher hash_funct() const               { return settings; }
  key_equal key_eq() const                { return key_info; }
  value_alloc_type get_allocator() const { return key_info; }

  // Accessor function for statistics gathering.
  int num_table_copies() const { return settings.num_ht_copies(); }

 private:
  // Annoyingly, we can't copy values around, because they might have
  // const components (they're probably std::pair<const X, Y>).  We use
  // explicit destructor invocation and placement new to get around
  // this.  Arg.
  static void set_value(pointer dst, const_reference src) {
    dst->~value_type();   // delete the old value, if any
    new(dst) value_type(src);
  }

  static void set_value(pointer dst, value_type&& src) {  // NOLINT
    dst->~value_type();
    new(dst) value_type(std::move(src));
  }

  void destroy_buckets(size_type first, size_type last) {
    for ( ; first != last; ++first)
      table[first].~value_type();
  }

  // DELETE HELPER FUNCTIONS
  // This lets the user describe a key that will indicate deleted
  // table entries.  This key should be an "impossible" entry --
  // if you try to insert it for real, you won't be able to retrieve it!
  // (NB: while you pass in an entire value, only the key part is looked
  // at.  This is just because I don't know how to assign just a key.)
 private:
  // Gets rid of any deleted entries we have.
  void squash_deleted() {
    if (num_deleted > 0) {
      rebucket(settings.min_buckets(size(), num_buckets));
    }
    assert(num_deleted == 0);
  }

  // Test if the given key is the deleted indicator.  Requires
  // num_deleted > 0, for correctness of read(), and because that
  // guarantees that key_info.delkey is valid.
  bool test_deleted_key(const key_type& key) const {
    assert(num_deleted > 0);
    return equals(key_info.delkey, key);
  }

 public:
  void set_deleted_key(const key_type &key) {
    // the empty indicator (if specified) and the deleted indicator
    // must be different
    assert((!settings.use_empty() || !equals(key, key_info.empty)) &&
           "Passed the empty-key to set_deleted_key");
    // It's only safe to change what "deleted" means if we purge deleted guys
    squash_deleted();
    settings.set_use_deleted(true);
    key_info.delkey = key;
  }
  key_type deleted_key() const {
    assert(settings.use_deleted()
           && "Must set deleted key before calling deleted_key");
    return key_info.delkey;
  }

  // These are public so the iterators can use them
  // True if the item at position bucknum is "deleted" marker
  bool test_deleted(size_type bucknum) const {
    // Invariant: !use_deleted() implies num_deleted is 0.
    assert(settings.use_deleted() || num_deleted == 0);
    return num_deleted > 0 && test_deleted_key(get_key(table[bucknum]));
  }
  bool test_deleted(const iterator &it) const {
    // Invariant: !use_deleted() implies num_deleted is 0.
    assert(settings.use_deleted() || num_deleted == 0);
    return num_deleted > 0 && test_deleted_key(get_key(*it));
  }
  bool test_deleted(const const_iterator &it) const {
    // Invariant: !use_deleted() implies num_deleted is 0.
    assert(settings.use_deleted() || num_deleted == 0);
    return num_deleted > 0 && test_deleted_key(get_key(*it));
  }

 private:
  void check_use_deleted(const char* caller) {
    (void)caller;    // could log it if the assert failed
    assert(settings.use_deleted());
  }

  // Write the deleted key to the position specified.
  // Requires: !test_deleted(it)
  void set_deleted(iterator &it) {
    check_use_deleted("set_deleted()");
    assert(!test_deleted(it));
    // &* converts from iterator to value-type.
    set_key(&(*it), key_info.delkey);
  }

  // We also allow to set/clear the deleted bit on a const iterator.
  // We allow a const_iterator for the same reason you can delete a
  // const pointer: it's convenient, and semantically you can't use
  // 'it' after it's been deleted anyway, so its const-ness doesn't
  // really matter.
  // Requires: !test_deleted(it)
  void set_deleted(const_iterator &it) {
    check_use_deleted("set_deleted()");
    assert(!test_deleted(it));
    set_key(const_cast<pointer>(&(*it)), key_info.delkey);
  }

  // EMPTY HELPER FUNCTIONS
  // This lets the user describe a key that will indicate empty (unused)
  // table entries.  This key should be an "impossible" entry --
  // if you try to insert it for real, you won't be able to retrieve it!
  // (NB: while you pass in an entire value, only the key part is looked
  // at.  This is just because I don't know how to assign just a key.)
 public:
  // These are public so the iterators can use them
  // True if the item at position bucknum is "empty" marker
  bool test_empty(size_type bucknum) const {
    assert(settings.use_empty());  // we always need to know what's empty!
    return equals(key_info.empty, get_key(table[bucknum]));
  }
  bool test_empty(const iterator &it) const {
    assert(settings.use_empty());  // we always need to know what's empty!
    return equals(key_info.empty, get_key(*it));
  }
  bool test_empty(const const_iterator &it) const {
    assert(settings.use_empty());  // we always need to know what's empty!
    return equals(key_info.empty, get_key(*it));
  }

 private:
  bool test_empty(size_type bucknum, const_pointer table) const {
    assert(settings.use_empty());
    return equals(key_info.empty, get_key(table[bucknum]));
  }

  void fill_range_with_empty(pointer table_start, pointer table_end) {
    for (; table_start != table_end; ++table_start) {
      new (table_start) value_type();
      set_key(table_start, key_info.empty);
    }
  }

 public:
  // TODO(user): change all callers of this to pass in a key instead,
  //                 and take a const key_type instead of const value_type.
  void set_empty_key(const_reference val) {
    // Once you set the empty key, you can't change it
    assert(!settings.use_empty() && "Calling set_empty_key multiple times");
    // The deleted indicator (if specified) and the empty indicator
    // must be different.
    const key_type& key = get_key(val);
    assert((!settings.use_deleted() || !equals(key, key_info.delkey)) &&
           "Setting the empty key the same as the deleted key");
    settings.set_use_empty(true);
    key_info.empty.~key_type();
    new (&key_info.empty) key_type(key);

    assert(!table);                  // must set before first use
    // num_buckets was set in constructor even though table was nullptr
    table = get_internal_allocator().allocate(num_buckets);
    fill_range_with_empty(table, table + num_buckets);
  }
  // TODO(user): this should return the key by const reference.
  value_type empty_key() const {
    assert(settings.use_empty());
    value_type ret = value_type();
    set_key(&ret, key_info.empty);
    return ret;
  }

  // FUNCTIONS CONCERNING SIZE
 public:
  size_type size() const      { return num_elements - num_deleted; }
<<<<<<< HEAD
  size_type max_size() const { return std::numeric_limits<size_type>::max(); }
=======
  size_type max_size() const {
    return value_alloc_traits::max_size(get_allocator());
  }
>>>>>>> efb124d8
  bool empty() const          { return size() == 0; }
  size_type bucket_count() const      { return num_buckets; }
  size_type max_bucket_count() const  { return max_size(); }
  size_type nonempty_bucket_count() const { return num_elements; }
  // These are tr1 methods.  Their idea of 'bucket' doesn't map well to
  // what we do.  We just say every bucket has 0 or 1 items in it.
  size_type bucket_size(size_type i) const {
    return begin(i) == end(i) ? 0 : 1;
  }

 private:
  // Because of the above, size_type(-1) is never legal; use it for errors
  static const size_type ILLEGAL_BUCKET = size_type(-1);

  // Used after a string of deletes.  Returns true if we actually shrunk.
  // TODO(user): take a delta so we can take into account inserts
  // done after shrinking.  Maybe make part of the Settings class?
  bool maybe_shrink() {
    assert(num_elements >= num_deleted);
    assert((bucket_count() & (bucket_count()-1)) == 0);  // is a power of two
    assert(bucket_count() >= HT_MIN_BUCKETS);
    bool retval = false;

    // If you construct a hashtable with < HT_DEFAULT_STARTING_BUCKETS,
    // we'll never shrink until you get relatively big, and we'll never
    // shrink below HT_DEFAULT_STARTING_BUCKETS.  Otherwise, something
    // like "dense_hash_set<int> x; x.insert(4); x.erase(4);" will
    // shrink us down to HT_MIN_BUCKETS buckets, which is too small.
    const size_type num_remain = num_elements - num_deleted;
    const size_type shrink_threshold = settings.shrink_threshold();
    if (shrink_threshold > 0 && num_remain < shrink_threshold &&
        bucket_count() > HT_DEFAULT_STARTING_BUCKETS) {
      const float shrink_factor = settings.shrink_factor();
      size_type sz = bucket_count() / 2;    // find how much we should shrink
      while (sz > HT_DEFAULT_STARTING_BUCKETS &&
             num_remain < sz * shrink_factor) {
        sz /= 2;                            // stay a power of 2
      }
      rebucket(sz);
      retval = true;
    }
    settings.set_consider_shrink(false);    // because we just considered it
    return retval;
  }

  // We'll let you resize a hashtable -- though this makes us copy all!
  // When you resize, you say, "make it big enough for this many more elements"
  // Returns true if we actually resized, false if size was already ok.
  bool resize_delta(size_type delta) {
    bool did_resize = false;
    if (settings.consider_shrink()) {  // see if lots of deletes happened
      if (maybe_shrink())
        did_resize = true;
    }
    if (num_elements >= std::numeric_limits<size_type>::max() - delta) {
      throw std::length_error("resize overflow");
    }

    assert(settings.enlarge_threshold() < bucket_count());
    // Check if our work is done.
    if (bucket_count() >= HT_MIN_BUCKETS &&
        num_elements + delta <= settings.enlarge_threshold()) {
      return did_resize;
    }

    // Sometimes, we need to resize just to get rid of all the
    // "deleted" buckets that are clogging up the hashtable.  So when
    // deciding whether to resize, count the deleted buckets (which
    // are currently taking up room).  But later, when we decide what
    // size to resize to, *don't* count deleted buckets, since they
    // get discarded during the resize.
    const size_type needed_size = settings.min_buckets(num_elements + delta, 0);
    if (needed_size <= bucket_count())      // we have enough buckets
      return did_resize;

    // We will rebucket.
    size_type resize_to =
      settings.min_buckets(num_elements - num_deleted + delta, bucket_count());

    if (resize_to < needed_size) {
      // This situation means that we have enough deleted elements,
      // that once we purge them, we won't actually have needed to
      // grow.  But we may want to grow anyway: if we just purge one
      // element, say, we'll have to grow anyway next time we
      // insert.  Might as well grow now, since we're already going
      // through the trouble of rebucketing in order to purge the
      // deleted elements.  (Safety note: Can resize_to * 2 overflow? No.
      // The output of min_buckets() is always a power of two, so resize_to
      // and needed_size are powers of two. That plus resize_to < needed_size
      // proves that overflow isn't a concern.)
      const size_type target =
          static_cast<size_type>(settings.shrink_size(resize_to*2));
      if (num_elements - num_deleted + delta >= target) {
        // Good, we won't be below the shrink threshhold even if we double.
        resize_to *= 2;
      }
    }
    rebucket(resize_to);
    return true;
  }

  // We require table be non-null and empty before calling this.
  void resize_table(size_type old_size, size_type new_size) {
    get_internal_allocator().deallocate(table, old_size);
    table = get_internal_allocator().allocate(new_size);
  }

  // Copy (or, if Iter is a move_iterator, move) the elements from
  // [src_first, src_last) into dest_table, which we assume has size
  // dest_bucket_count and has been initialized to the empty key.
  template<class Iter>
  void copy_elements(Iter src_first, Iter src_last, pointer dest_table,
                     size_type dest_bucket_count) {
    assert((dest_bucket_count & (dest_bucket_count - 1)) == 0);  // a power of 2
    // We use a normal iterator to get non-deleted bcks from ht
    // We could use insert() here, but since we know there are
    // no duplicates and no deleted items, we can be more efficient
    for (; src_first != src_last; ++src_first) {
      size_type num_probes = 0;               // how many times we've probed
      size_type bucknum;
      const size_type bucket_count_minus_one = dest_bucket_count - 1;
      for (bucknum = hash(get_key(*src_first)) & bucket_count_minus_one;
           !test_empty(bucknum, dest_table);  // not empty
           bucknum = (bucknum +
                      JUMP_(key, num_probes)) & bucket_count_minus_one) {
        ++num_probes;
        assert(num_probes < dest_bucket_count
               && "Hashtable is full: an error in key_equal<> or hash<>");
      }
      // Copies or moves the value into dest_table.
      set_value(&dest_table[bucknum], *src_first);
    }
  }

  // Used to actually do the rehashing when we grow/shrink a hashtable
  void copy_from(const dense_hashtable &ht, size_type min_buckets_wanted) {
    size_type size = ht.size();  // clear_to_size() sets ht.size() to 0.
    clear_to_size(settings.min_buckets(ht.size(), min_buckets_wanted));
    copy_elements(ht.begin(), ht.end(), table, bucket_count());
    num_elements = size;
    settings.inc_num_ht_copies();
  }

  // Rebuckets and resizes the hashtable.  Gets rid of any deleted entries.
  void rebucket(size_type new_num_buckets) {
    if (table == nullptr) {
      // When we eventually allocate the table, it will have this many buckets.
      num_buckets = new_num_buckets;
      return;
    }
    assert(settings.use_empty());
    assert((new_num_buckets & (new_num_buckets - 1)) == 0);  // a power of two
    // If settings.shrink_factor() is zero then we must not shrink.
    assert(settings.shrink_factor() > 0 || new_num_buckets >= num_buckets);
    pointer new_table = get_internal_allocator().allocate(new_num_buckets);

    fill_range_with_empty(new_table, new_table + new_num_buckets);
    copy_elements(std::make_move_iterator(begin()),
                  std::make_move_iterator(end()),
                  new_table, new_num_buckets);

    destroy_buckets(0, num_buckets);  // Destroy table's elements.
    get_internal_allocator().deallocate(table, num_buckets);

    table = new_table;
    num_buckets = new_num_buckets;
    assert(num_elements >= num_deleted);
    num_elements -= num_deleted;
    num_deleted = 0;
    settings.reset_thresholds(bucket_count());
    settings.inc_num_ht_copies();
  }

  // Required by the spec for hashed associative container
 public:
  // Though the docs say this should be num_buckets, I think it's much
  // more useful as num_elements.  As a special feature, calling with
  // req_elements==0 will cause us to shrink if we can, saving space.
  void resize(size_type req_elements) {       // resize to this or larger
    if ( settings.consider_shrink() || req_elements == 0 )
      maybe_shrink();
    if ( req_elements > num_elements )
      resize_delta(req_elements - num_elements);
  }

  // Get and change the value of shrink_factor and enlarge_factor.  The
  // description at the beginning of this file explains how to choose
  // the values.  Setting the shrink parameter to 0.0 ensures that the
  // table never shrinks.
  void get_resizing_parameters(float* shrink, float* grow) const {
    *shrink = settings.shrink_factor();
    *grow = settings.enlarge_factor();
  }
  void set_resizing_parameters(float shrink, float grow) {
    settings.set_resizing_parameters(shrink, grow);
    settings.reset_thresholds(bucket_count());
  }

  // CONSTRUCTORS -- as required by the specs, we take a size,
  // but also let you specify a hashfunction, key comparator,
  // and key extractor.  We also define a copy constructor and =.
  // DESTRUCTOR -- needs to free the table
  explicit dense_hashtable(size_type expected_max_items_in_table = 0,
                           const HashFcn& hf = HashFcn(),
                           const EqualKey& eql = EqualKey(),
                           const ExtractKey& ext = ExtractKey(),
                           const SetKey& set = SetKey(),
                           const Alloc& alloc = Alloc())
      : settings(hf),
        key_info(ext, set, eql, value_alloc_type(alloc)),
        num_deleted(0),
        num_elements(0),
        num_buckets(expected_max_items_in_table == 0
                        ? HT_DEFAULT_STARTING_BUCKETS
                        : settings.min_buckets(expected_max_items_in_table, 0)),
        table(nullptr) {
    // table is nullptr until the empty key is set. However, we set num_buckets
    // here so we know how much space to allocate once the empty key is set.
    settings.reset_thresholds(bucket_count());
  }

  // As a convenience for resize(), we allow an optional second argument
  // which lets you make this new hashtable a different size than ht
  dense_hashtable(const dense_hashtable& ht,
                  size_type min_buckets_wanted = HT_DEFAULT_STARTING_BUCKETS)
      : settings(ht.settings),
        key_info(ht.key_info.as_extract_key(), ht.key_info.as_set_key(),
                 ht.key_info.as_equal_key(),
                 value_alloc_type(
                     std::allocator_traits<value_alloc_type>::
                         select_on_container_copy_construction(
                             ht.key_info.as_value_alloc()))),
        num_deleted(0),
        num_elements(0),
        num_buckets(0),
        table(nullptr) {
    key_info.delkey = ht.key_info.delkey;
    key_info.empty = ht.key_info.empty;
    if (!ht.settings.use_empty()) {
      // If use_empty isn't set, copy_from will crash, so we do our own copying.
      assert(ht.empty());
      num_buckets = settings.min_buckets(ht.size(), min_buckets_wanted);
      settings.reset_thresholds(bucket_count());
      return;
    }
    settings.reset_thresholds(bucket_count());
    copy_from(ht, min_buckets_wanted);   // copy_from() ignores deleted entries
  }

  dense_hashtable& operator=(const dense_hashtable& ht) {
    if (&ht == this)  return *this;        // don't copy onto ourselves
    settings = ht.settings;
    key_info.as_extract_key() = ht.key_info.as_extract_key();
    key_info.as_set_key() = ht.key_info.as_set_key();
    key_info.as_equal_key() = ht.key_info.as_equal_key();
    if (std::allocator_traits<
            value_alloc_type>::propagate_on_container_copy_assignment::value) {
      // If we're about to overwrite our allocator, we need to free all
      // memory using our old allocator.
      if (key_info.as_value_alloc() != ht.key_info.as_value_alloc()) {
        destroy_table();
      }
      static_cast<value_alloc_type&>(key_info) =
          static_cast<const value_alloc_type&>(ht.key_info);
    }
    key_info.empty = ht.key_info.empty;
    key_info.delkey = ht.key_info.delkey;

    if (ht.settings.use_empty()) {
      // copy_from() calls clear and sets num_deleted to 0 too
      copy_from(ht, HT_MIN_BUCKETS);
    } else {
      assert(ht.empty());
      destroy_table();
    }

    // we purposefully don't copy the allocator, which may not be copyable
    return *this;
  }

  dense_hashtable(dense_hashtable&& ht)
      : settings(std::move(ht.settings)),
        key_info(std::move(ht.key_info)),
        num_deleted(ht.num_deleted),
        num_elements(ht.num_elements),
        num_buckets(ht.num_buckets),
        table(ht.table) {
    ht.num_deleted = 0;
    ht.num_elements = 0;
    ht.table = nullptr;
    ht.num_buckets = HT_DEFAULT_STARTING_BUCKETS;
    ht.settings.set_use_empty(false);
    ht.settings.set_use_deleted(false);
  }

  dense_hashtable& operator=(dense_hashtable&& ht) {
    if (&ht == this) return *this;        // don't move onto ourselves

    const bool can_move_table =
        std::allocator_traits<
            Alloc>::propagate_on_container_move_assignment::value ||
        key_info.as_value_alloc() == ht.key_info.as_value_alloc();

    // First, deallocate with this's allocator.
    destroy_table();

    if (std::allocator_traits<
            value_alloc_type>::propagate_on_container_move_assignment::value) {
      // This moves the allocator.
      key_info = std::move(ht.key_info);
    } else {
      // Move all other base classes of key_info from ht, but don't move the
      // allocator.
      key_info.as_extract_key() = std::move(ht.key_info.as_extract_key());
      key_info.as_set_key() = std::move(ht.key_info.as_set_key());
      key_info.as_equal_key() = std::move(ht.key_info.as_equal_key());
      key_info.delkey = std::move(ht.key_info.delkey);
      key_info.empty = std::move(ht.key_info.empty);
    }

    settings = std::move(ht.settings);
    num_deleted = ht.num_deleted;
    ht.num_deleted = 0;
    num_elements = ht.num_elements;
    ht.num_elements = 0;
    num_buckets = ht.num_buckets;
    ht.num_buckets = HT_DEFAULT_STARTING_BUCKETS;
    ht.settings.set_use_empty(false);
    ht.settings.set_use_deleted(false);

    if (can_move_table) {
      // We can transfer ownership of the table from ht to this because either
      // we're propagating the allocator or ht's allocator is equal to this's.
      table = ht.table;
      ht.table = nullptr;
    } else if (ht.table) {
      // We can't transfer ownership of any memory from ht to this, so the
      // best we can do is move element-by-element.
      table = get_internal_allocator().allocate(num_buckets);
      for (size_type i = 0; i < num_buckets; ++i) {
        new(table + i) Value(std::move(ht.table[i]));
      }
      ht.destroy_table();
    }

    return *this;
  }

  ~dense_hashtable() { destroy_table(); }

  // Many STL algorithms use swap instead of copy constructors
  void swap(dense_hashtable& ht) {
    if (this == &ht) return;  // swap with self.
    using std::swap;
    swap(settings, ht.settings);
    // Swap everything in key_info but the allocator.
    swap(key_info.as_extract_key(), ht.key_info.as_extract_key());
    swap(key_info.as_set_key(), ht.key_info.as_set_key());
    swap(key_info.as_equal_key(), ht.key_info.as_equal_key());
    if (std::allocator_traits<
            value_alloc_type>::propagate_on_container_swap::value) {
      swap(static_cast<value_alloc_type&>(key_info),
           static_cast<value_alloc_type&>(ht.key_info));
    } else {
      // Swapping when allocators are unequal and
      // propagate_on_container_swap is false is undefined behavior.
      S2_CHECK(key_info.as_value_alloc() == ht.key_info.as_value_alloc());
    }
    swap(key_info.empty, ht.key_info.empty);
    swap(key_info.delkey, ht.key_info.delkey);
    swap(num_deleted, ht.num_deleted);
    swap(num_elements, ht.num_elements);
    swap(num_buckets, ht.num_buckets);
    swap(table, ht.table);
  }

 private:
  void destroy_table() {
    if (table) {
      destroy_buckets(0, num_buckets);
      get_internal_allocator().deallocate(table, num_buckets);
      table = nullptr;
    }
  }

  void clear_to_size(size_type new_num_buckets) {
    if (!table) {
      table = get_internal_allocator().allocate(new_num_buckets);
    } else {
      destroy_buckets(0, num_buckets);
      if (new_num_buckets != num_buckets) {   // resize, if necessary
        resize_table(num_buckets, new_num_buckets);
      }
    }
    assert(table);
    fill_range_with_empty(table, table + new_num_buckets);
    num_elements = 0;
    num_deleted = 0;
    num_buckets = new_num_buckets;          // our new size
    settings.reset_thresholds(bucket_count());
  }

 public:
  // It's always nice to be able to clear a table without deallocating it
  void clear() {
    // If the table is already empty, and the number of buckets is
    // already as we desire, there's nothing to do.
    const size_type new_num_buckets = settings.min_buckets(0, 0);
    if (num_elements == 0 && new_num_buckets == num_buckets) {
      return;
    }
    clear_to_size(new_num_buckets);
  }

  // Clear the table without resizing it.
  // Mimicks the stl_hashtable's behaviour when clear()-ing in that it
  // does not modify the bucket count
  void clear_no_resize() {
    if (num_elements > 0) {
      assert(table);
      destroy_buckets(0, num_buckets);
      fill_range_with_empty(table, table + num_buckets);
    }
    // don't consider to shrink before another erase()
    settings.reset_thresholds(bucket_count());
    num_elements = 0;
    num_deleted = 0;
  }

  // LOOKUP ROUTINES
 private:
  template <class K>
  void assert_key_is_not_empty_or_deleted(const K& key) const {
    assert(settings.use_empty() && "set_empty_key() was not called");
    assert(!equals(key, key_info.empty) &&
           "Using the empty key as a regular key");
    assert((!settings.use_deleted() || !equals(key, key_info.delkey))
           && "Using the deleted key as a regular key");
  }

  template <class K>
  std::pair<size_type, size_type> find_position(const K& key) const {
    return find_position_using_hash(hash(key), key);
  }

  // Returns a pair of positions: 1st where the object is, 2nd where
  // it would go if you wanted to insert it.  1st is ILLEGAL_BUCKET
  // if object is not found; 2nd is ILLEGAL_BUCKET if it is.
  // Note: because of deletions where-to-insert is not trivial: it's the
  // first deleted bucket we see, as long as we don't find the key later
  template <class K>
  std::pair<size_type, size_type> find_position_using_hash(
      const size_type key_hash, const K& key) const {
    assert_key_is_not_empty_or_deleted(key);
    size_type num_probes = 0;              // how many times we've probed
    const size_type bucket_count_minus_one = bucket_count() - 1;
    size_type bucknum = key_hash & bucket_count_minus_one;
    size_type insert_pos = ILLEGAL_BUCKET;  // where we would insert
    while (1) {                             // probe until something happens
      if (test_empty(bucknum)) {            // bucket is empty
        if (insert_pos == ILLEGAL_BUCKET)   // found no prior place to insert
          return std::pair<size_type, size_type>(ILLEGAL_BUCKET, bucknum);
        else
          return std::pair<size_type, size_type>(ILLEGAL_BUCKET, insert_pos);

      } else if (test_deleted(bucknum)) {
        // keep searching, but mark to insert
        if ( insert_pos == ILLEGAL_BUCKET )
          insert_pos = bucknum;

      } else if (equals(key, get_key(table[bucknum]))) {
        return std::pair<size_type, size_type>(bucknum, ILLEGAL_BUCKET);
      }
      ++num_probes;                        // we're doing another probe
      bucknum = (bucknum + JUMP_(key, num_probes)) & bucket_count_minus_one;
      assert(num_probes < bucket_count()
             && "Hashtable is full: an error in key_equal<> or hash<>");
    }
  }

  template <class K>
  std::pair<size_type, bool> find_if_present(const K& key) const {
    return find_if_present_using_hash(hash(key), key);
  }

  // Return where the key is (if at all), and if it is present.  If
  // the key isn't present then the first part of the return value is
  // undefined.  The same information can be extracted from the result
  // of find_position(), but that tends to be slower in practice.
  template <class K>
  std::pair<size_type, bool> find_if_present_using_hash(
      const size_type key_hash, const K& key) const {
    assert_key_is_not_empty_or_deleted(key);
    size_type num_probes = 0;              // how many times we've probed
    const size_type bucket_count_minus_one = bucket_count() - 1;
    size_type bucknum = key_hash & bucket_count_minus_one;
    while (1) {                             // probe until something happens
      if (equals(key, get_key(table[bucknum]))) {
        return std::pair<size_type, bool>(bucknum, true);
      } else if (test_empty(bucknum)) {
        return std::pair<size_type, bool>(0, false);
      }
      ++num_probes;                        // we're doing another probe
      bucknum = (bucknum + JUMP_(key, num_probes)) & bucket_count_minus_one;
      assert(num_probes < bucket_count()
             && "Hashtable is full: an error in key_equal<> or hash<>");
    }
  }

 private:
  template <class K>
  iterator find_impl(const K& key) {
    std::pair<size_type, bool> pos = find_if_present(key);
    return pos.second ?
        iterator(this, table + pos.first, table + num_buckets, false) :
        end();
  }

  template <class K>
  const_iterator find_impl(const K& key) const {
    std::pair<size_type, bool> pos = find_if_present(key);
    return pos.second ?
        const_iterator(this, table + pos.first, table + num_buckets, false) :
        end();
  }

  template <class K>
  size_type bucket_impl(const K& key) const {
    std::pair<size_type, size_type> pos = find_position(key);
    return pos.first == ILLEGAL_BUCKET ? pos.second : pos.first;
  }

  template <class K>
  size_type count_impl(const K& key) const {
    return find_if_present(key).second ? 1 : 0;
  }

  template <class K>
  std::pair<iterator, iterator>
  equal_range_impl(const K& key) {
    iterator pos = find(key);
    if (pos == end()) {
      return std::pair<iterator, iterator>(pos, pos);
    } else {
      const iterator startpos = pos++;
      return std::pair<iterator, iterator>(startpos, pos);
    }
  }

  template <class K>
  std::pair<const_iterator, const_iterator>
  equal_range_impl(const K& key) const {
    const_iterator pos = find(key);
    if (pos == end()) {
      return std::pair<const_iterator, const_iterator>(pos, pos);
    } else {
      const const_iterator startpos = pos++;
      return std::pair<const_iterator, const_iterator>(startpos, pos);
    }
  }

 public:
  iterator find(const key_type& key) { return find_impl(key); }

  const_iterator find(const key_type& key) const { return find_impl(key); }

  // This is a tr1 method: the bucket a given key is in, or what bucket
  // it would be put in, if it were to be inserted.  Shrug.
  size_type bucket(const key_type& key) const { return bucket_impl(key); }

  // Counts how many elements have key key.  For maps, it's either 0 or 1.
  size_type count(const key_type &key) const { return count_impl(key); }

  // Likewise, equal_range doesn't really make sense for us.  Oh well.
  std::pair<iterator, iterator>
  equal_range(const key_type& key) { return equal_range_impl(key); }

  std::pair<const_iterator, const_iterator>
  equal_range(const key_type& key) const { return equal_range_impl(key); }



  // INSERTION ROUTINES
 private:
  // Private method used by insert_noresize and find_or_insert.
  // 'obj' is either value_type&& or const value_type&.
  template <typename U>
  iterator insert_at(U&& obj, size_type pos) {
    if (size() >= max_size()) {
      throw std::length_error("insert overflow");
    }
    if ( test_deleted(pos) ) {      // just replace if it's been del.
      assert(num_deleted > 0);
      --num_deleted;                // used to be, now it isn't
    } else {
      ++num_elements;               // replacing an empty bucket
    }
    set_value(&table[pos], std::forward<U>(obj));
    return iterator(this, table + pos, table + num_buckets, false);
  }

  // If you know *this is big enough to hold obj, use this routine
  // 'obj' is value_type&& or const value_type&.
  template <typename U>
  std::pair<iterator, bool> insert_noresize(U&& obj) {  // NOLINT
    return insert_noresize_using_hash(hash(get_key(obj)), std::forward<U>(obj));
  }

  // If you know *this is big enough to hold obj, use this routine
  // 'obj' is value_type&& or const value_type&.
  template <typename U>
  std::pair<iterator, bool> insert_noresize_using_hash(const size_type key_hash,
                                                       U&& obj) {
    const std::pair<size_type, size_type> pos =
        find_position_using_hash(key_hash, get_key(obj));
    if (pos.first != ILLEGAL_BUCKET) {      // object was already there
      return std::pair<iterator, bool>(iterator(this, table + pos.first,
                                          table + num_buckets, false),
                                 false);          // false: we didn't insert
    } else {                                 // pos.second says where to put it
      iterator i = insert_at(std::forward<U>(obj), pos.second);
      return std::pair<iterator, bool>(i, true);
    }
  }

  // Specializations of insert(it, it) depending on the power of the iterator:
  // (1) Iterator supports operator-, resize before inserting
  template <class ForwardIterator>
  void insert(ForwardIterator f, ForwardIterator l, std::forward_iterator_tag) {
    size_t dist = std::distance(f, l);
    if (dist >= std::numeric_limits<size_type>::max()) {
      throw std::length_error("insert-range overflow");
    }
    resize_delta(static_cast<size_type>(dist));
    for ( ; dist > 0; --dist, ++f) {
      insert_noresize(*f);
    }
  }

  // (2) Arbitrary iterator, can't tell how much to resize
  template <class InputIterator>
  void insert(InputIterator f, InputIterator l, std::input_iterator_tag) {
    for ( ; f != l; ++f)
      insert(*f);
  }

 public:
  // This is the normal insert routine, used by the outside world
  std::pair<iterator, bool> insert(const value_type& obj) {
    resize_delta(1);                      // adding an object, grow if need be
    return insert_noresize(obj);
  }

  std::pair<iterator, bool> insert(value_type&& obj) {  // NOLINT
    resize_delta(1);                      // adding an object, grow if need be
    return insert_noresize(std::move(obj));
  }

  // When inserting a lot at a time, we specialize on the type of iterator
  template <class InputIterator>
  void insert(InputIterator f, InputIterator l) {
    // specializes on iterator type
    insert(f, l,
           typename std::iterator_traits<InputIterator>::iterator_category());
  }

  template <class DefaultValue>
  value_type& find_or_insert(const key_type& key) {
    return find_or_insert_using_hash<DefaultValue>(hash(key), key);
  }

  // DefaultValue is a functor that takes a key and returns a value_type
  // representing the default value to be inserted if none is found.
  template <class DefaultValue>
  value_type& find_or_insert_using_hash(const size_type key_hash,
                                        const key_type& key) {
    const std::pair<size_type, size_type> pos =
        find_position_using_hash(key_hash, key);
    DefaultValue default_value;
    if (pos.first != ILLEGAL_BUCKET) {  // object was already there
      return table[pos.first];
    } else if (resize_delta(1)) {        // needed to rehash to make room
      // Since we resized, we can't use pos, so recalculate where to insert.
      return *insert_noresize(default_value(key)).first;
    } else {                             // no need to rehash, insert right here
      return *insert_at(default_value(key), pos.second);
    }
  }


  // DELETION ROUTINES
 private:
  template <class K>
  size_type erase_impl(const K& key) {
    iterator pos = find(key);
    if (pos != end()) {
      assert(!test_deleted(pos));  // or find() shouldn't have returned it
      set_deleted(pos);
      ++num_deleted;
      // will think about shrink after next insert
      settings.set_consider_shrink(true);
      return 1;                    // because we deleted one thing
    } else {
      return 0;                    // because we deleted nothing
    }
  }

 public:
  size_type erase(const key_type& key) {
    return erase_impl(key);
  }


  void erase(iterator pos) {
    if (pos == end()) return;    // sanity check
    set_deleted(pos);
    ++num_deleted;
    // will think about shrink after next insert
    settings.set_consider_shrink(true);
  }

  void erase(iterator f, iterator l) {
    for (; f != l; ++f) {
      set_deleted(f);
      ++num_deleted;
    }
    // will think about shrink after next insert
    settings.set_consider_shrink(true);
  }

  // We allow you to erase a const_iterator just like we allow you to
  // erase an iterator.  This is in parallel to 'delete': you can delete
  // a const pointer just like a non-const pointer.  The logic is that
  // you can't use the object after it's erased anyway, so it doesn't matter
  // if it's const or not.
  void erase(const_iterator pos) {
    if (pos == end()) return;    // sanity check
    set_deleted(pos);
    ++num_deleted;
    // will think about shrink after next insert
    settings.set_consider_shrink(true);
  }
  void erase(const_iterator f, const_iterator l) {
    for ( ; f != l; ++f) {
      set_deleted(f);
      ++num_deleted;
    }
    // will think about shrink after next insert
    settings.set_consider_shrink(true);
  }


  // COMPARISON
  bool operator==(const dense_hashtable& ht) const {
    if (size() != ht.size()) {
      return false;
    } else if (this == &ht) {
      return true;
    } else {
      // Iterate through the elements in "this" and see if the
      // corresponding element is in ht
      for ( const_iterator it = begin(); it != end(); ++it ) {
        const_iterator it2 = ht.find(get_key(*it));
        if ((it2 == ht.end()) || (*it != *it2)) {
          return false;
        }
      }
      return true;
    }
  }
  bool operator!=(const dense_hashtable& ht) const {
    return !(*this == ht);
  }


  // I/O
  // We support reading and writing hashtables to disk.  Alas, since
  // I don't know how to write a hasher or key_equal, you have to make
  // sure everything but the table is the same.  We compact before writing.
 private:
  // Every time the disk format changes, this should probably change too
  typedef unsigned long MagicNumberType;
  static const MagicNumberType MAGIC_NUMBER = 0x13578642;

  // Package functors with another class to eliminate memory needed for
  // zero-size functors.  Since ExtractKey and hasher's operator() might
  // have the same function signature, they must be packaged in
  // different classes.
  struct Settings :
      sh_hashtable_settings<key_type, hasher, size_type, HT_MIN_BUCKETS> {
    explicit Settings(const hasher& hf)
        : sh_hashtable_settings<key_type, hasher, size_type, HT_MIN_BUCKETS>(
            hf, HT_OCCUPANCY_PCT / 100.0f, HT_EMPTY_PCT / 100.0f) {}
  };

  // Packages ExtractKey, SetKey, EqualKey functors, allocator and deleted and
  // empty key values.
  struct KeyInfo : public ExtractKey,
                   public SetKey,
                   public EqualKey,
                   public value_alloc_type {
    KeyInfo(const ExtractKey& ek, const SetKey& sk, const EqualKey& eq,
            const value_alloc_type& a)
        : ExtractKey(ek),
          SetKey(sk),
          EqualKey(eq),
          value_alloc_type(a),
          delkey(),
          empty() {}

    // Accessors for convenient access to base classes.
    ExtractKey& as_extract_key() { return *this; }
    const ExtractKey& as_extract_key() const { return *this; }
    SetKey& as_set_key() { return *this; }
    const SetKey& as_set_key() const { return *this; }
    EqualKey& as_equal_key() { return *this; }
    const EqualKey& as_equal_key() const { return *this; }
    value_alloc_type& as_value_alloc() { return *this; }
    const value_alloc_type& as_value_alloc() const { return *this; }

    // We want to return the exact same type as ExtractKey: Key or const Key&
    typename ExtractKey::result_type get_key(const Value& v) const {
      return ExtractKey::operator()(v);
    }
    void set_key(Value* v, const key_type& k) const {
      SetKey::operator()(v, k);
    }

    // We only ever call EqualKey::operator()(key_type, K) -- we never use the
    // other order of args.  This allows consumers to get away with implementing
    // only half of operator==.
    template <class K>
    bool equals(const key_type& a, const K& b) const {
      return EqualKey::operator()(a, b);
    }

    Value* allocate(size_type size) {
      Value* memory = value_alloc_type::allocate(size);
      assert(memory != nullptr);
      return memory;
    }

    // Which key marks deleted entries.
    // TODO(user): make a pointer, and get rid of use_deleted (benchmark!)
    typename std::remove_const<key_type>::type delkey;
    // Key value used to mark unused entries.
    typename std::remove_const<key_type>::type empty;
  };

  // Returns the value_alloc_type used to allocate and deallocate
  // the table. This can be different from the one returned by get_allocator().
  value_alloc_type& get_internal_allocator() { return key_info; }

  // Utility functions to access the templated operators
  size_type hash(const key_type& v) const {
    return settings.hash(v);
  }
  bool equals(const key_type& a, const key_type& b) const {
    return key_info.equals(a, b);
  }


  typename ExtractKey::result_type get_key(const_reference v) const {
    return key_info.get_key(v);
  }
  void set_key(pointer v, const key_type& k) const {
    key_info.set_key(v, k);
  }

 private:
  // Actual data
  Settings settings;
  KeyInfo key_info;

  size_type num_deleted;  // how many occupied buckets are marked deleted
  size_type num_elements;
  size_type num_buckets;
  pointer table;
};


// We need a global swap as well
template <class V, class K, class HF, class ExK, class SetK, class EqK, class A>
inline void swap(dense_hashtable<V, K, HF, ExK, SetK, EqK, A> &x,
                 dense_hashtable<V, K, HF, ExK, SetK, EqK, A> &y) {
  x.swap(y);
}

#undef JUMP_
#undef PUT_
#undef GET_

template <class V, class K, class HF, class ExK, class SetK, class EqK, class A>
const typename dense_hashtable<V, K, HF, ExK, SetK, EqK, A>::size_type
  dense_hashtable<V, K, HF, ExK, SetK, EqK, A>::ILLEGAL_BUCKET;

// How full we let the table get before we resize.  Knuth says .8 is
// good -- higher causes us to probe too much, though saves memory.
// However, we go with .5, getting better performance at the cost of
// more space (a trade-off densehashtable explicitly chooses to make).
// Feel free to play around with different values, though, via
// max_load_factor() and/or set_resizing_parameters().
template <class V, class K, class HF, class ExK, class SetK, class EqK, class A>
const int dense_hashtable<V,K,HF,ExK,SetK,EqK,A>::HT_OCCUPANCY_PCT = 50;

// How empty we let the table get before we resize lower.
// It should be less than OCCUPANCY_PCT / 2 or we thrash resizing.
template <class V, class K, class HF, class ExK, class SetK, class EqK, class A>
const int dense_hashtable<V, K, HF, ExK, SetK, EqK, A>::HT_EMPTY_PCT =
  static_cast<int>(
      0.4 * dense_hashtable<V, K, HF, ExK, SetK, EqK, A>::HT_OCCUPANCY_PCT);

}

#endif  // S2_UTIL_GTL_DENSEHASHTABLE_H_<|MERGE_RESOLUTION|>--- conflicted
+++ resolved
@@ -182,13 +182,9 @@
 template <class V, class K, class HF, class ExK, class SetK, class EqK, class A>
 struct dense_hashtable_iterator {
  private:
-<<<<<<< HEAD
-  using value_alloc_type = typename std::allocator_traits<A>::template rebind_alloc<V>;
-=======
   using value_alloc_type =
       typename std::allocator_traits<A>::template rebind_alloc<V>;
   using value_alloc_traits = std::allocator_traits<value_alloc_type>;
->>>>>>> efb124d8
 
  public:
   typedef dense_hashtable_iterator<V, K, HF, ExK, SetK, EqK, A>
@@ -197,19 +193,11 @@
       const_iterator;
 
   typedef std::forward_iterator_tag iterator_category;  // very little defined!
-<<<<<<< HEAD
-  typedef V value_type;
-  typedef typename value_alloc_type::difference_type difference_type;
-  typedef typename value_alloc_type::size_type size_type;
-  typedef V& reference;
-  typedef V* pointer;
-=======
   typedef typename value_alloc_traits::value_type value_type;
   typedef typename value_alloc_traits::difference_type difference_type;
   typedef typename value_alloc_traits::size_type size_type;
   typedef value_type& reference;
   typedef typename value_alloc_traits::pointer pointer;
->>>>>>> efb124d8
 
   // "Real" constructor and default constructor
   dense_hashtable_iterator(
@@ -259,13 +247,9 @@
 template <class V, class K, class HF, class ExK, class SetK, class EqK, class A>
 struct dense_hashtable_const_iterator {
  private:
-<<<<<<< HEAD
-  using value_alloc_type = typename std::allocator_traits<A>::template rebind_alloc<V>;
-=======
   using value_alloc_type =
       typename std::allocator_traits<A>::template rebind_alloc<V>;
   using value_alloc_traits = std::allocator_traits<value_alloc_type>;
->>>>>>> efb124d8
 
  public:
   typedef dense_hashtable_iterator<V, K, HF, ExK, SetK, EqK, A>
@@ -274,19 +258,11 @@
       const_iterator;
 
   typedef std::forward_iterator_tag iterator_category;  // very little defined!
-<<<<<<< HEAD
-  typedef V value_type;
-  typedef typename value_alloc_type::difference_type difference_type;
-  typedef typename value_alloc_type::size_type size_type;
-  typedef const V& reference;
-  typedef const V* pointer;
-=======
   typedef typename value_alloc_traits::value_type value_type;
   typedef typename value_alloc_traits::difference_type difference_type;
   typedef typename value_alloc_traits::size_type size_type;
   typedef const value_type& reference;
   typedef typename value_alloc_traits::const_pointer pointer;
->>>>>>> efb124d8
 
   // "Real" constructor and default constructor
   dense_hashtable_const_iterator(
@@ -339,13 +315,9 @@
           class ExtractKey, class SetKey, class EqualKey, class Alloc>
 class dense_hashtable {
  private:
-<<<<<<< HEAD
-  using value_alloc_type = typename std::allocator_traits<Alloc>::template rebind_alloc<Value>;
-=======
   using value_alloc_type =
       typename std::allocator_traits<Alloc>::template rebind_alloc<Value>;
   using value_alloc_traits = std::allocator_traits<value_alloc_type>;
->>>>>>> efb124d8
 
  public:
   typedef Key key_type;
@@ -354,21 +326,12 @@
   typedef EqualKey key_equal;
   typedef Alloc allocator_type;
 
-<<<<<<< HEAD
-  typedef typename value_alloc_type::size_type size_type;
-  typedef typename value_alloc_type::difference_type difference_type;
-  typedef Value& reference;
-  typedef const Value& const_reference;
-  typedef Value* pointer;
-  typedef const Value* const_pointer;
-=======
   typedef typename value_alloc_traits::size_type size_type;
   typedef typename value_alloc_traits::difference_type difference_type;
   typedef value_type& reference;
   typedef const value_type& const_reference;
   typedef typename value_alloc_traits::pointer pointer;
   typedef typename value_alloc_traits::const_pointer const_pointer;
->>>>>>> efb124d8
   typedef dense_hashtable_iterator<Value, Key, HashFcn,
                                    ExtractKey, SetKey, EqualKey, Alloc>
   iterator;
@@ -617,13 +580,9 @@
   // FUNCTIONS CONCERNING SIZE
  public:
   size_type size() const      { return num_elements - num_deleted; }
-<<<<<<< HEAD
-  size_type max_size() const { return std::numeric_limits<size_type>::max(); }
-=======
   size_type max_size() const {
     return value_alloc_traits::max_size(get_allocator());
   }
->>>>>>> efb124d8
   bool empty() const          { return size() == 0; }
   size_type bucket_count() const      { return num_buckets; }
   size_type max_bucket_count() const  { return max_size(); }
