--- conflicted
+++ resolved
@@ -27,11 +27,6 @@
 
 #include "s2/util/bits/bit-interleave.h"
 
-<<<<<<< HEAD
-=======
-#include <cstdint>
-
->>>>>>> 88ccc24f
 #include "s2/base/integral_types.h"
 
 namespace util_bits {
