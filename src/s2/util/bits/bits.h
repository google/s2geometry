--- conflicted
+++ resolved
@@ -16,311 +16,9 @@
 #ifndef S2_UTIL_BITS_BITS_H_
 #define S2_UTIL_BITS_BITS_H_
 
-<<<<<<< HEAD
-//
-// Various bit-twiddling functions, all of which are static members of the Bits
-// class (making it effectively a namespace). Operands are unsigned integers.
-// Munging bits in _signed_ integers is fraught with peril! For example,
-// -5 << n has undefined behavior (for some values of n).
-//
-// Bits provide the following:
-//
-//   * Count(Ones.*|LeadingZeros.*)? . In a similar vein, there's also the
-//     Find[LM]SBSetNonZero.* family of functions. You can think of them as
-//     (trailing|leading) zero bit count + 1. Also in a similar vein,
-//     (Capped)?Difference, which count the number of one bits in foo ^ bar.
-//
-//   * ReverseBits${power_of_two}
-//
-//   * Log2(Floor|Ceiling)(NonZero)?.* - The NonZero variants have undefined
-//     behavior if argument is 0.
-//
-//   * Bytes(ContainByte(LessThan)?|AllInRange) - These scan a sequence of bytes
-//     looking for one with(out)? some property.
-//
-//   * (Get|Set|Copy)Bits
-//
-//   * GetLowBits - Extract N lowest bits from value.
-//
-// The only other thing is BitPattern, which is a trait class template (not in
-// Bits) containing a few bit patterns (which vary based on value of template
-// parameter).
-
-#include <cstdint>
-
-#include "absl/base/casts.h"
-#include "absl/base/macros.h"
-#include "absl/meta/type_traits.h"
-#include "absl/numeric/bits.h"
-#include "absl/numeric/int128.h"
-#if defined(__i386__) || defined(__x86_64__)
-#include <x86intrin.h>
-#endif
-#if defined(_MSC_VER)
-#include <intrin.h>
-#endif
-
-// TODO: Remove this and just use ABSL_ASSUME when it is in an LTS release.
-#if defined(ABSL_ASSUME)
-#define S2_ASSUME(cond) ABSL_ASSUME(cond)
-#elif defined(ABSL_INTERNAL_ASSUME)
-#define S2_ASSUME(cond) ABSL_INTERNAL_ASSUME(cond)
-#else
-#error "abseil-cpp must provide ABSL_ASSUME or ABSL_INTERNAL_ASSUME, what version are you using?"
-#endif
-
-#include <type_traits>
-
-#include "s2/base/integral_types.h"
-#include "s2/base/logging.h"
-#include "s2/base/port.h"
-
-class Bits {
- public:
-  // A traits class template for unsigned integer type sizes. Primary
-  // information contained herein is corresponding (unsigned) integer type.
-  // E.g. UnsignedTypeBySize<4>::Type is uint32. Used by UnsignedType.
-  template <int size /* in bytes */>
-  struct UnsignedTypeBySize;
-
-  // Auxiliary struct for figuring out an unsigned type for a given type.
-  template <typename T>
-  struct UnsignedType {
-    typedef typename UnsignedTypeBySize<sizeof(T)>::Type Type;
-  };
-
-  template <typename T,
-            absl::enable_if_t<std::is_unsigned<absl::remove_cv_t<
-                                  absl::remove_reference_t<T>>>::value,
-                              int> = 0>
-  ABSL_DEPRECATED("Inline the implementation")
-  static int CountOnes(T &&n) {
-    return absl::popcount(n);
-  }
-
-  template <typename T,
-            absl::enable_if_t<!std::is_unsigned<absl::remove_cv_t<
-                                  absl::remove_reference_t<T>>>::value,
-                              int> = 0>
-  ABSL_DEPRECATED("Inline the implementation")
-  static int CountOnes(T &&n) {
-    return absl::popcount(static_cast<uint32>(n));
-  }
-
-  template <typename T,
-            absl::enable_if_t<std::is_unsigned<absl::remove_cv_t<
-                                  absl::remove_reference_t<T>>>::value,
-                              int> = 0>
-  ABSL_DEPRECATED("Inline the implementation")
-  static inline int CountOnes64(T &&n) {
-    return absl::popcount(n);
-  }
-
-  template <typename T,
-            absl::enable_if_t<!std::is_unsigned<absl::remove_cv_t<
-                                  absl::remove_reference_t<T>>>::value,
-                              int> = 0>
-  ABSL_DEPRECATED("Inline the implementation")
-  static inline int CountOnes64(T &&n) {
-    return absl::popcount(static_cast<uint64>(n));
-  }
-
-  // Count bits in uint128
-  static inline int CountOnes128(absl::uint128 n) {
-    return absl::popcount(absl::Uint128High64(n)) +
-           absl::popcount(absl::Uint128Low64(n));
-  }
-
-  // Count leading zeroes.  This is similar to wordsize - 1 - floor(log2(n)).
-  // Returns number of bits if n is 0.
-  static inline int CountLeadingZeros128(absl::uint128 n) {
-    if (uint64 hi = absl::Uint128High64(n)) return absl::countl_zero(hi);
-    return absl::countl_zero(absl::Uint128Low64(n)) + 64;
-  }
-
-  // Reverse the bits in the given integer.
-  static uint8 ReverseBits8(uint8 n);
-  static uint16 ReverseBits16(uint16 n);
-  static uint32 ReverseBits32(uint32 n);
-  static uint64 ReverseBits64(uint64 n);
-  static absl::uint128 ReverseBits128(absl::uint128 n);
-
-  // Return the number of one bits in the byte sequence.
-  static int Count(const void *m, int num_bytes);
-
-  // Return the number of different bits in the given byte sequences.
-  // (i.e., the Hamming distance)
-  static int Difference(const void *m1, const void *m2, int num_bytes);
-
-  // Return the number of different bits in the given byte sequences,
-  // up to a maximum.  Values larger than the maximum may be returned
-  // (because multiple bits are checked at a time), but the function
-  // may exit early if the cap is exceeded.
-  static int CappedDifference(const void *m1, const void *m2, int num_bytes,
-                              int cap);
-
-  // Return floor(log2(n)) for positive integer n.  Returns -1 iff n == 0.
-
-  template <typename T,
-            absl::enable_if_t<std::is_unsigned<absl::remove_cv_t<
-                                  absl::remove_reference_t<T>>>::value,
-                              int> = 0>
-  ABSL_DEPRECATED("Inline the implementation")
-  static int Log2Floor(T &&n);
-
-  template <typename T,
-            absl::enable_if_t<!std::is_unsigned<absl::remove_cv_t<
-                                  absl::remove_reference_t<T>>>::value,
-                              int> = 0>
-  ABSL_DEPRECATED("Inline the implementation")
-  static int Log2Floor(T &&n);
-
-  template <typename T,
-            absl::enable_if_t<std::is_unsigned<absl::remove_cv_t<
-                                  absl::remove_reference_t<T>>>::value,
-                              int> = 0>
-  ABSL_DEPRECATED("Inline the implementation")
-  static int Log2Floor64(T &&n);
-
-  template <typename T,
-            absl::enable_if_t<!std::is_unsigned<absl::remove_cv_t<
-                                  absl::remove_reference_t<T>>>::value,
-                              int> = 0>
-  ABSL_DEPRECATED("Inline the implementation")
-  static int Log2Floor64(T &&n);
-
-  static int Log2Floor128(absl::uint128 n);
-
-  // Potentially faster version of Log2Floor() that returns an
-  // undefined value if n == 0
-  static int Log2FloorNonZero(uint32 n);
-  static int Log2FloorNonZero64(uint64 n);
-  static int Log2FloorNonZero128(absl::uint128 n);
-
-  // Return ceiling(log2(n)) for positive integer n.  Returns -1 iff n == 0.
-  static int Log2Ceiling(uint32 n);
-  static int Log2Ceiling64(uint64 n);
-  static int Log2Ceiling128(absl::uint128 n);
-
-  // Returns true if and only if n is a power of two.
-  template <typename IntType,
-            absl::enable_if_t<std::is_unsigned<IntType>::value, int> = 0>
-  ABSL_DEPRECATED("Inline the implementation")
-  static constexpr bool IsPowerOfTwo(IntType n) {
-    return absl::has_single_bit(n);
-  }
-
-  template <typename IntType,
-            absl::enable_if_t<!std::is_unsigned<IntType>::value, int> = 0>
-  static constexpr bool IsPowerOfTwo(IntType n) {
-    static_assert(std::is_integral<IntType>::value, "");
-    return n > 0 && (n & (n - 1)) == 0;
-  }
-
-  // Return the first set least / most significant bit, 0-indexed.  Returns an
-  // undefined value if n == 0.  FindLSBSetNonZero() is similar to ffs() except
-  // that it's 0-indexed, while FindMSBSetNonZero() is the same as
-  // Log2FloorNonZero().
-  static int FindLSBSetNonZero(uint32 n);
-  static int FindLSBSetNonZero64(uint64 n);
-  static int FindLSBSetNonZero128(absl::uint128 n);
-  static int FindMSBSetNonZero(uint32 n) { return Log2FloorNonZero(n); }
-  static int FindMSBSetNonZero64(uint64 n) { return Log2FloorNonZero64(n); }
-  static int FindMSBSetNonZero128(absl::uint128 n) {
-    return Log2FloorNonZero128(n);
-  }
-
-  // Viewing bytes as a stream of unsigned bytes, does that stream
-  // contain any byte equal to c?
-  template <class T>
-  static bool BytesContainByte(T bytes, uint8 c);
-
-  // Viewing bytes as a stream of unsigned bytes, does that stream
-  // contain any byte b < c?
-  template <class T>
-  static bool BytesContainByteLessThan(T bytes, uint8 c);
-
-  // Viewing bytes as a stream of unsigned bytes, are all elements of that
-  // stream in [lo, hi]?
-  template <class T>
-  static bool BytesAllInRange(T bytes, uint8 lo, uint8 hi);
-
-  // Extract 'nbits' consecutive bits from 'src'.  Position of bits are
-  // specified by 'offset' from the LSB.  'T' is a scalar type (integral,
-  // float or pointer) whose size is the same as one of the unsigned types.
-  // The return type is an unsigned type having the same size as T.
-  template <typename T>
-  static typename UnsignedType<T>::Type GetBits(const T src, const int offset,
-                                                const int nbits) {
-    typedef typename UnsignedType<T>::Type UnsignedT;
-    const UnsignedT unsigned_src = absl::bit_cast<UnsignedT>(src);
-    S2_DCHECK_GT(sizeof(UnsignedT) * 8, offset);
-    S2_DCHECK_GE(sizeof(UnsignedT) * 8, offset + nbits);
-    return GetBitsImpl(unsigned_src, offset, nbits);
-  }
-
-  // Overwrite 'nbits' consecutive bits of 'dest.'.  Position of bits are
-  // specified by an offset from the LSB.  'T' is a scalar type (integral,
-  // float or pointer) whose size is the same as one of the unsigned types.
-  template <typename T>
-  static void SetBits(const typename UnsignedType<T>::Type value,
-                      const int offset, const int nbits, T *const dest) {
-    typedef typename UnsignedType<T>::Type UnsignedT;
-    const UnsignedT unsigned_dest = absl::bit_cast<UnsignedT>(*dest);
-    S2_DCHECK_GT(sizeof(UnsignedT) * 8, offset);
-    S2_DCHECK_GE(sizeof(UnsignedT) * 8, offset + nbits);
-    const UnsignedT mask = NBitsFromLSB<UnsignedT>(nbits);
-    const UnsignedT unsigned_result =
-        (unsigned_dest & ~(mask << offset)) | ((value & mask) << offset);
-    *dest = absl::bit_cast<T>(unsigned_result);
-  }
-
-  // Combine SetBits and GetBits for convenience.  This is meant to be a
-  // replacement for BitCopy() for some use cases.  Unlike BitCopy(),
-  // Bits::CopyBits() operating on multibyte types has the same behavior on
-  // big-endian and little-endian machines. Sample usage:
-  //
-  // uint32 a, b;
-  // Bits::CopyBits(&a, 0, b, 12, 3);
-  template <typename DestType, typename SrcType>
-  static void CopyBits(DestType *const dest, const int dest_offset,
-                       const SrcType src, const int src_offset,
-                       const int nbits) {
-    const typename UnsignedType<SrcType>::Type value =
-        GetBits(src, src_offset, nbits);
-    SetBits(value, dest_offset, nbits, dest);
-  }
-
-  // Extract the lowest 'nbits' consecutive bits from 'src'.
-  // Bits::GetLowBits(13, 3); /* = 5 (0b1101 => 0b101) */
-  template <typename T>
-  static typename UnsignedType<T>::Type GetLowBits(const T src,
-                                                   const int nbits) {
-    typedef typename UnsignedType<T>::Type UnsignedT;
-    const UnsignedT unsigned_src = absl::bit_cast<UnsignedT>(src);
-    S2_DCHECK_GE(sizeof(UnsignedT) * 8, nbits);
-    return GetLowBitsImpl(unsigned_src, nbits);
-  }
-
- private:
-  // We only use this for unsigned types and for 0 <= n <= sizeof(UnsignedT).
-  template <typename UnsignedT>
-  static UnsignedT NBitsFromLSB(const int nbits) {
-    const UnsignedT all_ones = ~static_cast<UnsignedT>(0);
-    return nbits == 0 ? static_cast<UnsignedT>(0)
-                      : all_ones >> (sizeof(UnsignedT) * 8 - nbits);
-  }
-
-  template <typename UnsignedT>
-  static inline UnsignedT GetBitsImpl(const UnsignedT src, const int offset,
-                                      const int nbits);
-  template <typename UnsignedT>
-  static inline UnsignedT GetLowBitsImpl(const UnsignedT src, const int nbits);
-=======
 #include "s2/base/integral_types.h"
 #include "absl/base/optimization.h"
 #include "absl/numeric/bits.h"
->>>>>>> 0df6f8cf
 
 // abseil only exposed ABSL_ASSUME in abseil/abseil-cpp@231c393 on 2022-03-16.
 // This is not in an LTS as of 2022-04.  Use either ABSL_ASSUME or
@@ -336,87 +34,15 @@
 #error "abseil-cpp must provide ABSL_ASSUME or ABSL_INTERNAL_ASSUME, what version are you using?"
 #endif
 
-<<<<<<< HEAD
-  Bits(Bits const &) = delete;
-  void operator=(Bits const &) = delete;
-};
-
-// A utility class for some handy bit patterns.  The names l and h
-// were chosen to match Knuth Volume 4: l is 0x010101... and h is 0x808080...;
-// half_ones is ones in the lower half only.  We assume sizeof(T) is 1 or even.
-template <class T>
-struct BitPattern {
-  typedef typename std::make_unsigned<T>::type U;
-  static constexpr U half_ones = (static_cast<U>(1) << (sizeof(U) * 4)) - 1;
-  static constexpr U l =
-      (sizeof(U) == 1) ? 1 : (half_ones / 0xff * (half_ones + 2));
-  static constexpr U h = ~(l * 0x7f);
-};
-
-// ------------------------------------------------------------------------
-// Implementation details follow
-// ------------------------------------------------------------------------
-
-template <
-    typename T,
-    absl::enable_if_t<
-        std::is_unsigned<absl::remove_cv_t<absl::remove_reference_t<T>>>::value,
-        int>>
-inline int Bits::Log2Floor(T &&n) {
-  return absl::bit_width(n) - 1;
-}
-
-template <typename T,
-          absl::enable_if_t<!std::is_unsigned<absl::remove_cv_t<
-                                absl::remove_reference_t<T>>>::value,
-                            int>>
-inline int Bits::Log2Floor(T &&n) {
-  return absl::bit_width(static_cast<uint32>(n)) - 1;
-}
-
-inline int Bits::Log2FloorNonZero(uint32 n) {
-  S2_ASSUME(n != 0);
-  return absl::bit_width(n) - 1;
-}
-
-template <
-    typename T,
-    absl::enable_if_t<
-        std::is_unsigned<absl::remove_cv_t<absl::remove_reference_t<T>>>::value,
-        int>>
-inline int Bits::Log2Floor64(T &&n) {
-  return absl::bit_width(n) - 1;
-}
-
-template <typename T,
-          absl::enable_if_t<!std::is_unsigned<absl::remove_cv_t<
-                                absl::remove_reference_t<T>>>::value,
-                            int>>
-inline int Bits::Log2Floor64(T &&n) {
-  return absl::bit_width(static_cast<uint64>(n)) - 1;
-}
-
-inline int Bits::Log2FloorNonZero64(uint64 n) {
-  S2_ASSUME(n != 0);
-  return absl::bit_width(n) - 1;
-}
-
-inline int Bits::FindLSBSetNonZero(uint32 n) {
-=======
 // Use namespace because this used to be a static class.
 namespace Bits {
 
 inline int FindLSBSetNonZero(uint32 n) {
->>>>>>> 0df6f8cf
   S2_ASSUME(n != 0);
   return absl::countr_zero(n);
 }
 
-<<<<<<< HEAD
-inline int Bits::FindLSBSetNonZero64(uint64 n) {
-=======
 inline int FindLSBSetNonZero64(uint64 n) {
->>>>>>> 0df6f8cf
   S2_ASSUME(n != 0);
   return absl::countr_zero(n);
 }
