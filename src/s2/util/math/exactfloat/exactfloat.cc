--- conflicted
+++ resolved
@@ -27,21 +27,17 @@
 #include <limits>
 #include <string>
 
-<<<<<<< HEAD
 #include <openssl/bn.h>
 #include <openssl/crypto.h>  // for OPENSSL_free
 
-=======
-#include "s2/base/types.h"
->>>>>>> 84bfd2c5
 #include "absl/base/macros.h"
 #include "absl/container/fixed_array.h"
 #include "absl/log/absl_check.h"
 #include "absl/log/absl_log.h"
 #include "absl/numeric/int128.h"
 
-#include "s2/base/integral_types.h"
-#include "s2/base/logging.h"
+#include "s2/base/port.h"
+#include "s2/base/types.h"
 
 using std::max;
 using std::min;
@@ -147,11 +143,11 @@
 inline static uint64 BN_ext_get_uint64(const BIGNUM* bn) {
   uint64 r;
 #ifdef IS_LITTLE_ENDIAN
-  S2_CHECK_EQ(BN_bn2lebinpad(bn, reinterpret_cast<unsigned char*>(&r),
-              sizeof(r)), sizeof(r));
+  ABSL_CHECK_EQ(BN_bn2lebinpad(bn, reinterpret_cast<unsigned char*>(&r),
+                sizeof(r)), sizeof(r));
 #elif defined(IS_BIG_ENDIAN)
-  S2_CHECK_EQ(BN_bn2binpad(bn, reinterpret_cast<unsigned char*>(&r),
-              sizeof(r)), sizeof(r));
+  ABSL_CHECK_EQ(BN_bn2binpad(bn, reinterpret_cast<unsigned char*>(&r),
+                sizeof(r)), sizeof(r));
 #else
 #error one of IS_LITTLE_ENDIAN or IS_BIG_ENDIAN should be defined!
 #endif
