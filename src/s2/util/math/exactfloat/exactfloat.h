// Copyright 2009 Google Inc. All Rights Reserved.
//
// Licensed under the Apache License, Version 2.0 (the "License");
// you may not use this file except in compliance with the License.
// You may obtain a copy of the License at
//
//     http://www.apache.org/licenses/LICENSE-2.0
//
// Unless required by applicable law or agreed to in writing, software
// distributed under the License is distributed on an "AS-IS" BASIS,
// WITHOUT WARRANTIES OR CONDITIONS OF ANY KIND, either express or implied.
// See the License for the specific language governing permissions and
// limitations under the License.
//

// Author: ericv@google.com (Eric Veach)
//
// ExactFloat is a multiple-precision floating point type that uses the OpenSSL
// Bignum library for numerical calculations.  It has the same interface as the
// built-in "float" and "double" types, but only supports the subset of
// operators and intrinsics where it is possible to compute the result exactly.
// So for example, ExactFloat supports addition and multiplication but not
// division (since in general, the quotient of two floating-point numbers cannot
// be represented exactly).  Exact arithmetic is useful for geometric
// algorithms, especially for disambiguating cases where ordinary
// double-precision arithmetic yields an uncertain result.
//
// ExactFloat is a subset of the now-retired MPFloat class, which used the GNU
// MPFR library for numerical calculations.  The main reason for the switch to
// ExactFloat is that OpenSSL has a BSD-style license whereas MPFR has a much
// more restrictive LGPL license.
//
// ExactFloat has the following features:
//
//  - It uses the same syntax as the built-in "float" and "double"
//    types, for example: x += 4 + fabs(2*y*y - z*z).  There are a few
//    differences (see below), but the syntax is compatible enough so that
//    ExactFloat can be used as a template argument to templatized classes
//    such as Vector2, VectorN, Matrix3x3, etc.
//
//  - Results are not rounded; instead, precision is increased so that the
//    result can be represented exactly.  An inexact result is returned only
//    in the case of underflow or overflow (yielding signed zero or infinity
//    respectively), or if the maximum allowed precision is exceeded (yielding
//    NaN).  ExactFloat uses IEEE 754-2008 rules for handling infinities, NaN,
//    rounding to integers, etc.
//
//  - ExactFloat only supports calculations where the result can be
//    represented exactly.  Therefore it supports intrinsics such as fabs()
//    but not transcendentals such as sin(), sqrt(), etc.
//
// Syntax Compatibility with "float" and "double"
// ----------------------------------------------
//
// ExactFloat supports a subset of the operators and intrinsics for the
// built-in "double" type.  (Thus it supports fabs() but not fabsf(), for
// example.)  The syntax is different only in the following cases:
//
//  - Explicit conversion to double is supported, but casts and implicit
//    conversions to other built-in types (including "bool") are not.
//    So for example, the following will not compile:
//
//      ExactFloat x = 7.5;
//      double y = x;            // ERROR: use static_cast<double>(x) instead
//      long z = x;              // ERROR: use static_cast<double>(x) or
//                               //   lround(trunc(x))
//      q = static_cast<int>(x); // ERROR: use static_cast<double>(x) or
//                               //   lround(trunc(x))
//      if (x) { ... }           // ERROR: use (x != 0) instead
//
//  - The floating-point classification functions (isfinite, isnormal, isnan,
//    isinf, fpclassify) are supported.
//
//      ExactFloat x;
//      if (isnan(x)) { ... }
//      if (isinf(x)) { ... }
//
// Using ExactFloat with Vector3, etc.
// -----------------------------------
//
// ExactFloat can be used with templatized classes such as Vector2 and Vector3
<<<<<<< HEAD
// (see "util/math/vector.h"), with the following limitations:
//
//  - Cast() can be used to convert other vector types to an ExactFloat vector
//    type, but not the other way around.  This is because there are no
//    implicit conversions from ExactFloat to built-in types.  You can work
//    around this by calling an explicit conversion method such as
//    ToDouble().  For example:
//
//      typedef Vector3<ExactFloat> Vector3_xf;
//      Vector3_xf x;
//      Vector3_d y;
//      x = Vector3_xf::Cast(y);   // This works.
//      y = Vector3_d::Cast(x);    // This doesn't.
//      y = Vector3_d(x[0].ToDouble(), x[1].ToDouble(), x[2].ToDouble()); // OK
//
//  - IsNaN() is not supported because it calls isnan(), which is defined as a
//    macro in <math.h> and therefore can't easily be overridden.
=======
// (see "util/math/vector.h").
>>>>>>> dabeea21
//
// Precision Semantics
// -------------------
//
// Unlike MPFloat, ExactFloat does not allow a maximum precision to be
// specified (it is always unbounded).  Therefore it does not have any of the
// corresponding constructors.
//
// The current precision of an ExactFloat (i.e., the number of bits in its
// mantissa) is returned by prec().  The precision is increased as necessary
// so that the result of every operation can be represented exactly.

#ifndef S2_UTIL_MATH_EXACTFLOAT_EXACTFLOAT_H_
#define S2_UTIL_MATH_EXACTFLOAT_EXACTFLOAT_H_

#include <climits>
#include <cmath>
#include <cstdint>
#include <ostream>
#include <string>

#include <openssl/bn.h>

<<<<<<< HEAD
=======
namespace exactfloat {
>>>>>>> dabeea21

class ExactFloat {
 public:
  // The following limits are imposed by OpenSSL.

  // The maximum exponent supported.  If a value has an exponent larger than
  // this, it is replaced by infinity (with the appropriate sign).
  static constexpr int kMaxExp = 200 * 1000 * 1000;  // About 10**(60 million)

  // The minimum exponent supported.  If a value has an exponent less than
  // this, it is replaced by zero (with the appropriate sign).
  static constexpr int kMinExp = -kMaxExp;  // About 10**(-60 million)

  // The maximum number of mantissa bits supported.  If a value has more
  // mantissa bits than this, it is replaced with NaN.  (It is expected that
  // users of this class will never want this much precision.)
  static constexpr int kMaxPrec = 64 << 20;  // About 20 million digits

  // Rounding modes.  kRoundTiesToEven and kRoundTiesAwayFromZero both round
  // to the nearest representable value unless two values are equally close.
  // In that case kRoundTiesToEven rounds to the nearest even value, while
  // kRoundTiesAwayFromZero always rounds away from zero.
  enum RoundingMode {
    kRoundTiesToEven,
    kRoundTiesAwayFromZero,
    kRoundTowardZero,
    kRoundAwayFromZero,
    kRoundTowardPositive,
    kRoundTowardNegative
  };

  /////////////////////////////////////////////////////////////////////////////
  // Constructors

  // The default constructor initializes the value to zero.  (The initial
  // value must be zero rather than NaN for compatibility with the built-in
  // float types.)
  inline ExactFloat() = default;

  // Construct an ExactFloat from a "double".  The constructor is implicit so
  // that this class can be used as a replacement for "float" or "double" in
  // templatized libraries.  (With an explicit constructor, code such as
  // "ExactFloat f = 2.5;" would not compile.)  All double-precision values are
  // supported, including denormalized numbers, infinities, and NaNs.
  ExactFloat(double v);  // NOLINT(google-explicit-constructor)

  // Construct an ExactFloat from an "int".  Note that in general, ints are
  // automatically converted to doubles and so would be handled by the
  // constructor above.  However, the particular argument (0) would be
  // ambiguous; the compiler wouldn't know whether to treat it as a "double" or
  // "const char*" (since 0 is a valid null pointer constant).  Adding an "int"
  // constructor solves this problem.
  //
  // We do not provide constructors for "unsigned", "long", "unsigned long",
  // "long long", or "unsigned long long", since these types are not typically
  // used in floating-point calculations and it is safer to require them to be
  // explicitly cast.
  ExactFloat(int v);  // NOLINT(google-explicit-constructor)

  // Construct an ExactFloat from a string (such as "1.2e50").  Requires that
  // the value is exactly representable as a floating-point number (so for
  // example, "0.125" is allowed but "0.1" is not).
  explicit ExactFloat(const char* s) { Unimplemented(); }

  // Copy constructor.
  ExactFloat(const ExactFloat& b);

  // The destructor is not virtual for efficiency reasons.  Therefore no
  // subclass should declare additional fields that require destruction.
  inline ~ExactFloat() = default;

  /////////////////////////////////////////////////////////////////////
  // Constants
  //
  // As an alternative to the constants below, you can also just use the
  // constants defined in <math.h>, for example:
  //
  //   ExactFloat x = NAN, y = -INFINITY;

  // Return an ExactFloat equal to positive zero (if sign >= 0) or
  // negative zero (if sign < 0).
  static ExactFloat SignedZero(int sign);

  // Return an ExactFloat equal to positive infinity (if sign >= 0) or
  // negative infinity (if sign < 0).
  static ExactFloat Infinity(int sign);

  // Return an ExactFloat that is NaN (Not-a-Number).
  static ExactFloat NaN();

  /////////////////////////////////////////////////////////////////////////////
  // Accessor Methods

  // Return the maximum precision of the ExactFloat.  This method exists only
  // for compatibility with MPFloat.
  int max_prec() const { return kMaxPrec; }

  // Return the actual precision of this ExactFloat (the current number of
  // bits in its mantissa).  Returns 0 for non-normal numbers such as NaN.
  int prec() const;

  // Return the exponent of this ExactFloat given that the mantissa is in the
  // range [0.5, 1).  It is an error to call this method if the value is zero,
  // infinity, or NaN.
  int exp() const;

  // Set the value of the ExactFloat to +0 (if sign >= 0) or -0 (if sign < 0).
  void set_zero(int sign);

  // Set the value of the ExactFloat to positive infinity (if sign >= 0) or
  // negative infinity (if sign < 0).
  void set_inf(int sign);

  // Set the value of the ExactFloat to NaN (Not-a-Number).
  void set_nan();

  // Classification functions.  These are similar to the std::is* functions.

  friend int fpclassify(ExactFloat const& x);

  // Return true if this value is infinity (positive or negative).
  friend inline bool isinf(ExactFloat const& x);

  // Return true if this value is NaN (Not-a-Number).
  friend inline bool isnan(ExactFloat const& x);

  // Return true if this value is a normal floating-point number.  Non-normal
  // values (zero, infinity, and NaN) often need to be handled separately
  // because they are represented using special exponent values and their
  // mantissa is not defined.
  friend inline bool isnormal(ExactFloat const& x);

  // Return true if this value is a normal floating-point number or zero,
  // i.e. it is not infinity or NaN.
  friend inline bool isfinite(ExactFloat const& x);

  // Return true if the sign bit is set (this includes negative zero).
  friend inline bool signbit(ExactFloat const& x);

  // Additional classification functions with no std:: equivalents.

  // Return true if this value is zero (including negative zero).
  inline bool is_zero() const;

  // Return +1 if this ExactFloat is positive, -1 if it is negative, and 0
  // if it is zero or NaN.  Note that unlike sign_bit(), sgn() returns 0 for
  // both positive and negative zero.
  inline int sgn() const;

  /////////////////////////////////////////////////////////////////////////////
  // Conversion Methods
  //
  // Note that some conversions are defined as functions further below,
  // e.g. to convert to an integer you can use lround(), llrint(), etc.

  // Round to double precision.  Note that since doubles have a much smaller
  // exponent range than ExactFloats, very small values may be rounded to
  // (positive or negative) zero, and very large values may be rounded to
  // infinity.
  //
  // It is very important to make an explicit conversion rather than an
  // implicit one, because otherwise there would be a silent loss of precision
  // whenever some desired operator or function happens not to be implemented.
  // For example, if fabs() were not implemented and "x" and "y" were
  // ExactFloats, then x = fabs(y) would silently convert "y" to a "double",
  // take its absolute value, and convert it back to an ExactFloat.
  explicit operator double() const;

  // Return a human-readable string such that if two values with the same
  // precision are different, then their string representations are different.
  // The format is similar to printf("%g"), except that the number of
  // significant digits depends on the precision (with a minimum of 10).
  // Trailing zeros are stripped (just like "%g").
  //
  // Note that if two values have different precisions, they may have the same
  // ToString() value even though their values are slightly different.  If you
  // need to distinguish such values, use ToUniqueString() instead.
  std::string ToString() const;

  // Return a string formatted according to printf("%Ng") where N is the given
  // maximum number of significant digits.
  std::string ToStringWithMaxDigits(int max_digits) const;

  // Return a human-readable string such that if two ExactFloats have different
  // values, then their string representations are always different.  This
  // method is useful for debugging.  The string has the form "value<prec>",
  // where "prec" is the actual precision of the ExactFloat (e.g., "0.215<50>").
  std::string ToUniqueString() const;

  // Return an upper bound on the number of significant digits required to
  // distinguish any two floating-point numbers with the given precision when
  // they are formatted as decimal strings in exponential format.
  static int NumSignificantDigitsForPrec(int prec);

  // Output the ExactFloat in human-readable format, e.g. for logging.
  friend std::ostream& operator<<(std::ostream& o, ExactFloat const& f) {
    return o << f.ToString();
  }

  /////////////////////////////////////////////////////////////////////////////
  // Other Methods

  // Round the ExactFloat so that its mantissa has at most "max_prec" bits
  // using the given rounding mode.  Requires "max_prec" to be at least 2
  // (since kRoundTiesToEven doesn't make sense with fewer bits than this).
  ExactFloat RoundToMaxPrec(int max_prec, RoundingMode mode) const;

  /////////////////////////////////////////////////////////////////////////////
  // Operators

  // Assignment operator.
  ExactFloat& operator=(const ExactFloat& b);

  // Unary plus.
  ExactFloat operator+() const { return *this; }

  // Unary minus.
  ExactFloat operator-() const;

  // Addition.
  friend ExactFloat operator+(const ExactFloat& a, const ExactFloat& b);

  // Subtraction.
  friend ExactFloat operator-(const ExactFloat& a, const ExactFloat& b);

  // Multiplication.
  friend ExactFloat operator*(const ExactFloat& a, const ExactFloat& b);

  // Division is not implemented because the result cannot be represented
  // exactly in general.  Doing this properly would require extending all the
  // operations to support rounding to a specified precision.

  // Arithmetic assignment operators (+=, -=, *=).
  ExactFloat& operator+=(const ExactFloat& b) { return (*this = *this + b); }
  ExactFloat& operator-=(const ExactFloat& b) { return (*this = *this - b); }
  ExactFloat& operator*=(const ExactFloat& b) { return (*this = *this * b); }

  // Comparison operators (==, !=, <, <=, >, >=).
  friend bool operator==(const ExactFloat& a, const ExactFloat& b);
  friend bool operator<(const ExactFloat& a, const ExactFloat& b);
  // These don't need to be friends but are declared here for completeness.
  inline friend bool operator!=(const ExactFloat& a, const ExactFloat& b);
  inline friend bool operator<=(const ExactFloat& a, const ExactFloat& b);
  inline friend bool operator>(const ExactFloat& a, const ExactFloat& b);
  inline friend bool operator>=(const ExactFloat& a, const ExactFloat& b);

  /////////////////////////////////////////////////////////////////////
  // Math Intrinsics
  //
  // The math intrinsics currently supported by ExactFloat are listed below.
  // Except as noted, they behave identically to the usual std:: functions
  // except that they have greater precision.  See the man pages for more
  // information.

  //////// Miscellaneous simple arithmetic functions.

  // Absolute value.
  friend ExactFloat fabs(const ExactFloat& a);
  friend ExactFloat abs(const ExactFloat& a);

  // Maximum of two values.
  friend ExactFloat fmax(const ExactFloat& a, const ExactFloat& b);

  // Minimum of two values.
  friend ExactFloat fmin(const ExactFloat& a, const ExactFloat& b);

  // Positive difference: max(a - b, 0).
  friend ExactFloat fdim(const ExactFloat& a, const ExactFloat& b);

  //////// Integer rounding functions that return ExactFloat values.

  // Round up to the nearest integer.
  friend ExactFloat ceil(const ExactFloat& a);

  // Round down to the nearest integer.
  friend ExactFloat floor(const ExactFloat& a);

  // Round to the nearest integer not larger in absolute value.
  // For example: f(-1.9) = -1, f(2.9) = 2.
  friend ExactFloat trunc(const ExactFloat& a);

  // Round to the nearest integer, rounding halfway cases away from zero.
  // For example: f(-0.5) = -1, f(0.5) = 1, f(1.5) = 2, f(2.5) = 3.
  friend ExactFloat round(const ExactFloat& a);

  // Round to the nearest integer, rounding halfway cases to an even integer.
  // For example: f(-0.5) = 0, f(0.5) = 0, f(1.5) = 2, f(2.5) = 2.
  friend ExactFloat rint(const ExactFloat& a);

  // A synonym for rint().
  friend ExactFloat nearbyint(const ExactFloat& a) { return rint(a); }

  //////// Integer rounding functions that return C++ integer types.

  // Like rint(), but rounds to the nearest "long" value.  Returns the
  // minimum/maximum possible integer if the value is out of range.
  // NOLINTNEXTLINE(runtime/int, google-runtime-int)
  friend long lrint(const ExactFloat& a);

  // Like rint(), but rounds to the nearest "long long" value.  Returns the
  // minimum/maximum possible integer if the value is out of range.
  // NOLINTNEXTLINE(runtime/int, google-runtime-int)
  friend long long llrint(const ExactFloat& a);

  // Like round(), but rounds to the nearest "long" value.  Returns the
  // minimum/maximum possible integer if the value is out of range.
  // NOLINTNEXTLINE(runtime/int, google-runtime-int)
  friend long lround(const ExactFloat& a);

  // Like round(), but rounds to the nearest "long long" value.  Returns the
  // minimum/maximum possible integer if the value is out of range.
  // NOLINTNEXTLINE(runtime/int, google-runtime-int)
  friend long long llround(const ExactFloat& a);

  //////// Remainder functions.

  // The remainder of dividing "a" by "b", where the quotient is rounded toward
  // zero to the nearest integer.  Similar to (a - trunc(a / b) * b).
  friend ExactFloat fmod(const ExactFloat& a, const ExactFloat& b) {
    // Note that it is possible to implement this operation exactly, it just
    // hasn't been done.
    return Unimplemented();
  }

  // The remainder of dividing "a" by "b", where the quotient is rounded to the
  // nearest integer, rounding halfway cases to an even integer.  Similar to
  // (a - rint(a / b) * b).
  friend ExactFloat remainder(const ExactFloat& a, const ExactFloat& b) {
    // Note that it is possible to implement this operation exactly, it just
    // hasn't been done.
    return Unimplemented();
  }

  // A synonym for remainder().
  friend ExactFloat drem(const ExactFloat& a, const ExactFloat& b) {
    return remainder(a, b);
  }

  // Break the argument "a" into integer and fractional parts, each of which
  // has the same sign as "a".  The fractional part is returned, and the
  // integer part is stored in the output parameter "i_ptr".  Both output
  // values are set to have the same maximum precision as "a".
  friend ExactFloat modf(const ExactFloat& a, ExactFloat* i_ptr) {
    // Note that it is possible to implement this operation exactly, it just
    // hasn't been done.
    return Unimplemented();
  }

  //////// Floating-point manipulation functions.

  // Return an ExactFloat with the magnitude of "a" and the sign bit of "b".
  // (Note that an IEEE zero can be either positive or negative.)
  friend ExactFloat copysign(const ExactFloat& a, const ExactFloat& b);

  // Convert "a" to a normalized fraction in the range [0.5, 1) times a power
  // of two.  Return the fraction and set "exp" to the exponent.  If "a" is
  // zero, infinity, or NaN then return "a" and set "exp" to zero.
  friend ExactFloat frexp(const ExactFloat& a, int* exp);

  // Return "a" multiplied by 2 raised to the power "exp".
  friend ExactFloat ldexp(const ExactFloat& a, int exp);

  // A synonym for ldexp().
  friend ExactFloat scalbn(const ExactFloat& a, int exp) {
    return ldexp(a, exp);
  }

  // A version of ldexp() where "exp" is a long integer.
  // NOLINTNEXTLINE(runtime/int, google-runtime-int)
  friend ExactFloat scalbln(const ExactFloat& a, long exp);

  // Convert "a" to a normalized fraction in the range [1,2) times a power of
  // two, and return the exponent value as an integer.  This is equivalent to
  // lrint(floor(log2(fabs(a)))) but it is computed more efficiently.  Returns
  // the constants documented in the man page for zero, infinity, or NaN.
  friend int ilogb(const ExactFloat& a);

  // Convert "a" to a normalized fraction in the range [1,2) times a power of
  // two, and return the exponent value as an ExactFloat.  This is equivalent to
  // floor(log2(fabs(a))) but it is computed more efficiently.
  friend ExactFloat logb(const ExactFloat& a);

 protected:
  // OpenSSL >= 1.1 does not have BN_init, and does not support stack-
  // allocated BIGNUMS.  We use BN_init when possible, but BN_new otherwise.
  // If the performance penalty is too high, an object pool can be added
  // in the future.
#if defined(OPENSSL_IS_BORINGSSL)
  // BoringSSL supports stack allocated BIGNUMs and BN_init.
  class BigNum {
   public:
    BigNum() { BN_init(&bn_); }
    // Prevent accidental, expensive, copying.
    BigNum(const BigNum&) = delete;
    BigNum& operator=(const BigNum&) = delete;
    ~BigNum() { BN_free(&bn_); }
    BIGNUM* get() { return &bn_; }
    const BIGNUM* get() const { return &bn_; }

   private:
    BIGNUM bn_;
  };
#else
  class BigNum {
   public:
    BigNum() : bn_(BN_new()) {}
    BigNum(const BigNum&) = delete;
    BigNum& operator=(const BigNum&) = delete;
    ~BigNum() { BN_free(bn_); }
    BIGNUM* get() { return bn_; }
    const BIGNUM* get() const { return bn_; }

   private:
    BIGNUM* bn_;
  };
#endif

  // Non-normal numbers are represented using special exponent values and a
  // mantissa of zero.  Do not change these values; methods such as
  // is_normal() make assumptions about their ordering.  Non-normal numbers
  // can have either a positive or negative sign (including zero and NaN).
  static constexpr int32_t kExpNaN = INT_MAX;
  static constexpr int32_t kExpInfinity = INT_MAX - 1;
  static constexpr int32_t kExpZero = INT_MAX - 2;

  // Normal numbers are represented as (sign_ * bn_ * (2 ** bn_exp_)), where:
  //  - sign_ is either +1 or -1
  //  - bn_ is a BIGNUM with a positive value
  //  - bn_exp_ is the base-2 exponent applied to bn_.
  // Default value is zero.
  int32_t sign_ = 1;
  int32_t bn_exp_ = kExpZero;
  BigNum bn_;

  // A standard IEEE "double" has a 53-bit mantissa consisting of a 52-bit
  // fraction plus an implicit leading "1" bit.
  static constexpr int kDoubleMantissaBits = 53;

  // Convert an ExactFloat with no more than 53 bits in its mantissa to a
  // "double".  This method handles non-normal values (NaN, etc).
  double ToDoubleHelper() const;

  // Round an ExactFloat so that it is a multiple of (2 ** bit_exp), using the
  // given rounding mode.
  ExactFloat RoundToPowerOf2(int bit_exp, RoundingMode mode) const;

  // Convert the ExactFloat to a decimal value of the form 0.ddd * (10 ** x),
  // with at most "max_digits" significant digits (trailing zeros are removed).
  // Set (*digits) to the ASCII digits (just the "ddd" portion, without leading
  // "0.") and return the decimal exponent "x".
  int GetDecimalDigits(int max_digits, std::string* digits) const;

  // Return a_sign * fabs(a) + b_sign * fabs(b).  Used to implement addition
  // and subtraction.
  static ExactFloat SignedSum(int a_sign, const ExactFloat* a, int b_sign,
                              const ExactFloat* b);

  // Convert an ExactFloat to its canonical form.  Underflow results in signed
  // zero, overflow results in signed infinity, and precision overflow results
  // in NaN.  A zero mantissa is converted to the canonical zero value with
  // the given sign; otherwise the mantissa is normalized so that its low bit
  // is 1.  Non-normal numbers are left unchanged.
  void Canonicalize();

  // Scale the mantissa of this ExactFloat so that it has the same bn_exp_ as
  // "b", then return -1, 0, or 1 according to whether the scaled mantissa is
  // less, equal, or greater than the mantissa of "b".  Requires that both
  // values are normal.
  int ScaleAndCompare(const ExactFloat& b) const;

  // Return true if the magnitude of this ExactFloat is less than the
  // magnitude of "b".  Requires that neither value is NaN.
  bool UnsignedLess(const ExactFloat& b) const;

  // Return an ExactFloat with the magnitude of this ExactFloat and the given
  // sign.  (Similar to copysign, except that the sign is given explicitly
  // rather than being copied from another ExactFloat.)
  inline ExactFloat CopyWithSign(int sign) const;

  // Convert an ExactFloat to an integer of type "T" using the given rounding
  // mode.  The type "T" must be signed.  Returns the largest possible integer
  // for NaN, and clamps out of range values to the largest or smallest
  // possible values.
  template <class T>
  T ToInteger(RoundingMode mode) const;

  // Log a fatal error message (used for unimplemented methods).
  static ExactFloat Unimplemented();
};

/////////////////////////////////////////////////////////////////////////
// Implementation details follow:

inline bool isinf(ExactFloat const& x) {
  return x.bn_exp_ == ExactFloat::kExpInfinity;
}
inline bool isnan(ExactFloat const& x) {
  return x.bn_exp_ == ExactFloat::kExpNaN;
}
inline bool isnormal(ExactFloat const& x) {
  return x.bn_exp_ < ExactFloat::kExpZero;
}
inline bool isfinite(ExactFloat const& x) {
  return x.bn_exp_ <= ExactFloat::kExpZero;
}
inline bool signbit(ExactFloat const& x) { return x.sign_ < 0; }

inline bool ExactFloat::is_zero() const { return bn_exp_ == kExpZero; }

inline int ExactFloat::sgn() const {
  return (isnan(*this) || is_zero()) ? 0 : sign_;
}

inline bool operator!=(const ExactFloat& a, const ExactFloat& b) {
  return !(a == b);
}

inline bool operator<=(const ExactFloat& a, const ExactFloat& b) {
  // NaN is unordered compared to everything, including itself.
  if (isnan(a) || isnan(b)) return false;
  return !(b < a);
}

inline bool operator>(const ExactFloat& a, const ExactFloat& b) {
  return b < a;
}

inline bool operator>=(const ExactFloat& a, const ExactFloat& b) {
  return b <= a;
}

inline ExactFloat ExactFloat::CopyWithSign(int sign) const {
  ExactFloat r = *this;
  r.sign_ = sign;
  return r;
}

}  // namespace exactfloat

#endif  // S2_UTIL_MATH_EXACTFLOAT_EXACTFLOAT_H_<|MERGE_RESOLUTION|>--- conflicted
+++ resolved
@@ -79,27 +79,7 @@
 // -----------------------------------
 //
 // ExactFloat can be used with templatized classes such as Vector2 and Vector3
-<<<<<<< HEAD
-// (see "util/math/vector.h"), with the following limitations:
-//
-//  - Cast() can be used to convert other vector types to an ExactFloat vector
-//    type, but not the other way around.  This is because there are no
-//    implicit conversions from ExactFloat to built-in types.  You can work
-//    around this by calling an explicit conversion method such as
-//    ToDouble().  For example:
-//
-//      typedef Vector3<ExactFloat> Vector3_xf;
-//      Vector3_xf x;
-//      Vector3_d y;
-//      x = Vector3_xf::Cast(y);   // This works.
-//      y = Vector3_d::Cast(x);    // This doesn't.
-//      y = Vector3_d(x[0].ToDouble(), x[1].ToDouble(), x[2].ToDouble()); // OK
-//
-//  - IsNaN() is not supported because it calls isnan(), which is defined as a
-//    macro in <math.h> and therefore can't easily be overridden.
-=======
 // (see "util/math/vector.h").
->>>>>>> dabeea21
 //
 // Precision Semantics
 // -------------------
@@ -123,10 +103,7 @@
 
 #include <openssl/bn.h>
 
-<<<<<<< HEAD
-=======
 namespace exactfloat {
->>>>>>> dabeea21
 
 class ExactFloat {
  public:
