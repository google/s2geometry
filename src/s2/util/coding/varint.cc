--- conflicted
+++ resolved
@@ -22,13 +22,8 @@
 
 #include "absl/log/absl_check.h"
 
-<<<<<<< HEAD
-#include "s2/base/types.h"
-
-char* Varint::Encode32(char* sptr, uint32 v) {
-=======
+
 char* Varint::Encode32(char* sptr, uint32_t v) {
->>>>>>> 4913684d
   return Encode32Inline(sptr, v);
 }
 
