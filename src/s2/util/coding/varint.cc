// Copyright 2001 Google Inc. All Rights Reserved.
//
// Licensed under the Apache License, Version 2.0 (the "License");
// you may not use this file except in compliance with the License.
// You may obtain a copy of the License at
//
//     http://www.apache.org/licenses/LICENSE-2.0
//
// Unless required by applicable law or agreed to in writing, software
// distributed under the License is distributed on an "AS-IS" BASIS,
// WITHOUT WARRANTIES OR CONDITIONS OF ANY KIND, either express or implied.
// See the License for the specific language governing permissions and
// limitations under the License.
//


#include "s2/util/coding/varint.h"

#include <cstdint>
#include <string>
#include <utility>

<<<<<<< HEAD
#include "s2/base/integral_types.h"
#include "s2/base/logging.h"
=======
#include "s2/base/types.h"
#include "absl/log/absl_check.h"
>>>>>>> 84bfd2c5

char* Varint::Encode32(char* sptr, uint32 v) {
  return Encode32Inline(sptr, v);
}

char* Varint::Encode64(char* sptr, uint64 v) {
  if (v < (1u << 28)) {
    return Varint::Encode32(sptr, v);
  } else {
    // Operate on characters as unsigneds
    unsigned char* ptr = reinterpret_cast<unsigned char*>(sptr);
    // Rather than computing four subresults and or'ing each with 0x80,
    // we can do two ors now.  (Doing one now wouldn't work.)
    const uint32 x32 = v | (1 << 7) | (1 << 21);
    const uint32 y32 = v | (1 << 14) | (1 << 28);
    *(ptr++) = x32;
    *(ptr++) = y32 >> 7;
    *(ptr++) = x32 >> 14;
    *(ptr++) = y32 >> 21;
    if (v < (1ull << 35)) {
      *(ptr++) = v >> 28;
      return reinterpret_cast<char*>(ptr);
    } else {
      *(ptr++) = (v >> 28) | (1 << 7);
      return Varint::Encode32(reinterpret_cast<char*>(ptr), v >> 35);
    }
  }
}

const char* Varint::Parse32Fallback(const char* ptr, uint32* OUTPUT) {
  return Parse32FallbackInline(ptr, OUTPUT);
}

#if defined(__x86_64__)

std::pair<const char*, uint64> Varint::Parse64FallbackPair(const char* p,
                                                             int64 res1) {
  // The algorithm relies on sign extension to set all high bits when the varint
  // continues. This way it can use "and" to aggregate in to the result.
  auto ptr = reinterpret_cast<const int8*>(p);
  // However this requires the low bits after shifting to be 1's as well. On
  // x86_64 a shld from a single register filled with enough 1's in the high
  // bits can accomplish all this in one instruction. It so happens that res1
  // has 57 high bits of ones, which is enough for the largest shift done.
  ABSL_DCHECK_EQ(res1 >> 7, -1);
  uint64 ones = res1;  // save the useful high bit 1's in res1
  uint64 byte;
  int64 res2, res3;
#define SHLD(n) byte = ((byte << (n * 7)) | (ones >> (64 - (n * 7))))
  int sign_bit;
  // Micro benchmarks show a substantial improvement to capture the sign
  // of the result in the case of just assigning the result of the shift
  // (ie first 2 steps).
#ifdef __GCC_ASM_FLAG_OUTPUTS__
#define SHLD_SIGN(n)                  \
  asm("shldq %3, %2, %1"              \
      : "=@ccs"(sign_bit), "+r"(byte) \
      : "r"(ones), "i"(n * 7))
#else
#define SHLD_SIGN(n)                         \
  do {                                       \
    SHLD(n);                                 \
    sign_bit = static_cast<int64>(byte) < 0; \
  } while (0)
#endif
  byte = ptr[1];
  SHLD_SIGN(1);
  res2 = byte;
  if (!sign_bit) goto done2;
  byte = ptr[2];
  SHLD_SIGN(2);
  res3 = byte;
  if (!sign_bit) goto done3;
  byte = ptr[3];
  SHLD(3);
  res1 &= byte;
  if (res1 >= 0) goto done4;
  byte = ptr[4];
  SHLD(4);
  res2 &= byte;
  if (res2 >= 0) goto done5;
  byte = ptr[5];
  SHLD(5);
  res3 &= byte;
  if (res3 >= 0) goto done6;
  byte = ptr[6];
  SHLD(6);
  res1 &= byte;
  if (res1 >= 0) goto done7;
  byte = ptr[7];
  SHLD(7);
  res2 &= byte;
  if (res2 >= 0) goto done8;
  byte = ptr[8];
  SHLD(8);
  res3 &= byte;
  if (res3 >= 0) goto done9;
  byte = ptr[9];
  // Last byte only contains 0 or 1 for valid 64bit varints. If it's 0 it's
  // a denormalized varint that shouldn't happen. The continuation bit of byte
  // 9 has already the right value hence just expect byte to be 1.
  if (ABSL_PREDICT_TRUE(byte == 1)) goto done10;
  if (byte == 0) {
    res3 ^= static_cast<uint64>(1) << 63;
    goto done10;
  }

  return {nullptr, 0};  // Value is too long to be a varint64

#define DONE(n) done##n : return {p + n, res1 & res2 & res3};
done2:
  return {p + 2, res1 & res2};
  DONE(3)
  DONE(4)
  DONE(5)
  DONE(6)
  DONE(7)
  DONE(8)
  DONE(9)
  DONE(10)
#undef DONE
}

#endif  // defined(__x86_64__)

const char* Varint::Parse64Fallback(const char* p, uint64* OUTPUT) {
  const unsigned char* ptr = reinterpret_cast<const unsigned char*>(p);
  assert(*ptr >= 128);
  // Fast path: need to accumulate data in upto three result fragments
  //    res1    bits 0..27
  //    res2    bits 28..55
  //    res3    bits 56..63
  uint32 byte, res1, res2 = 0, res3 = 0;
  byte = *(ptr++); res1 = byte & 127;
  byte = *(ptr++); res1 |= (byte & 127) <<  7; if (byte < 128) goto done1;
  byte = *(ptr++); res1 |= (byte & 127) << 14; if (byte < 128) goto done1;
  byte = *(ptr++); res1 |= (byte & 127) << 21; if (byte < 128) goto done1;

  byte = *(ptr++); res2 = byte & 127;          if (byte < 128) goto done2;
  byte = *(ptr++); res2 |= (byte & 127) <<  7; if (byte < 128) goto done2;
  byte = *(ptr++); res2 |= (byte & 127) << 14; if (byte < 128) goto done2;
  byte = *(ptr++); res2 |= (byte & 127) << 21; if (byte < 128) goto done2;

  byte = *(ptr++); res3 = byte & 127;          if (byte < 128) goto done3;
  byte = *(ptr++); res3 |= (byte & 127) <<  7; if (byte < 2) goto done3;

  return nullptr;       // Value is too long to be a varint64

 done1:
  assert(res2 == 0);
  assert(res3 == 0);
  *OUTPUT = res1;
  return reinterpret_cast<const char*>(ptr);

 done2:
  assert(res3 == 0);
  *OUTPUT = res1 | (uint64(res2) << 28);
  return reinterpret_cast<const char*>(ptr);

 done3:
   *OUTPUT = res1 | (uint64(res2) << 28) | (uint64(res3) << 56);
   return reinterpret_cast<const char*>(ptr);
 }

 const char* Varint::Parse32BackwardSlow(const char* ptr, const char* base,
                                         uint32* OUTPUT) {
   // Since this method is rarely called, for simplicity, we just skip backward
   // and then parse forward.
   const char* prev = Skip32BackwardSlow(ptr, base);
   if (prev == nullptr) return nullptr;  // no value before 'ptr'

   Parse32(prev, OUTPUT);
   return prev;
 }

 const char* Varint::Parse64BackwardSlow(const char* ptr, const char* base,
                                         uint64* OUTPUT) {
   // Since this method is rarely called, for simplicity, we just skip backward
   // and then parse forward.
   const char* prev = Skip64BackwardSlow(ptr, base);
   if (prev == nullptr) return nullptr;  // no value before 'ptr'

   Parse64(prev, OUTPUT);
   return prev;
 }

 const char* Varint::Parse64WithLimit(const char* p, const char* l,
                                      uint64* OUTPUT) {
   if (p + kMax64 <= l) {
     return Parse64(p, OUTPUT);
   } else {
     // See detailed comment in Varint::Parse64Fallback about this general
     // approach.
     const unsigned char* ptr = reinterpret_cast<const unsigned char*>(p);
     const unsigned char* limit = reinterpret_cast<const unsigned char*>(l);
     uint64 b, result;
#if defined(__x86_64__)
    if (ptr >= limit) return nullptr;
    b = *(ptr++); result = b;              if (b < 128) goto done;
    if (ptr >= limit) return nullptr;
    b = *(ptr++); result += (b - 1) <<  7; if (b < 128) goto done;
    if (ptr >= limit) return nullptr;
    b = *(ptr++); result += (b - 1) << 14; if (b < 128) goto done;
    if (ptr >= limit) return nullptr;
    b = *(ptr++); result += (b - 1) << 21; if (b < 128) goto done;
    if (ptr >= limit) return nullptr;
    b = *(ptr++); result += (b - 1) << 28; if (b < 128) goto done;
    if (ptr >= limit) return nullptr;
    b = *(ptr++); result += (b - 1) << 35; if (b < 128) goto done;
    if (ptr >= limit) return nullptr;
    b = *(ptr++); result += (b - 1) << 42; if (b < 128) goto done;
    if (ptr >= limit) return nullptr;
    b = *(ptr++); result += (b - 1) << 49; if (b < 128) goto done;
    if (ptr >= limit) return nullptr;
    b = *(ptr++); result += (b - 1) << 56; if (b < 128) goto done;
    if (ptr >= limit) return nullptr;
    b = *(ptr++); result += (b - 1) << 63; if (b < 2) goto done;
    return nullptr;       // Value is too long to be a varint64
#else
    if (ptr >= limit) return nullptr;
    b = *(ptr++); result = b & 127;          if (b < 128) goto done;
    if (ptr >= limit) return nullptr;
    b = *(ptr++); result |= (b & 127) <<  7; if (b < 128) goto done;
    if (ptr >= limit) return nullptr;
    b = *(ptr++); result |= (b & 127) << 14; if (b < 128) goto done;
    if (ptr >= limit) return nullptr;
    b = *(ptr++); result |= (b & 127) << 21; if (b < 128) goto done;
    if (ptr >= limit) return nullptr;
    b = *(ptr++); result |= (b & 127) << 28; if (b < 128) goto done;
    if (ptr >= limit) return nullptr;
    b = *(ptr++); result |= (b & 127) << 35; if (b < 128) goto done;
    if (ptr >= limit) return nullptr;
    b = *(ptr++); result |= (b & 127) << 42; if (b < 128) goto done;
    if (ptr >= limit) return nullptr;
    b = *(ptr++); result |= (b & 127) << 49; if (b < 128) goto done;
    if (ptr >= limit) return nullptr;
    b = *(ptr++); result |= (b & 127) << 56; if (b < 128) goto done;
    if (ptr >= limit) return nullptr;
    b = *(ptr++); result |= (b & 127) << 63; if (b < 2) goto done;
    return nullptr;       // Value is too long to be a varint64
#endif
   done:
    *OUTPUT = result;
    return reinterpret_cast<const char*>(ptr);
  }
 }

const char* Varint::Skip32BackwardSlow(const char* p, const char* b) {
  const unsigned char* ptr = reinterpret_cast<const unsigned char*>(p);
  const unsigned char* base = reinterpret_cast<const unsigned char*>(b);
  assert(ptr >= base);

  // If the initial pointer is at the base or if the previous byte is not
  // the last byte of a varint, we return nullptr since there is nothing to
  // skip.
  if (ptr == base) return nullptr;
  if (*(--ptr) > 127) return nullptr;

  for (int i = 0; i < 5; i++) {
    if (ptr == base)    return reinterpret_cast<const char*>(ptr);
    if (*(--ptr) < 128) return reinterpret_cast<const char*>(ptr + 1);
  }

  return nullptr; // value is too long to be a varint32
}

const char* Varint::Skip64BackwardSlow(const char* p, const char* b) {
  const unsigned char* ptr = reinterpret_cast<const unsigned char*>(p);
  const unsigned char* base = reinterpret_cast<const unsigned char*>(b);
  assert(ptr >= base);

  // If the initial pointer is at the base or if the previous byte is not
  // the last byte of a varint, we return nullptr since there is nothing to
  // skip.
  if (ptr == base) return nullptr;
  if (*(--ptr) > 127) return nullptr;

  for (int i = 0; i < 10; i++) {
    if (ptr == base)    return reinterpret_cast<const char*>(ptr);
    if (*(--ptr) < 128) return reinterpret_cast<const char*>(ptr + 1);
  }

  return nullptr; // value is too long to be a varint64
}

void Varint::Append32Slow(std::string* s, uint32 value) {
  const size_t start = s->size();
  s->resize(
                                             start + Varint::Length32(value));
  Varint::Encode32(&((*s)[start]), value);
}

void Varint::Append64Slow(std::string* s, uint64 value) {
  const size_t start = s->size();
  s->resize(
                                             start + Varint::Length64(value));
  Varint::Encode64(&((*s)[start]), value);
}<|MERGE_RESOLUTION|>--- conflicted
+++ resolved
@@ -20,13 +20,9 @@
 #include <string>
 #include <utility>
 
-<<<<<<< HEAD
-#include "s2/base/integral_types.h"
-#include "s2/base/logging.h"
-=======
+#include "absl/log/absl_check.h"
+
 #include "s2/base/types.h"
-#include "absl/log/absl_check.h"
->>>>>>> 84bfd2c5
 
 char* Varint::Encode32(char* sptr, uint32 v) {
   return Encode32Inline(sptr, v);
