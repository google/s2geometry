// Copyright 2001 Google Inc. All Rights Reserved.
//
// Licensed under the Apache License, Version 2.0 (the "License");
// you may not use this file except in compliance with the License.
// You may obtain a copy of the License at
//
//     http://www.apache.org/licenses/LICENSE-2.0
//
// Unless required by applicable law or agreed to in writing, software
// distributed under the License is distributed on an "AS-IS" BASIS,
// WITHOUT WARRANTIES OR CONDITIONS OF ANY KIND, either express or implied.
// See the License for the specific language governing permissions and
// limitations under the License.
//


#include "s2/util/coding/varint.h"

#include <cassert>
#include <cstddef>
#include <cstdint>
#include <string>
#include <utility>

<<<<<<< HEAD
=======
#include "absl/base/optimization.h"
>>>>>>> 9bdfdc0d
#include "absl/log/absl_check.h"


char* Varint::Encode32(char* sptr, uint32_t v) {
  return Encode32Inline(sptr, v);
}

char* Varint::Encode64(char* sptr, uint64_t v) {
  if (v < (1u << 28)) {
    return Varint::Encode32(sptr, v);
  } else {
    // Operate on characters as unsigneds
    unsigned char* ptr = reinterpret_cast<unsigned char*>(sptr);
    // Rather than computing four subresults and or'ing each with 0x80,
    // we can do two ors now.  (Doing one now wouldn't work.)
    const uint32_t x32 = v | (1 << 7) | (1 << 21);
    const uint32_t y32 = v | (1 << 14) | (1 << 28);
    *(ptr++) = x32;
    *(ptr++) = y32 >> 7;
    *(ptr++) = x32 >> 14;
    *(ptr++) = y32 >> 21;
    if (v < (1ull << 35)) {
      *(ptr++) = v >> 28;
      return reinterpret_cast<char*>(ptr);
    } else {
      *(ptr++) = (v >> 28) | (1 << 7);
      return Varint::Encode32(reinterpret_cast<char*>(ptr), v >> 35);
    }
  }
}

const char* Varint::Parse32Fallback(const char* ptr, uint32_t* OUTPUT) {
  return Parse32FallbackInline(ptr, OUTPUT);
}

#if defined(__x86_64__)

// Parses a multi-byte 64-bit varint starting at `p`, whose first byte is
// `res1`.  Returns a pair of the position to continue parsing and the
// value of the parsed varint (or `(nullptr, 0)` on failure).
// This function avoids reloading `*p` and uses the x86-64 SHLD instruction,
// which left-shifts, filling the right bits from another register.
// Micro-benchmarks show a ~30% improvement vs `Parse64Fallback`.
// Using this function (without the inline asm) on Arm64 is a ~10% regression,
// since there's no SHLD equivalent.
// REQUIRES: `-128 <= res1 < 0` (`p` must be a multi-byte varint.)
std::pair<const char*, uint64_t> Varint::Parse64FallbackPair(const char* p,
                                                             int64_t res1) {
  // The algorithm relies on sign extension to set all high bits when the varint
  // continues. This way it can use "and" to aggregate in to the result.
  auto ptr = reinterpret_cast<const int8_t*>(p);
  // However this requires the low bits after shifting to be 1's as well. On
  // x86_64 a shld from a single register filled with enough 1's in the high
  // bits can accomplish all this in one instruction. It so happens that res1
  // has 57 high bits of ones, which is enough for the largest shift done.
  ABSL_DCHECK_EQ(res1 >> 7, -1);
  // Note we never use `ptr[0]` since that's just `res1`.
  uint64_t ones = res1;  // save the useful high bit 1's in res1
  uint64_t byte;
  int64_t res2, res3;
#define SHLD(n) byte = ((byte << (n * 7)) | (ones >> (64 - (n * 7))))
  int sign_bit;
  // Micro benchmarks show a substantial improvement to capture the sign
  // of the result in the case of just assigning the result of the shift
  // (ie first 2 steps).
#ifdef __GCC_ASM_FLAG_OUTPUTS__
#define SHLD_SIGN(n)                  \
  asm("shldq %3, %2, %1"              \
      : "=@ccs"(sign_bit), "+r"(byte) \
      : "r"(ones), "i"(n * 7))
#else
#define SHLD_SIGN(n)                         \
  do {                                       \
    SHLD(n);                                 \
    sign_bit = static_cast<int64>(byte) < 0; \
  } while (0)
#endif
  byte = ptr[1];
  SHLD_SIGN(1);
  res2 = byte;
  if (!sign_bit) goto done2;
  byte = ptr[2];
  SHLD_SIGN(2);
  res3 = byte;
  if (!sign_bit) goto done3;
  byte = ptr[3];
  SHLD(3);
  res1 &= byte;
  if (res1 >= 0) goto done4;
  byte = ptr[4];
  SHLD(4);
  res2 &= byte;
  if (res2 >= 0) goto done5;
  byte = ptr[5];
  SHLD(5);
  res3 &= byte;
  if (res3 >= 0) goto done6;
  byte = ptr[6];
  SHLD(6);
  res1 &= byte;
  if (res1 >= 0) goto done7;
  byte = ptr[7];
  SHLD(7);
  res2 &= byte;
  if (res2 >= 0) goto done8;
  byte = ptr[8];
  SHLD(8);
  res3 &= byte;
  if (res3 >= 0) goto done9;
  byte = ptr[9];
  // Last byte only contains 0 or 1 for valid 64bit varints. If it's 0 it's
  // a denormalized varint that shouldn't happen. The continuation bit of byte
  // 9 has already the right value hence just expect byte to be 1.
  if (ABSL_PREDICT_TRUE(byte == 1)) goto done10;
  if (byte == 0) {
    res3 ^= static_cast<uint64_t>(1) << 63;
    goto done10;
  }

  return {nullptr, 0};  // Value is too long to be a varint64

#define DONE(n) done##n : return {p + n, res1 & res2 & res3};
done2:
  return {p + 2, res1 & res2};
  DONE(3)
  DONE(4)
  DONE(5)
  DONE(6)
  DONE(7)
  DONE(8)
  DONE(9)
  DONE(10)
#undef DONE
}

#else  // !defined(__x86_64__)

const char* Varint::Parse64Fallback(const char* p, uint64_t* OUTPUT) {
  const unsigned char* ptr = reinterpret_cast<const unsigned char*>(p);
  assert(*ptr >= 128);
  // Fast path: need to accumulate data in up to three result fragments
  //    res1    bits 0..27
  //    res2    bits 28..55
  //    res3    bits 56..63
  // NOLINTBEGIN(readability/braces) False positive.
  // clang-format off
  uint32_t byte, res1, res2 = 0, res3 = 0;
  byte = *(ptr++); res1 = byte & 127;
  byte = *(ptr++); res1 |= (byte & 127) <<  7; if (byte < 128) goto done1;
  byte = *(ptr++); res1 |= (byte & 127) << 14; if (byte < 128) goto done1;
  byte = *(ptr++); res1 |= (byte & 127) << 21; if (byte < 128) goto done1;

  byte = *(ptr++); res2 = byte & 127;          if (byte < 128) goto done2;
  byte = *(ptr++); res2 |= (byte & 127) <<  7; if (byte < 128) goto done2;
  byte = *(ptr++); res2 |= (byte & 127) << 14; if (byte < 128) goto done2;
  byte = *(ptr++); res2 |= (byte & 127) << 21; if (byte < 128) goto done2;

  byte = *(ptr++); res3 = byte & 127;          if (byte < 128) goto done3;
  byte = *(ptr++); res3 |= (byte & 127) <<  7; if (byte < 2) goto done3;
  // clang-format on
  // NOLINTEND(readability/braces)

  return nullptr;       // Value is too long to be a varint64

 done1:
  assert(res2 == 0);
  assert(res3 == 0);
  *OUTPUT = res1;
  return reinterpret_cast<const char*>(ptr);

 done2:
  assert(res3 == 0);
  *OUTPUT = res1 | (uint64_t{res2} << 28);
  return reinterpret_cast<const char*>(ptr);

 done3:
  *OUTPUT = res1 | (uint64_t{res2} << 28) | (uint64_t{res3} << 56);
  return reinterpret_cast<const char*>(ptr);
}

#endif  // !defined(__x86_64__)

const char* Varint::Parse32BackwardSlow(const char* ptr, const char* base,
                                       uint32_t* OUTPUT) {
  // Since this method is rarely called, for simplicity, we just skip backward
  // and then parse forward.
  const char* prev = Skip32BackwardSlow(ptr, base);
  if (prev == nullptr) return nullptr;  // no value before 'ptr'

  Parse32(prev, OUTPUT);
  return prev;
}

const char* Varint::Parse64BackwardSlow(const char* ptr, const char* base,
                                       uint64_t* OUTPUT) {
  // Since this method is rarely called, for simplicity, we just skip backward
  // and then parse forward.
  const char* prev = Skip64BackwardSlow(ptr, base);
  if (prev == nullptr) return nullptr;  // no value before 'ptr'

  Parse64(prev, OUTPUT);
  return prev;
}

const char* Varint::Parse64WithLimit(const char* p, const char* l,
                                    uint64_t* OUTPUT) {
  if (p + kMax64 <= l) {
    return Parse64(p, OUTPUT);
  } else {
    // See detailed comment in Varint::Parse64Fallback about this general
    // approach.
    const unsigned char* ptr = reinterpret_cast<const unsigned char*>(p);
    const unsigned char* limit = reinterpret_cast<const unsigned char*>(l);
    uint64_t b, result;
    // NOLINTBEGIN(readability/braces) False positive.
    // clang-format off
#if defined(__x86_64__)
    if (ptr >= limit) return nullptr;
    b = *(ptr++); result = b;              if (b < 128) goto done;
    if (ptr >= limit) return nullptr;
    b = *(ptr++); result += (b - 1) <<  7; if (b < 128) goto done;
    if (ptr >= limit) return nullptr;
    b = *(ptr++); result += (b - 1) << 14; if (b < 128) goto done;
    if (ptr >= limit) return nullptr;
    b = *(ptr++); result += (b - 1) << 21; if (b < 128) goto done;
    if (ptr >= limit) return nullptr;
    b = *(ptr++); result += (b - 1) << 28; if (b < 128) goto done;
    if (ptr >= limit) return nullptr;
    b = *(ptr++); result += (b - 1) << 35; if (b < 128) goto done;
    if (ptr >= limit) return nullptr;
    b = *(ptr++); result += (b - 1) << 42; if (b < 128) goto done;
    if (ptr >= limit) return nullptr;
    b = *(ptr++); result += (b - 1) << 49; if (b < 128) goto done;
    if (ptr >= limit) return nullptr;
    b = *(ptr++); result += (b - 1) << 56; if (b < 128) goto done;
    if (ptr >= limit) return nullptr;
    b = *(ptr++); result += (b - 1) << 63; if (b < 2) goto done;
    return nullptr;  // Value is too long to be a varint64
#else
    if (ptr >= limit) return nullptr;
    b = *(ptr++); result = b & 127;          if (b < 128) goto done;
    if (ptr >= limit) return nullptr;
    b = *(ptr++); result |= (b & 127) <<  7; if (b < 128) goto done;
    if (ptr >= limit) return nullptr;
    b = *(ptr++); result |= (b & 127) << 14; if (b < 128) goto done;
    if (ptr >= limit) return nullptr;
    b = *(ptr++); result |= (b & 127) << 21; if (b < 128) goto done;
    if (ptr >= limit) return nullptr;
    b = *(ptr++); result |= (b & 127) << 28; if (b < 128) goto done;
    if (ptr >= limit) return nullptr;
    b = *(ptr++); result |= (b & 127) << 35; if (b < 128) goto done;
    if (ptr >= limit) return nullptr;
    b = *(ptr++); result |= (b & 127) << 42; if (b < 128) goto done;
    if (ptr >= limit) return nullptr;
    b = *(ptr++); result |= (b & 127) << 49; if (b < 128) goto done;
    if (ptr >= limit) return nullptr;
    b = *(ptr++); result |= (b & 127) << 56; if (b < 128) goto done;
    if (ptr >= limit) return nullptr;
    b = *(ptr++); result |= (b & 127) << 63; if (b < 2) goto done;
    return nullptr;  // Value is too long to be a varint64
#endif
    // clang-format on
    // NOLINTEND(readability/braces)
  done:
    *OUTPUT = result;
    return reinterpret_cast<const char*>(ptr);
  }
}

const char* Varint::Skip32BackwardSlow(const char* p, const char* b) {
  const unsigned char* ptr = reinterpret_cast<const unsigned char*>(p);
  const unsigned char* base = reinterpret_cast<const unsigned char*>(b);
  assert(ptr >= base);

  // If the initial pointer is at the base or if the previous byte is not
  // the last byte of a varint, we return nullptr since there is nothing to
  // skip.
  if (ptr == base) return nullptr;
  if (*(--ptr) > 127) return nullptr;

  for (int i = 0; i < 5; i++) {
    if (ptr == base)    return reinterpret_cast<const char*>(ptr);
    if (*(--ptr) < 128) return reinterpret_cast<const char*>(ptr + 1);
  }

  return nullptr;  // value is too long to be a varint32
}

const char* Varint::Skip64BackwardSlow(const char* p, const char* b) {
  const unsigned char* ptr = reinterpret_cast<const unsigned char*>(p);
  const unsigned char* base = reinterpret_cast<const unsigned char*>(b);
  assert(ptr >= base);

  // If the initial pointer is at the base or if the previous byte is not
  // the last byte of a varint, we return nullptr since there is nothing to
  // skip.
  if (ptr == base) return nullptr;
  if (*(--ptr) > 127) return nullptr;

  for (int i = 0; i < 10; i++) {
    if (ptr == base)    return reinterpret_cast<const char*>(ptr);
    if (*(--ptr) < 128) return reinterpret_cast<const char*>(ptr + 1);
  }

  return nullptr;  // value is too long to be a varint64
}

void Varint::Append32Slow(std::string* s, uint32_t value) {
  const size_t start = s->size();
  s->resize(
                                             start + Varint::Length32(value));
  Varint::Encode32(&((*s)[start]), value);
}

void Varint::Append64Slow(std::string* s, uint64_t value) {
  const size_t start = s->size();
  s->resize(
                                             start + Varint::Length64(value));
  Varint::Encode64(&((*s)[start]), value);
}<|MERGE_RESOLUTION|>--- conflicted
+++ resolved
@@ -22,12 +22,8 @@
 #include <string>
 #include <utility>
 
-<<<<<<< HEAD
-=======
 #include "absl/base/optimization.h"
->>>>>>> 9bdfdc0d
 #include "absl/log/absl_check.h"
-
 
 char* Varint::Encode32(char* sptr, uint32_t v) {
   return Encode32Inline(sptr, v);
