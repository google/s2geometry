// Copyright 2005 Google Inc. All Rights Reserved.
//
// Licensed under the Apache License, Version 2.0 (the "License");
// you may not use this file except in compliance with the License.
// You may obtain a copy of the License at
//
//     http://www.apache.org/licenses/LICENSE-2.0
//
// Unless required by applicable law or agreed to in writing, software
// distributed under the License is distributed on an "AS-IS" BASIS,
// WITHOUT WARRANTIES OR CONDITIONS OF ANY KIND, either express or implied.
// See the License for the specific language governing permissions and
// limitations under the License.
//

// Author: ericv@google.com (Eric Veach)

#include "s2/s2cell.h"

#include <algorithm>
#include <cfloat>
#include <cmath>
#include <new>

#include "absl/base/optimization.h"
#include "absl/log/absl_check.h"
#include "s2/util/coding/coder.h"
#include "s2/r1interval.h"
#include "s2/r2.h"
#include "s2/r2rect.h"
#include "s2/s1angle.h"
#include "s2/s1chord_angle.h"
#include "s2/s1interval.h"
#include "s2/s2cap.h"
#include "s2/s2cell_id.h"
#include "s2/s2coords.h"
#include "s2/s2coords_internal.h"
#include "s2/s2edge_crosser.h"
#include "s2/s2edge_distances.h"
#include "s2/s2latlng.h"
#include "s2/s2latlng_rect.h"
#include "s2/s2measures.h"
#include "s2/s2metrics.h"
#include "s2/s2point.h"
#include "s2/s2predicates.h"
#include "s2/s2region.h"

using S2::internal::kPosToIJ;
using S2::internal::kPosToOrientation;
using std::max;
using std::min;
using std::vector;

// Since S2Cells are copied by value, the following assertion is a reminder
// not to add fields unnecessarily.  An S2Cell currently consists of 43 data
// bytes, one vtable pointer, plus alignment overhead.  This works out to 48
// bytes on 32 bit architectures and 56 bytes on 64 bit architectures.
//
// The expression below rounds up (43 + sizeof(void*)) to the nearest
// multiple of sizeof(void*).
static_assert(sizeof(S2Cell) <= ((43+2*sizeof(void*)-1) & -sizeof(void*)),
              "S2Cell is getting bloated");

S2Cell::S2Cell(S2CellId id) {
  id_ = id;
  int ij[2], orientation;
  face_ = id.ToFaceIJOrientation(&ij[0], &ij[1], &orientation);
  orientation_ = orientation;  // Compress int to a byte.
  level_ = id.level();
  uv_ = S2CellId::IJLevelToBoundUV(ij, level_);
}

S2Point S2Cell::GetEdgeRaw(int k) const {
  switch (k & 3) {
    // clang-format off
    case 0: return  S2::GetVNorm(face_, uv_[1][0]);  // Bottom
    case 1: return  S2::GetUNorm(face_, uv_[0][1]);  // Right
    case 2: return -S2::GetVNorm(face_, uv_[1][1]);  // Top
    case 3: return -S2::GetUNorm(face_, uv_[0][0]);  // Left
    // clang-format on
  }
  ABSL_UNREACHABLE();
}

bool S2Cell::Subdivide(S2Cell children[4]) const {
  // This function is equivalent to just iterating over the child cell ids
  // and calling the S2Cell constructor, but it is about 2.5 times faster.

  if (id_.is_leaf()) return false;

  // Compute the cell midpoint in uv-space.
  R2Point uv_mid = id_.GetCenterUV();

  // Create four children with the appropriate bounds.
  S2CellId id = id_.child_begin();
  for (int pos = 0; pos < 4; ++pos, id = id.next()) {
    S2Cell *child = &children[pos];
    child->face_ = face_;
    child->level_ = level_ + 1;
    child->orientation_ = orientation_ ^ kPosToOrientation[pos];
    child->id_ = id;
    // We want to split the cell in half in "u" and "v".  To decide which
    // side to set equal to the midpoint value, we look at cell's (i,j)
    // position within its parent.  The index for "i" is in bit 1 of ij.
    int ij = kPosToIJ[orientation_][pos];
    int i = ij >> 1;
    int j = ij & 1;
    child->uv_[0][i] = uv_[0][i];
    child->uv_[0][1-i] = uv_mid[0];
    child->uv_[1][j] = uv_[1][j];
    child->uv_[1][1-j] = uv_mid[1];
  }
  return true;
}

S2Point S2Cell::GetCenterRaw() const {
  return id_.ToPointRaw();
}

double S2Cell::AverageArea(int level) {
  return S2::kAvgArea.GetValue(level);
}

double S2Cell::ApproxArea() const {
  // All cells at the first two levels have the same area.
  if (level_ < 2) return AverageArea(level_);

  // First, compute the approximate area of the cell when projected
  // perpendicular to its normal.  The cross product of its diagonals gives
  // the normal, and the length of the normal is twice the projected area.
  double flat_area = 0.5 * (GetVertex(2) - GetVertex(0)).
                     CrossProd(GetVertex(3) - GetVertex(1)).Norm();

  // Now, compensate for the curvature of the cell surface by pretending
  // that the cell is shaped like a spherical cap.  The ratio of the
  // area of a spherical cap to the area of its projected disc turns out
  // to be 2 / (1 + sqrt(1 - r*r)) where "r" is the radius of the disc.
  // For example, when r=0 the ratio is 1, and when r=1 the ratio is 2.
  // Here we set Pi*r*r == flat_area to find the equivalent disc.
  return flat_area * 2 / (1 + sqrt(1 - min(M_1_PI * flat_area, 1.0)));
}

double S2Cell::ExactArea() const {
  // There is a straightforward mathematical formula for the exact surface
  // area (based on 4 calls to asin), but as the cell size gets small this
  // formula has too much cancellation error.  So instead we compute the area
  // as the sum of two triangles (which is very accurate at all cell levels).
  S2Point v0 = GetVertex(0);
  S2Point v1 = GetVertex(1);
  S2Point v2 = GetVertex(2);
  S2Point v3 = GetVertex(3);
  return S2::Area(v0, v1, v2) + S2::Area(v0, v2, v3);
}

S2Region* S2Cell::Clone() const {
  return new S2Cell(*this);
}

S2Cap S2Cell::GetCapBound() const {
  // Use the cell center in (u,v)-space as the cap axis.  This vector is
  // very close to GetCenter() and faster to compute.  Neither one of these
  // vectors yields the bounding cap with minimal surface area, but they
  // are both pretty close.
  //
  // It's possible to show that the two vertices that are furthest from
  // the (u,v)-origin never determine the maximum cap size (this is a
  // possible future optimization).

  S2Point center = S2::FaceUVtoXYZ(face_, uv_.GetCenter()).Normalize();
  S2Cap cap = S2Cap::FromPoint(center);
  for (int k = 0; k < 4; ++k) {
    cap.AddPoint(GetVertex(k));
  }
  return cap;
}

inline double S2Cell::GetLatitude(int i, int j) const {
  S2Point p = S2::FaceUVtoXYZ(face_, uv_[0][i], uv_[1][j]);
  return S2LatLng::Latitude(p).radians();
}

inline double S2Cell::GetLongitude(int i, int j) const {
  S2Point p = S2::FaceUVtoXYZ(face_, uv_[0][i], uv_[1][j]);
  return S2LatLng::Longitude(p).radians();
}

S2LatLngRect S2Cell::GetRectBound() const {
  if (level_ > 0) {
    // Except for cells at level 0, the latitude and longitude extremes are
    // attained at the vertices.  Furthermore, the latitude range is
    // determined by one pair of diagonally opposite vertices and the
    // longitude range is determined by the other pair.
    //
    // We first determine which corner (i,j) of the cell has the largest
    // absolute latitude.  To maximize latitude, we want to find the point in
    // the cell that has the largest absolute z-coordinate and the smallest
    // absolute x- and y-coordinates.  To do this we look at each coordinate
    // (u and v), and determine whether we want to minimize or maximize that
    // coordinate based on the axis direction and the cell's (u,v) quadrant.
    double u = uv_[0][0] + uv_[0][1];
    double v = uv_[1][0] + uv_[1][1];
    int i = S2::GetUAxis(face_)[2] == 0 ? (u < 0) : (u > 0);
    int j = S2::GetVAxis(face_)[2] == 0 ? (v < 0) : (v > 0);
    R1Interval lat = R1Interval::FromPointPair(GetLatitude(i, j),
                                               GetLatitude(1-i, 1-j));
    S1Interval lng = S1Interval::FromPointPair(GetLongitude(i, 1-j),
                                               GetLongitude(1-i, j));

    // We grow the bounds slightly to make sure that the bounding rectangle
    // contains S2LatLng(P) for any point P inside the loop L defined by the
    // four *normalized* vertices.  Note that normalization of a vector can
    // change its direction by up to 0.5 * DBL_EPSILON radians, and it is not
    // enough just to add Normalize() calls to the code above because the
    // latitude/longitude ranges are not necessarily determined by diagonally
    // opposite vertex pairs after normalization.
    //
    // We would like to bound the amount by which the latitude/longitude of a
    // contained point P can exceed the bounds computed above.  In the case of
    // longitude, the normalization error can change the direction of rounding
    // leading to a maximum difference in longitude of 2 * DBL_EPSILON.  In
    // the case of latitude, the normalization error can shift the latitude by
    // up to 0.5 * DBL_EPSILON and the other sources of error can cause the
    // two latitudes to differ by up to another 1.5 * DBL_EPSILON, which also
    // leads to a maximum difference of 2 * DBL_EPSILON.
    return S2LatLngRect(lat, lng).
        Expanded(S2LatLng::FromRadians(2 * DBL_EPSILON, 2 * DBL_EPSILON)).
        PolarClosure();
  }

  // The 4 cells around the equator extend to +/-45 degrees latitude at the
  // midpoints of their top and bottom edges.  The two cells covering the
  // poles extend down to +/-35.26 degrees at their vertices.  The maximum
  // error in this calculation is 0.5 * DBL_EPSILON.
  static const double kPoleMinLat = asin(sqrt(1./3)) - 0.5 * DBL_EPSILON;

  // The face centers are the +X, +Y, +Z, -X, -Y, -Z axes in that order.
  ABSL_DCHECK_EQ(((face_ < 3) ? 1 : -1), S2::GetNorm(face_)[face_ % 3]);

  S2LatLngRect bound;
  switch (face_) {
    // clang-format off
    case 0:
      bound = S2LatLngRect(R1Interval(-M_PI_4, M_PI_4),
                           S1Interval(-M_PI_4, M_PI_4));
      break;
    case 1:
      bound = S2LatLngRect(R1Interval(-M_PI_4, M_PI_4),
                           S1Interval(M_PI_4, 3*M_PI_4));
      break;
    case 2:
      bound = S2LatLngRect(R1Interval(kPoleMinLat, M_PI_2),
                           S1Interval::Full());
      break;
    case 3:
      bound = S2LatLngRect(R1Interval(-M_PI_4, M_PI_4),
                           S1Interval(3*M_PI_4, -3*M_PI_4));
      break;
    case 4:
      bound = S2LatLngRect(R1Interval(-M_PI_4, M_PI_4),
                           S1Interval(-3*M_PI_4, -M_PI_4));
      break;
    case 5:
      bound = S2LatLngRect(R1Interval(-M_PI_2, -kPoleMinLat),
                           S1Interval::Full());
      break;
    default: ABSL_UNREACHABLE();
    // clang-format on
  }
  // Finally, we expand the bound to account for the error when a point P is
  // converted to an S2LatLng to test for containment.  (The bound should be
  // large enough so that it contains the computed S2LatLng of any contained
  // point, not just the infinite-precision version.)  We don't need to expand
  // longitude because longitude is calculated via a single call to atan2(),
  // which is guaranteed to be semi-monotonic.  (In fact the Gnu implementation
  // is also correctly rounded, but we don't even need that here.)
  return bound.Expanded(S2LatLng::FromRadians(DBL_EPSILON, 0));
}

void S2Cell::GetCellUnionBound(vector<S2CellId>* cell_ids) const {
  *cell_ids = {id_};
}

bool S2Cell::MayIntersect(const S2Cell& cell) const {
  return id_.intersects(cell.id_);
}

bool S2Cell::Contains(const S2Cell& cell) const {
  return id_.contains(cell.id_);
}

bool S2Cell::Contains(const S2Point& p) const {
  // We can't just call XYZtoFaceUV, because for points that lie on the
  // boundary between two faces (i.e. u or v is +1/-1) we need to return
  // true for both adjacent cells.
  //
  // We can get away with not checking if the face of the point matches the face
  // of the cell here because, for the 4 faces adjacent to face_, p will be
  // projected outside the range of ([-1,1]x[-1,1]) and thus can't intersect the
  // cell bounds (except on the face boundary which we want).
  //
  // For the face opposite face_, the sign of the UV coordinates of P will be
  // flipped so it will automatically fall outside the cell boundary as no cells
  // cross the origin.
  R2Point uv;
  if (!S2::FaceXYZtoUV(face_, p, &uv)) return false;

  // Expand the (u,v) bound to ensure that
  //
  //   S2Cell(S2CellId(p)).Contains(p)
  //
  // is always true.  To do this, we need to account for the error when
  // converting from (u,v) coordinates to (s,t) coordinates.  At least in the
  // case of S2_QUADRATIC_PROJECTION, the total error is at most DBL_EPSILON.
  return uv_.Expanded(DBL_EPSILON).Contains(uv);
}

void S2Cell::Encode(Encoder* const encoder) const {
  id_.Encode(encoder);
}

bool S2Cell::Decode(Decoder* const decoder) {
  S2CellId id;
  if (!id.Decode(decoder)) return false;
  this->~S2Cell();
  new (this) S2Cell(id);
  return true;
}

// Return the squared chord distance from point P to corner vertex (i,j).
inline S1ChordAngle S2Cell::VertexChordDist(
    const S2Point& p, int i, int j) const {
  S2Point vertex = S2Point(uv_[0][i], uv_[1][j], 1).Normalize();
  return S1ChordAngle(p, vertex);
}

// Given a point P and either the lower or upper edge of the S2Cell (specified
// by setting "v_end" to 0 or 1 respectively), return true if P is closer to
// the interior of that edge than it is to either endpoint.
bool S2Cell::UEdgeIsClosest(const S2Point& p, int v_end) const {
  double u0 = uv_[0][0], u1 = uv_[0][1], v = uv_[1][v_end];
  // These are the normals to the planes that are perpendicular to the edge
  // and pass through one of its two endpoints.
  S2Point dir0(v * v + 1, -u0 * v, -u0);
  S2Point dir1(v * v + 1, -u1 * v, -u1);
  return p.DotProd(dir0) > 0 && p.DotProd(dir1) < 0;
}

// Given a point P and either the left or right edge of the S2Cell (specified
// by setting "u_end" to 0 or 1 respectively), return true if P is closer to
// the interior of that edge than it is to either endpoint.
bool S2Cell::VEdgeIsClosest(const S2Point& p, int u_end) const {
  double v0 = uv_[1][0], v1 = uv_[1][1], u = uv_[0][u_end];
  // See comments above.
  S2Point dir0(-u * v0, u * u + 1, -v0);
  S2Point dir1(-u * v1, u * u + 1, -v1);
  return p.DotProd(dir0) > 0 && p.DotProd(dir1) < 0;
}

// Given the dot product of a point P with the normal of a u- or v-edge at the
// given coordinate value, return the distance from P to that edge.
inline static S1ChordAngle EdgeDistance(double dirIJ, double uv) {
  // Let P by the target point and let R be the closest point on the given
  // edge AB.  The desired distance PR can be expressed as PR^2 = PQ^2 + QR^2
  // where Q is the point P projected onto the plane through the great circle
  // through AB.  We can compute the distance PQ^2 perpendicular to the plane
  // from "dirIJ" (the dot product of the target point P with the edge
  // normal) and the squared length the edge normal (1 + uv**2).
  double pq2 = (dirIJ * dirIJ) / (1 + uv * uv);

  // We can compute the distance QR as (1 - OQ) where O is the sphere origin,
  // and we can compute OQ^2 = 1 - PQ^2 using the Pythagorean theorem.
  // (This calculation loses accuracy as angle POQ approaches Pi/2.)
  double qr = 1 - sqrt(1 - pq2);
  return S1ChordAngle::FromLength2(pq2 + qr * qr);
}

S1ChordAngle S2Cell::GetDistanceInternal(const S2Point& target_xyz,
                                         bool to_interior) const {
  // All calculations are done in the (u,v,w) coordinates of this cell's face.
  S2Point target = S2::FaceXYZtoUVW(face_, target_xyz);

  // Compute dot products with all four upward or rightward-facing edge
  // normals.  "dirIJ" is the dot product for the edge corresponding to axis
  // I, endpoint J.  For example, dir01 is the right edge of the S2Cell
  // (corresponding to the upper endpoint of the u-axis).
  double dir00 = target[0] - target[2] * uv_[0][0];
  double dir01 = target[0] - target[2] * uv_[0][1];
  double dir10 = target[1] - target[2] * uv_[1][0];
  double dir11 = target[1] - target[2] * uv_[1][1];
  bool inside = true;
  if (dir00 < 0) {
    inside = false;  // Target is to the left of the cell
    if (VEdgeIsClosest(target, 0)) return EdgeDistance(-dir00, uv_[0][0]);
  }
  if (dir01 > 0) {
    inside = false;  // Target is to the right of the cell
    if (VEdgeIsClosest(target, 1)) return EdgeDistance(dir01, uv_[0][1]);
  }
  if (dir10 < 0) {
    inside = false;  // Target is below the cell
    if (UEdgeIsClosest(target, 0)) return EdgeDistance(-dir10, uv_[1][0]);
  }
  if (dir11 > 0) {
    inside = false;  // Target is above the cell
    if (UEdgeIsClosest(target, 1)) return EdgeDistance(dir11, uv_[1][1]);
  }
  if (inside) {
    if (to_interior) return S1ChordAngle::Zero();
    // Although you might think of S2Cells as rectangles, they are actually
    // arbitrary quadrilaterals after they are projected onto the sphere.
    // Therefore the simplest approach is just to find the minimum distance to
    // any of the four edges.
    return min(min(EdgeDistance(-dir00, uv_[0][0]),
                   EdgeDistance(dir01, uv_[0][1])),
               min(EdgeDistance(-dir10, uv_[1][0]),
                   EdgeDistance(dir11, uv_[1][1])));
  }
  // Otherwise, the closest point is one of the four cell vertices.  Note that
  // it is *not* trivial to narrow down the candidates based on the edge sign
  // tests above, because (1) the edges don't meet at right angles and (2)
  // there are points on the far side of the sphere that are both above *and*
  // below the cell, etc.
  return min(min(VertexChordDist(target, 0, 0),
                 VertexChordDist(target, 1, 0)),
             min(VertexChordDist(target, 0, 1),
                 VertexChordDist(target, 1, 1)));
}

S1ChordAngle S2Cell::GetDistance(const S2Point& target) const {
  return GetDistanceInternal(target, true /*to_interior*/);
}

S1ChordAngle S2Cell::GetBoundaryDistance(const S2Point& target) const {
  return GetDistanceInternal(target, false /*to_interior*/);
}

S1ChordAngle S2Cell::GetMaxDistance(const S2Point& target) const {
  // First check the 4 cell vertices.  If all are within the hemisphere
  // centered around target, the max distance will be to one of these vertices.
  S2Point target_uvw = S2::FaceXYZtoUVW(face_, target);
  S1ChordAngle max_dist = max(max(VertexChordDist(target_uvw, 0, 0),
                                         VertexChordDist(target_uvw, 1, 0)),
                                     max(VertexChordDist(target_uvw, 0, 1),
                                         VertexChordDist(target_uvw, 1, 1)));

  if (max_dist <= S1ChordAngle::Right()) {
    return max_dist;
  }

  // Otherwise, find the minimum distance d_min to the antipodal point and the
  // maximum distance will be Pi - d_min.
  return S1ChordAngle::Straight() - GetDistance(-target);
}

S1ChordAngle S2Cell::GetDistance(const S2Point& a, const S2Point& b) const {
  // Possible optimizations:
  //  - Currently the (cell vertex, edge endpoint) distances are computed
  //    twice each, and the length of AB is computed 4 times.
  //  - To fix this, refactor GetDistance(target) so that it skips calculating
  //    the distance to each cell vertex.  Instead, compute the cell vertices
  //    and distances in this function, and add a low-level UpdateMinDistance
  //    that allows the XA, XB, and AB distances to be passed in.
  //  - It might also be more efficient to do all calculations in UVW-space,
  //    since this would involve transforming 2 points rather than 4.

  // First, check the minimum distance to the edge endpoints A and B.
  // (This also detects whether either endpoint is inside the cell.)
  S1ChordAngle min_dist = min(GetDistance(a), GetDistance(b));
  if (min_dist == S1ChordAngle::Zero()) return min_dist;

  // Otherwise, check whether the edge crosses the cell boundary.
  // Note that S2EdgeCrosser needs pointers to vertices.
  S2Point v[4];
  for (int i = 0; i < 4; ++i) {
    v[i] = GetVertex(i);
  }
  S2EdgeCrosser crosser(&a, &b, &v[3]);
  for (int i = 0; i < 4; ++i) {
    if (crosser.CrossingSign(&v[i]) >= 0) {
      return S1ChordAngle::Zero();
    }
  }
  // Finally, check whether the minimum distance occurs between a cell vertex
  // and the interior of the edge AB.  (Some of this work is redundant, since
  // it also checks the distance to the endpoints A and B again.)
  //
  // Note that we don't need to check the distance from the interior of AB to
  // the interior of a cell edge, because the only way that this distance can
  // be minimal is if the two edges cross (already checked above).
  for (int i = 0; i < 4; ++i) {
    S2::UpdateMinDistance(v[i], a, b, &min_dist);
  }
  return min_dist;
}

S1ChordAngle S2Cell::GetMaxDistance(const S2Point& a, const S2Point& b) const {
  // If the maximum distance from both endpoints to the cell is less than Pi/2
  // then the maximum distance from the edge to the cell is the maximum of the
  // two endpoint distances.
  S1ChordAngle max_dist = max(GetMaxDistance(a), GetMaxDistance(b));
  if (max_dist <= S1ChordAngle::Right()) {
    return max_dist;
  }

  return S1ChordAngle::Straight() - GetDistance(-a, -b);
}

namespace {
// Finds the index `ai` of the edge of A that is furthest away from the
// opposite edge of B in (u,v)-space such that B is in that direction from A.
// For example, if A is to the left of B, but not above or below it, then the
// right edge of A is the furthest edge from the opposite edge of B.  If A is
// both above and to the left of B, then furthest edge will either be the right
// or bottom edge of A, depending on which has greater uv distance.  Returns -1
// if A and B intersect (including edge and vertex intersections).  Used by
// `GetDistance(const S2Cell&)` and `IsDistanceLess(const S2Cell&)` below.
ABSL_ATTRIBUTE_ALWAYS_INLINE int FindFurthestEdge(const S2Cell& a,
                                                  const S2Cell& b) {
  int ai = -1;
  double max_dist = 0;
  auto check_edge = [&](double dist, int a_edge) ABSL_ATTRIBUTE_ALWAYS_INLINE {
    if (dist > max_dist) {
      max_dist = dist;
      ai = a_edge;
    }
  };
  R2Rect a_uv = a.GetBoundUV();
  R2Rect b_uv = b.GetBoundUV();
  check_edge(a_uv[0][0] - b_uv[0][1], S2Cell::kLeftEdge);
  check_edge(b_uv[0][0] - a_uv[0][1], S2Cell::kRightEdge);
  check_edge(a_uv[1][0] - b_uv[1][1], S2Cell::kBottomEdge);
  check_edge(b_uv[1][0] - a_uv[1][1], S2Cell::kTopEdge);
  return ai;
}
}  // namespace

S1ChordAngle S2Cell::GetDistance(const S2Cell& target) const {
  S1ChordAngle min_dist = S1ChordAngle::Infinity();

  // If cells are on the same face, we can speed up computation by pruning
  // edge pairs whose cells are not adjacent in UV space.  Instead of 32
  // vertex-edge pairs, we only need to check four.  Further optimizations
  // could include handling other faces and identifying when a corner-corner
  // distance is the minimum distance.
  // https://github.com/google/s2geometry/issues/467#issuecomment-3579220154
  if (face_ == target.face_) {
    int ai = FindFurthestEdge(*this, target);
    if (ai < 0) {
      // A and B intersect (including edge and vertex intersections).
      return S1ChordAngle::Zero();
    }
    // Otherwise the minimum distance always occurs between an endpoint of the
    // edge `ai` and the opposite edge (`ai ^ 2`) of B, or symmetrically, an
    // endpoint of the opposite edge of B and the edge `ai`.
    int bi = ai ^ 2;
    const S2Point va1 = GetVertex(ai);
    const S2Point va2 = GetVertex(ai + 1);
    const S2Point vb1 = target.GetVertex(bi);
    const S2Point vb2 = target.GetVertex(bi + 1);
    S2::UpdateMinDistance(va1, vb1, vb2, &min_dist);
    S2::UpdateMinDistance(va2, vb1, vb2, &min_dist);
    // The endpoints of `[va1, va2]` have been checked by `UpdateMinDistance`,
    // so we can use `UpdateMinInteriorDistance`, which is faster.
    S2::UpdateMinInteriorDistance(vb1, va1, va2, &min_dist);
    S2::UpdateMinInteriorDistance(vb2, va1, va2, &min_dist);
    return min_dist;
  }

  // Otherwise, the minimum distance always occurs between a vertex of one
  // cell and an edge of the other cell (including the edge endpoints).  This
  // represents a total of 32 possible (vertex, edge) pairs.
<<<<<<< HEAD
=======
  //
  // TODO(b/284470618): This could be optimized to be ~3x faster by pruning
  // the set of possible closest vertex/edge pairs using the faces and (u,v)
  // ranges of both cells.  Only the neighboring edges in the direction of
  // maximum separation need to be checked (4 vertex/edge pairs instead
  // of 32).  For example, if `target` is far above `*this` and slightly to
  // the right, the v-direction has the greatest separation and only the
  // bottom edge of `target` needs to be compared to the top edge of `*this`.
  // This is straightforward for same-face cells, which are the most important
  // case, and can be extended to handle other faces.  It is also possible to
  // identify exactly which comparison needs to be done (instead of doing 4),
  // but the overhead may make it not worthwhile.  If we do this, we should
  // also optimize IsDistanceLess().
>>>>>>> 95b1e152
  S2Point va[4], vb[4];
  for (int i = 0; i < 4; ++i) {
    va[i] = GetVertex(i);
    vb[i] = target.GetVertex(i);
  }
  for (int i = 0; i < 4; ++i) {
    for (int j = 0; j < 4; ++j) {
      S2::UpdateMinDistance(va[i], vb[j], vb[(j + 1) & 3], &min_dist);
<<<<<<< HEAD
=======
      // Endpoints will be checked by the `UpdateMinDistance` call above, so
      // we don't need to check them here.  `UpdateMinInteriorDistance` is
      // faster since it doesn't compute the distance endpoints.
>>>>>>> 95b1e152
      S2::UpdateMinInteriorDistance(vb[i], va[j], va[(j + 1) & 3], &min_dist);
    }
  }
  return min_dist;
}

inline static int OppositeFace(int face) {
  return face >= 3 ? face - 3 : face + 3;
}

// The antipodal UV is the transpose of the original UV, interpreted within
// the opposite face.
inline static R2Rect OppositeUV(const R2Rect& uv) {
  return R2Rect(uv[1], uv[0]);
}

S1ChordAngle S2Cell::GetMaxDistance(const S2Cell& target) const {
  // Need to check the antipodal target for intersection with the cell. If it
  // intersects, the distance is S1ChordAngle::Straight().
  if (face_ == OppositeFace(target.face_) &&
      uv_.Intersects(OppositeUV(target.uv_))) {
    return S1ChordAngle::Straight();
  }

  // Otherwise, the maximum distance always occurs between a vertex of one
  // cell and an edge of the other cell (including the edge endpoints).  This
  // represents a total of 32 possible (vertex, edge) pairs.
  //
  // TODO: b/284470618 - When the maximum distance is at most Pi/2, the maximum
  // is always attained between a pair of vertices, and this could be made much
  // faster by testing each vertex pair once rather than the current 4 times.
  S2Point va[4], vb[4];
  for (int i = 0; i < 4; ++i) {
    va[i] = GetVertex(i);
    vb[i] = target.GetVertex(i);
  }
  S1ChordAngle max_dist = S1ChordAngle::Negative();
  for (int i = 0; i < 4; ++i) {
    for (int j = 0; j < 4; ++j) {
      S2::UpdateMaxDistance(va[i], vb[j], vb[(j + 1) & 3], &max_dist);
      S2::UpdateMaxDistance(vb[i], va[j], va[(j + 1) & 3], &max_dist);
    }
  }
  return max_dist;
}

bool S2Cell::IsDistanceLess(const S2Cell& target, S1ChordAngle limit) const {
<<<<<<< HEAD
  // Implementation of this function is similar to `GetDistance(target)`, but
  // instead of returning the distance, we return true if the distance is less
  // than the limit, and we can exit early if the limit or distance is zero.

  // It's silly to call this with a zero limit, and in practice, no one does.
  // One comparison and a well-predicted branch avoids some complexity below.
  if (ABSL_PREDICT_FALSE(limit <= S1ChordAngle::Zero())) {
    return false;
  }

  S1ChordAngle min_dist = S1ChordAngle::Infinity();

  if (face_ == target.face_) {
    // See `GetDistance(const S2Cell&)` for comments on the implementation.
    int ai = FindFurthestEdge(*this, target);
    if (ai < 0) {
      return true;
    }
    int bi = ai ^ 2;
    const S2Point va1 = GetVertex(ai);
    const S2Point va2 = GetVertex(ai + 1);
    const S2Point vb1 = target.GetVertex(bi);
    const S2Point vb2 = target.GetVertex(bi + 1);
    return (S2::UpdateMinDistance(va1, vb1, vb2, &min_dist) &&
            min_dist < limit) ||
           (S2::UpdateMinDistance(va2, vb1, vb2, &min_dist) &&
            min_dist < limit) ||
           (S2::UpdateMinInteriorDistance(vb1, va1, va2, &min_dist) &&
            min_dist < limit) ||
           (S2::UpdateMinInteriorDistance(vb2, va1, va2, &min_dist) &&
            min_dist < limit);
=======
  // Implementation of this function is similar to GetDistance(target), but
  // instead of returning the distance, we return true if the distance is less
  // than the limit, and we can exit early if the limit or distance is zero.

  if (limit <= S1ChordAngle::Zero()) {
    return false;
  }

  // If the cells intersect, the distance is zero.  We use the (u,v) ranges
  // rather S2CellId::intersects() so that cells that share a partial edge or
  // corner are considered to intersect.
  if (face_ == target.face_ && uv_.Intersects(target.uv_)) {
    return true;
>>>>>>> 95b1e152
  }

  // Otherwise, the minimum distance always occurs between a vertex of one
  // cell and an edge of the other cell (including the edge endpoints).  This
  // represents a total of 32 possible (vertex, edge) pairs.
  S2Point va[4], vb[4];
  for (int i = 0; i < 4; ++i) {
    va[i] = GetVertex(i);
    vb[i] = target.GetVertex(i);
  }
<<<<<<< HEAD
  for (int i = 0; i < 4; ++i) {
    for (int j = 0; j < 4; ++j) {
      if (S2::UpdateMinDistance(va[i], vb[j], vb[(j + 1) & 3], &min_dist) &&
          min_dist < limit) {
        return true;
      }
      if (S2::UpdateMinInteriorDistance(vb[i], va[j], va[(j + 1) & 3],
                                        &min_dist) &&
          min_dist < limit) {
=======
  S1ChordAngle dist = limit;
  for (int i = 0; i < 4; ++i) {
    for (int j = 0; j < 4; ++j) {
      // TODO: b/284470618 - Use `s2pred::CompareEdgeDistance` for efficiency.
      // Note we don't need to check `dist`, if `UpdateMinDistance` returns
      // `true`, the distance was updated, so is less than `limit`.
      if (S2::UpdateMinDistance(va[i], vb[j], vb[(j + 1) & 3], &dist) ||
          S2::UpdateMinInteriorDistance(vb[i], va[j], va[(j + 1) & 3], &dist)) {
>>>>>>> 95b1e152
        return true;
      }
    }
  }
  return false;
}

bool S2Cell::IsDistanceLessOrEqual(const S2Cell& target,
                                   S1ChordAngle limit) const {
  // TODO: b/284470618 - Use more efficient implementation
  return GetDistance(target) <= limit;
}

bool S2Cell::IsMaxDistanceLess(const S2Cell& target, S1ChordAngle limit) const {
  // TODO: b/284470618 - Use more efficient implementation
  return GetMaxDistance(target) < limit;
}

bool S2Cell::IsMaxDistanceLessOrEqual(const S2Cell& target,
                                      S1ChordAngle limit) const {
  // TODO: b/284470618 - Use more efficient implementation
  return GetMaxDistance(target) <= limit;
}<|MERGE_RESOLUTION|>--- conflicted
+++ resolved
@@ -569,22 +569,6 @@
   // Otherwise, the minimum distance always occurs between a vertex of one
   // cell and an edge of the other cell (including the edge endpoints).  This
   // represents a total of 32 possible (vertex, edge) pairs.
-<<<<<<< HEAD
-=======
-  //
-  // TODO(b/284470618): This could be optimized to be ~3x faster by pruning
-  // the set of possible closest vertex/edge pairs using the faces and (u,v)
-  // ranges of both cells.  Only the neighboring edges in the direction of
-  // maximum separation need to be checked (4 vertex/edge pairs instead
-  // of 32).  For example, if `target` is far above `*this` and slightly to
-  // the right, the v-direction has the greatest separation and only the
-  // bottom edge of `target` needs to be compared to the top edge of `*this`.
-  // This is straightforward for same-face cells, which are the most important
-  // case, and can be extended to handle other faces.  It is also possible to
-  // identify exactly which comparison needs to be done (instead of doing 4),
-  // but the overhead may make it not worthwhile.  If we do this, we should
-  // also optimize IsDistanceLess().
->>>>>>> 95b1e152
   S2Point va[4], vb[4];
   for (int i = 0; i < 4; ++i) {
     va[i] = GetVertex(i);
@@ -593,12 +577,6 @@
   for (int i = 0; i < 4; ++i) {
     for (int j = 0; j < 4; ++j) {
       S2::UpdateMinDistance(va[i], vb[j], vb[(j + 1) & 3], &min_dist);
-<<<<<<< HEAD
-=======
-      // Endpoints will be checked by the `UpdateMinDistance` call above, so
-      // we don't need to check them here.  `UpdateMinInteriorDistance` is
-      // faster since it doesn't compute the distance endpoints.
->>>>>>> 95b1e152
       S2::UpdateMinInteriorDistance(vb[i], va[j], va[(j + 1) & 3], &min_dist);
     }
   }
@@ -646,7 +624,6 @@
 }
 
 bool S2Cell::IsDistanceLess(const S2Cell& target, S1ChordAngle limit) const {
-<<<<<<< HEAD
   // Implementation of this function is similar to `GetDistance(target)`, but
   // instead of returning the distance, we return true if the distance is less
   // than the limit, and we can exit early if the limit or distance is zero.
@@ -656,8 +633,6 @@
   if (ABSL_PREDICT_FALSE(limit <= S1ChordAngle::Zero())) {
     return false;
   }
-
-  S1ChordAngle min_dist = S1ChordAngle::Infinity();
 
   if (face_ == target.face_) {
     // See `GetDistance(const S2Cell&)` for comments on the implementation.
@@ -670,29 +645,13 @@
     const S2Point va2 = GetVertex(ai + 1);
     const S2Point vb1 = target.GetVertex(bi);
     const S2Point vb2 = target.GetVertex(bi + 1);
-    return (S2::UpdateMinDistance(va1, vb1, vb2, &min_dist) &&
-            min_dist < limit) ||
-           (S2::UpdateMinDistance(va2, vb1, vb2, &min_dist) &&
-            min_dist < limit) ||
-           (S2::UpdateMinInteriorDistance(vb1, va1, va2, &min_dist) &&
-            min_dist < limit) ||
-           (S2::UpdateMinInteriorDistance(vb2, va1, va2, &min_dist) &&
-            min_dist < limit);
-=======
-  // Implementation of this function is similar to GetDistance(target), but
-  // instead of returning the distance, we return true if the distance is less
-  // than the limit, and we can exit early if the limit or distance is zero.
-
-  if (limit <= S1ChordAngle::Zero()) {
-    return false;
-  }
-
-  // If the cells intersect, the distance is zero.  We use the (u,v) ranges
-  // rather S2CellId::intersects() so that cells that share a partial edge or
-  // corner are considered to intersect.
-  if (face_ == target.face_ && uv_.Intersects(target.uv_)) {
-    return true;
->>>>>>> 95b1e152
+    // Note we don't need to check `dist`, if `UpdateMinDistance` returns
+    // `true`, the distance was updated, so is less than `limit`.
+    S1ChordAngle dist = limit;
+    return S2::UpdateMinDistance(va1, vb1, vb2, &dist) ||
+           S2::UpdateMinDistance(va2, vb1, vb2, &dist) ||
+           S2::UpdateMinInteriorDistance(vb1, va1, va2, &dist) ||
+           S2::UpdateMinInteriorDistance(vb2, va1, va2, &dist);
   }
 
   // Otherwise, the minimum distance always occurs between a vertex of one
@@ -703,26 +662,11 @@
     va[i] = GetVertex(i);
     vb[i] = target.GetVertex(i);
   }
-<<<<<<< HEAD
+  S1ChordAngle dist = limit;
   for (int i = 0; i < 4; ++i) {
     for (int j = 0; j < 4; ++j) {
-      if (S2::UpdateMinDistance(va[i], vb[j], vb[(j + 1) & 3], &min_dist) &&
-          min_dist < limit) {
-        return true;
-      }
-      if (S2::UpdateMinInteriorDistance(vb[i], va[j], va[(j + 1) & 3],
-                                        &min_dist) &&
-          min_dist < limit) {
-=======
-  S1ChordAngle dist = limit;
-  for (int i = 0; i < 4; ++i) {
-    for (int j = 0; j < 4; ++j) {
-      // TODO: b/284470618 - Use `s2pred::CompareEdgeDistance` for efficiency.
-      // Note we don't need to check `dist`, if `UpdateMinDistance` returns
-      // `true`, the distance was updated, so is less than `limit`.
       if (S2::UpdateMinDistance(va[i], vb[j], vb[(j + 1) & 3], &dist) ||
           S2::UpdateMinInteriorDistance(vb[i], va[j], va[(j + 1) & 3], &dist)) {
->>>>>>> 95b1e152
         return true;
       }
     }
