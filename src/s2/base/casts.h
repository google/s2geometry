--- conflicted
+++ resolved
@@ -19,47 +19,6 @@
 #include <cassert>
 #include <type_traits>
 
-<<<<<<< HEAD
-#include "absl/base/casts.h"  // IWYU pragma: keep
-#include "absl/base/config.h"
-#include "absl/log/log.h"
-
-#include "s2/base/logging.h"
-
-// An "upcast", i.e. a conversion from a pointer to an object to a pointer to a
-// base subobject, always succeeds if the base is unambiguous and accessible,
-// and so it's fine to use implicit_cast.
-//
-// A "downcast", i.e. a conversion from a pointer to an object to a pointer
-// to a more-derived object that may contain the original object as a base
-// subobject, cannot safely be done using static_cast, because you do not
-// generally know whether the source object is really the base subobject of
-// a containing, more-derived object of the target type. Thus, when you
-// downcast in a polymorphic type hierarchy, you should use the following
-// function template.
-//
-// This function never returns null. In debug mode, we use dynamic_cast to
-// double-check whether the downcast is legal (we die if it's not). In normal
-// mode, we do the efficient static_cast instead. Because the process will die
-// in debug mode, it's important to test to make sure the cast is legal before
-// calling this function!
-//
-// This is the only place in the codebase we should use dynamic_cast.
-// In particular, you should NOT use dynamic_cast for RTTI, e.g. for
-// code like this:
-//    if (auto* p = dynamic_cast<Subclass1*>(foo)) HandleASubclass1Object(p);
-//    if (auto* p = dynamic_cast<Subclass2*>(foo)) HandleASubclass2Object(p);
-// You should design the code some other way not to need this.
-
-template <typename To, typename From>  // use like this: down_cast<T*>(foo);
-inline To down_cast(From* f) {         // so we only accept pointers
-  static_assert((std::is_base_of<From, std::remove_pointer_t<To>>::value),
-                "target type not derived from source type");
-
-// We skip the assert and hence the dynamic_cast if RTTI is disabled.
-#if ABSL_INTERNAL_HAS_RTTI
-  // Uses RTTI in dbg and fastbuild. asserts are disabled in opt builds.
-=======
 #include "absl/base/config.h"
 
 template <typename To, typename From>
@@ -70,7 +29,6 @@
   // We depend on abseil-cpp internals, but if this doesn't get defined,
   // we will just not have the assert.
 #if ABSL_INTERNAL_HAS_RTTI
->>>>>>> 84bfd2c5
   assert(f == nullptr || dynamic_cast<To>(f) != nullptr);
 #endif
 
@@ -92,85 +50,12 @@
   static_assert((std::is_base_of<From, std::remove_reference_t<To>>::value),
                 "target type not derived from source type");
 
-<<<<<<< HEAD
   // We skip the assert and hence the dynamic_cast if RTTI is disabled.
 #if ABSL_INTERNAL_HAS_RTTI
-  // RTTI: debug mode only
-=======
-#if ABSL_INTERNAL_HAS_RTTI
->>>>>>> 84bfd2c5
   assert(dynamic_cast<std::remove_reference_t<To>*>(&f) != nullptr);
 #endif
 
-<<<<<<< HEAD
-  // Find the unary bounding positive number of e_max.
-  int b_max = e_max_sign ^ e_max;
-
-  // Find the binary bounding positive number of that
-  // and the unary bounding positive number of e_min.
-  int e_min_sign = e_min >> (sizeof(e_val) * 8 - 1);
-  b_max |= e_min_sign ^ e_min;
-
-  // Now set all bits right of the most significant set bit,
-  // which is a positive saturation for positive numbers.
-  b_max |= b_max >> 1;
-  b_max |= b_max >> 2;
-  b_max |= b_max >> 4;
-  b_max |= b_max >> 8;
-  b_max |= b_max >> 16;
-#if INT_MAX > 2147483647
-  b_max |= b_max >> 32;
-#endif
-
-  // Finally test the bounds.
-  return b_min <= e_val && e_val <= b_max;
-}
-
-template <typename Enum>
-inline bool tight_enum_test(int e_val) {
-  static_assert(enum_limits<Enum>::is_specialized, "missing MAKE_ENUM_LIMITS");
-  const Enum e_min = enum_limits<Enum>::min_enumerator;
-  const Enum e_max = enum_limits<Enum>::max_enumerator;
-  return e_min <= e_val && e_val <= e_max;
-}
-
-template <typename Enum>
-inline bool loose_enum_test_cast(int e_val, Enum* e_var) {
-  if (loose_enum_test<Enum>(e_val)) {
-    *e_var = static_cast<Enum>(e_val);
-    return true;
-  } else {
-    return false;
-  }
-}
-
-template <typename Enum>
-inline bool tight_enum_test_cast(int e_val, Enum* e_var) {
-  if (tight_enum_test<Enum>(e_val)) {
-    *e_var = static_cast<Enum>(e_val);
-    return true;
-  } else {
-    return false;
-  }
-}
-
-template <typename Enum>
-inline Enum loose_enum_cast(int e_val) {
-  if (!loose_enum_test<Enum>(e_val)) {
-    S2_LOG(ERROR) << "enum_cast error for value " << e_val;
-  }
-  return static_cast<Enum>(e_val);
-}
-
-template <typename Enum>
-inline Enum tight_enum_cast(int e_val) {
-  if (!tight_enum_test<Enum>(e_val)) {
-    S2_LOG(ERROR) << "enum_cast error for value " << e_val;
-  }
-  return static_cast<Enum>(e_val);
-=======
   return static_cast<To>(f);
->>>>>>> 84bfd2c5
 }
 
 #endif  // S2_BASE_CASTS_H_