--- conflicted
+++ resolved
@@ -50,11 +50,7 @@
  public:
   inline explicit SpinLockHolder(SpinLock& l) ABSL_EXCLUSIVE_LOCK_FUNCTION(l)
       : lock_(l) {
-<<<<<<< HEAD
-    lock_->Lock();
-=======
     l.lock();
->>>>>>> bf260f37
   }
   inline ~SpinLockHolder() ABSL_UNLOCK_FUNCTION() { lock_.unlock(); }
 
