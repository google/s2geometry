--- conflicted
+++ resolved
@@ -16,18 +16,11 @@
 #ifndef S2_BASE_SPINLOCK_H_
 #define S2_BASE_SPINLOCK_H_
 
+#include <atomic>
+
 #include <absl/base/thread_annotations.h>
 
-<<<<<<< HEAD
-#include <atomic>
-
-class ABSL_LOCKABLE SpinLock {
-=======
-#include "absl/base/thread_annotations.h"
-
-
 class ABSL_LOCKABLE ABSL_ATTRIBUTE_WARN_UNUSED SpinLock {
->>>>>>> 9bdfdc0d
  public:
   SpinLock() = default;
   ~SpinLock() = default;
@@ -45,31 +38,19 @@
     locked_.store(false, std::memory_order_release);
   }
 
-<<<<<<< HEAD
-  inline bool IsHeld() const { return locked_.load(std::memory_order_relaxed); }
-=======
   ABSL_MUST_USE_RESULT inline bool IsHeld() const {
     return locked_.load(std::memory_order_relaxed);
   }
->>>>>>> 9bdfdc0d
 
  private:
   std::atomic_bool locked_{false};
 };
 
-<<<<<<< HEAD
-class ABSL_SCOPED_LOCKABLE SpinLockHolder {
+class ABSL_MUST_USE_RESULT ABSL_SCOPED_LOCKABLE SpinLockHolder {
  public:
   inline explicit SpinLockHolder(SpinLock* l) ABSL_EXCLUSIVE_LOCK_FUNCTION(l)
       : lock_(l) {
     lock_->Lock();
-=======
-class ABSL_MUST_USE_RESULT ABSL_SCOPED_LOCKABLE SpinLockHolder {
- public:
-  inline explicit SpinLockHolder(SpinLock* l) ABSL_EXCLUSIVE_LOCK_FUNCTION(l)
-      : lock_(l) {
-    l->Lock();
->>>>>>> 9bdfdc0d
   }
   inline ~SpinLockHolder() ABSL_UNLOCK_FUNCTION() { lock_->Unlock(); }
 
