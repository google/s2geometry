// Copyright 2011 Google Inc. All Rights Reserved.
//
// Licensed under the Apache License, Version 2.0 (the "License");
// you may not use this file except in compliance with the License.
// You may obtain a copy of the License at
//
//     http://www.apache.org/licenses/LICENSE-2.0
//
// Unless required by applicable law or agreed to in writing, software
// distributed under the License is distributed on an "AS-IS" BASIS,
// WITHOUT WARRANTIES OR CONDITIONS OF ANY KIND, either express or implied.
// See the License for the specific language governing permissions and
// limitations under the License.
//


#include "s2/s2point_compression.h"

#include <string>
#include <vector>

#include <gtest/gtest.h>

#include "absl/container/fixed_array.h"
<<<<<<< HEAD
=======
#include "absl/flags/flag.h"
#include "absl/log/absl_check.h"
>>>>>>> 84bfd2c5
#include "absl/types/span.h"

#include "s2/base/commandlineflags.h"
#include "s2/base/logging.h"
#include "s2/s1angle.h"
#include "s2/s2cell_id.h"
#include "s2/s2coords.h"
#include "s2/s2point.h"
#include "s2/s2testing.h"
#include "s2/s2text_format.h"
#include "s2/util/coding/coder.h"

using absl::FixedArray;
using absl::MakeSpan;
using absl::Span;
using std::vector;

S2_DEFINE_int32(s2point_compression_bm_level, 30,
             "Level to encode at for benchmarks.");
S2_DEFINE_double(s2point_compression_bm_radius_km, 1000.0,
              "Radius to use for loop for benchmarks.");

namespace {

using ::absl::FixedArray;
using ::absl::MakeSpan;
using ::absl::Span;
using ::std::vector;

S2Point SnapPointToLevel(const S2Point& point, int level) {
  return S2CellId(point).parent(level).ToPoint();
}

vector<S2Point> SnapPointsToLevel(const vector<S2Point>& points,
                                  int level) {
  vector<S2Point> snapped_points(points.size());
  for (int i = 0; i < points.size(); ++i) {
    snapped_points[i] = SnapPointToLevel(points[i], level);
  }
  return snapped_points;
}

// Make a regular loop around the corner of faces 0, 1, and 2 with the
// specified radius in meters (on the earth) and number of vertices.
vector<S2Point> MakeRegularPoints(int num_vertices,
                                  double radius_km,
                                  int level) {
  const S2Point center = S2Point(1.0, 1.0, 1.0).Normalize();
  const S1Angle radius_angle = S2Testing::KmToAngle(radius_km);

  const vector<S2Point> unsnapped_points =
      S2Testing::MakeRegularPoints(center, radius_angle, num_vertices);

  return SnapPointsToLevel(unsnapped_points, level);
}

void MakeXYZFaceSiTiPoints(Span<const S2Point> points,
                           Span<S2XYZFaceSiTi> result) {
  ABSL_CHECK_EQ(points.size(), result.size());
  for (int i = 0; i < points.size(); ++i) {
    result[i].xyz = points[i];
    result[i].cell_level = S2::XYZtoFaceSiTi(points[i], &result[i].face,
                                             &result[i].si, &result[i].ti);
  }
}

class S2PointCompressionTest : public ::testing::Test {
 protected:
  void SetUp() override {
    loop_4_ = MakeRegularPoints(4, 0.1, S2::kMaxCellLevel);

    const S2Point center = S2Point(1.0, 1.0, 1.0).Normalize();
    const S1Angle radius = S2Testing::KmToAngle(0.1);
    loop_4_unsnapped_ = S2Testing::MakeRegularPoints(center, radius, 4);

    // Radius is 100m, so points are about 141 meters apart.
    // Snapping to level 14 will move them by < 47m.
    loop_4_level_14_ = MakeRegularPoints(4, 0.1, 14);

    loop_100_ = MakeRegularPoints(100, 0.1, S2::kMaxCellLevel);

    loop_100_unsnapped_ = S2Testing::MakeRegularPoints(center, radius, 100);

    loop_100_mixed_15_ = S2Testing::MakeRegularPoints(center, radius, 100);
    for (int i = 0; i < 15; ++i) {
      loop_100_mixed_15_[3 * i] = SnapPointToLevel(loop_100_mixed_15_[3 * i],
                                                   S2::kMaxCellLevel);
    }

    loop_100_mixed_25_ = S2Testing::MakeRegularPoints(center, radius, 100);
    for (int i = 0; i < 25; ++i) {
      loop_100_mixed_25_[4 * i] = SnapPointToLevel(loop_100_mixed_25_[4 * i],
                                                   S2::kMaxCellLevel);
    }

    // Circumference is 628m, so points are about 6 meters apart.
    // Snapping to level 22 will move them by < 2m.
    loop_100_level_22_ = MakeRegularPoints(100, 0.1, 22);

    vector<S2Point> multi_face_points(6);
    multi_face_points[0] = S2::FaceUVtoXYZ(0, -0.5, 0.5).Normalize();
    multi_face_points[1] = S2::FaceUVtoXYZ(1, -0.5, 0.5).Normalize();
    multi_face_points[2] = S2::FaceUVtoXYZ(1, 0.5, -0.5).Normalize();
    multi_face_points[3] = S2::FaceUVtoXYZ(2, -0.5, 0.5).Normalize();
    multi_face_points[4] = S2::FaceUVtoXYZ(2, 0.5, -0.5).Normalize();
    multi_face_points[5] = S2::FaceUVtoXYZ(2, 0.5, 0.5).Normalize();
    loop_multi_face_ = SnapPointsToLevel(multi_face_points, S2::kMaxCellLevel);

    vector<S2Point> line_points(100);
    for (int i = 0; i < line_points.size(); ++i) {
      const double s = 0.01 + 0.005 * i;
      const double t = 0.01 + 0.009 * i;
      const double u = S2::STtoUV(s);
      const double v = S2::STtoUV(t);
      line_points[i] = S2::FaceUVtoXYZ(0, u, v).Normalize();
    }
    line_ = SnapPointsToLevel(line_points, S2::kMaxCellLevel);
  }

  void Encode(Span<const S2Point> points, int level) {
    FixedArray<S2XYZFaceSiTi> pts(points.size());
    MakeXYZFaceSiTiPoints(points, MakeSpan(pts));
    S2EncodePointsCompressed(pts, level, &encoder_);
  }

  void Decode(int level, Span<S2Point> points) {
    decoder_.reset(encoder_.base(), encoder_.length());
    EXPECT_TRUE(S2DecodePointsCompressed(&decoder_, level, points));
  }

  void Roundtrip(const vector<S2Point>& loop, int level) {
    Encode(loop, level);
    vector<S2Point> points(loop.size());
    Decode(level, MakeSpan(points));

    EXPECT_TRUE(loop == points)
        << "Decoded points\n" << s2textformat::ToString(points)
        << "\ndo not match original points\n"
        << s2textformat::ToString(loop);
  }

  Encoder encoder_;
  Decoder decoder_;

  // Four vertex loop near the corner of faces 0, 1, and 2.
  vector<S2Point> loop_4_;
  // Four vertex loop near the corner of faces 0, 1, and 2;
  // unsnapped.
  vector<S2Point> loop_4_unsnapped_;
  // Four vertex loop near the corner of faces 0, 1, and 2;
  // snapped to level 14.
  vector<S2Point> loop_4_level_14_;
  // 100 vertex loop near the corner of faces 0, 1, and 2.
  vector<S2Point> loop_100_;
  // 100 vertex loop near the corner of faces 0, 1, and 2;
  // unsnapped.
  vector<S2Point> loop_100_unsnapped_;
  // 100 vertex loop near the corner of faces 0, 1, and 2;
  // 15 points snapped to kMakCellLevel, the others not snapped.
  vector<S2Point> loop_100_mixed_15_;
  // 100 vertex loop near the corner of faces 0, 1, and 2;
  // 25 points snapped to kMakCellLevel, the others not snapped.
  vector<S2Point> loop_100_mixed_25_;
  // 100 vertex loop near the corner of faces 0, 1, and 2;
  // snapped to level 22.
  vector<S2Point> loop_100_level_22_;
  // A loop with two vertices on each of three faces.
  vector<S2Point> loop_multi_face_;
  // A straight line of 100 vertices on face 0 that should compress well.
  vector<S2Point> line_;
};

TEST_F(S2PointCompressionTest, RoundtripsEmpty) {
  // Just check this doesn't crash.
  Encode(Span<S2Point>(), S2::kMaxCellLevel);
  Decode(S2::kMaxCellLevel, Span<S2Point>());
}

TEST_F(S2PointCompressionTest, RoundtripsFourVertexLoop) {
  Roundtrip(loop_4_, S2::kMaxCellLevel);
}

TEST_F(S2PointCompressionTest, RoundtripsFourVertexLoopUnsnapped) {
  Roundtrip(loop_4_unsnapped_, S2::kMaxCellLevel);
}

TEST_F(S2PointCompressionTest, FourVertexLoopSize) {
  Encode(loop_4_, S2::kMaxCellLevel);
  // It would take 32 bytes uncompressed.
  EXPECT_EQ(39, encoder_.length());
}

TEST_F(S2PointCompressionTest, RoundtripsFourVertexLevel14Loop) {
  const int level = 14;
  Roundtrip(loop_4_level_14_, level);
}

TEST_F(S2PointCompressionTest, FourVertexLevel14LoopSize) {
  const int level = 14;
  Encode(loop_4_level_14_, level);
  // It would take 4 bytes per vertex without compression.
  EXPECT_EQ(23, encoder_.length());
}

TEST_F(S2PointCompressionTest, Roundtrips100VertexLoop) {
  Roundtrip(loop_100_, S2::kMaxCellLevel);
}

TEST_F(S2PointCompressionTest, Roundtrips100VertexLoopUnsnapped) {
  Roundtrip(loop_100_unsnapped_, S2::kMaxCellLevel);
}

TEST_F(S2PointCompressionTest, Roundtrips100VertexLoopMixed15) {
  Roundtrip(loop_100_mixed_15_, S2::kMaxCellLevel);
  EXPECT_EQ(2381, encoder_.length());
}

TEST_F(S2PointCompressionTest, Roundtrips100VertexLoopMixed25) {
  Roundtrip(loop_100_mixed_25_, S2::kMaxCellLevel);
  EXPECT_EQ(2131, encoder_.length());
}

TEST_F(S2PointCompressionTest, OneHundredVertexLoopSize) {
  Encode(loop_100_, S2::kMaxCellLevel);
  EXPECT_EQ(257, encoder_.length());
}

TEST_F(S2PointCompressionTest, OneHundredVertexLoopUnsnappedSize) {
  Encode(loop_100_unsnapped_, S2::kMaxCellLevel);
  EXPECT_EQ(2756, encoder_.length());
}

TEST_F(S2PointCompressionTest, Roundtrips100VertexLevel22Loop) {
  const int level = 22;
  Roundtrip(loop_100_level_22_, level);
}

TEST_F(S2PointCompressionTest, OneHundredVertexLoopLevel22Size) {
  Encode(loop_100_level_22_, 22);
  EXPECT_EQ(148, encoder_.length());
}

TEST_F(S2PointCompressionTest, MultiFaceLoop) {
  Roundtrip(loop_multi_face_, S2::kMaxCellLevel);
}

TEST_F(S2PointCompressionTest, StraightLineCompressesWell) {
  Roundtrip(line_, S2::kMaxCellLevel);
  // About 1 byte / vertex.
  EXPECT_EQ(line_.size() + 17, encoder_.length());
}

TEST_F(S2PointCompressionTest, FirstPointOnFaceEdge) {
  // This test used to trigger a bug in which EncodeFirstPointFixedLength()
  // tried to encode a pi/qi value of (2**level) in "level" bits (which did
  // not work out so well).  The fix is documented in SiTitoPiQi().
  //
  // The test data consists of two points, where the first point is exactly on
  // an S2Cell face edge (with ti == S2::kMaxSiTi), and the second point is
  // encodable at snap level 8.  This used to cause the code to try encoding
  // qi = 256 in 8 bits.
  S2XYZFaceSiTi points[] = {
    {
      S2Point(0.054299323861222645, -0.70606358900180299,
              0.70606358900180299),
      2,                      // face
      956301312, 2147483648,  // si, ti
      -1                      // level
    },
    {
      S2Point(0.056482651436986935, -0.70781701406865505,
              0.70413406726388494),
      4,                    // face
      4194304, 1195376640,  // si, ti
      8                     // level
    }};

  Encoder encoder;
  S2EncodePointsCompressed(points, 8, &encoder);
  Decoder decoder(encoder.base(), encoder.length());
  S2Point result[2];
  ASSERT_TRUE(S2DecodePointsCompressed(&decoder, 8, result));
  ABSL_CHECK(result[0] == points[0].xyz);
  ABSL_CHECK(result[1] == points[1].xyz);
}

}  // namespace<|MERGE_RESOLUTION|>--- conflicted
+++ resolved
@@ -22,15 +22,11 @@
 #include <gtest/gtest.h>
 
 #include "absl/container/fixed_array.h"
-<<<<<<< HEAD
-=======
 #include "absl/flags/flag.h"
 #include "absl/log/absl_check.h"
->>>>>>> 84bfd2c5
 #include "absl/types/span.h"
 
 #include "s2/base/commandlineflags.h"
-#include "s2/base/logging.h"
 #include "s2/s1angle.h"
 #include "s2/s2cell_id.h"
 #include "s2/s2coords.h"
@@ -45,9 +41,9 @@
 using std::vector;
 
 S2_DEFINE_int32(s2point_compression_bm_level, 30,
-             "Level to encode at for benchmarks.");
+                "Level to encode at for benchmarks.");
 S2_DEFINE_double(s2point_compression_bm_radius_km, 1000.0,
-              "Radius to use for loop for benchmarks.");
+                 "Radius to use for loop for benchmarks.");
 
 namespace {
 
