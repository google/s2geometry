// Copyright 2011 Google Inc. All Rights Reserved.
//
// Licensed under the Apache License, Version 2.0 (the "License");
// you may not use this file except in compliance with the License.
// You may obtain a copy of the License at
//
//     http://www.apache.org/licenses/LICENSE-2.0
//
// Unless required by applicable law or agreed to in writing, software
// distributed under the License is distributed on an "AS-IS" BASIS,
// WITHOUT WARRANTIES OR CONDITIONS OF ANY KIND, either express or implied.
// See the License for the specific language governing permissions and
// limitations under the License.
//


#include "s2/s2point_compression.h"

#include <cstdint>
#include <string>
#include <vector>

#include <gtest/gtest.h>

#include "absl/container/fixed_array.h"
#include "absl/flags/flag.h"
#include "absl/log/absl_check.h"
#include "absl/types/span.h"

#include "s2/base/commandlineflags.h"
#include "s2/s1angle.h"
#include "s2/s2cell_id.h"
#include "s2/s2coords.h"
#include "s2/s2point.h"
#include "s2/s2testing.h"
#include "s2/s2text_format.h"
#include "s2/util/coding/coder.h"

using absl::FixedArray;
using absl::MakeSpan;
using absl::Span;
using std::vector;

<<<<<<< HEAD
S2_DEFINE_int32(s2point_compression_bm_level, 30,
                "Level to encode at for benchmarks.");
S2_DEFINE_double(s2point_compression_bm_radius_km, 1000.0,
                 "Radius to use for loop for benchmarks.");
=======
ABSL_FLAG(int32_t, s2point_compression_bm_level, 30,
          "Level to encode at for benchmarks.");
ABSL_FLAG(double, s2point_compression_bm_radius_km, 1000.0,
          "Radius to use for loop for benchmarks.");
>>>>>>> dabeea21

namespace {

using ::absl::FixedArray;
using ::absl::MakeSpan;
using ::absl::Span;
using ::std::vector;

S2Point SnapPointToLevel(const S2Point& point, int level) {
  return S2CellId(point).parent(level).ToPoint();
}

vector<S2Point> SnapPointsToLevel(absl::Span<const S2Point> points, int level) {
  vector<S2Point> snapped_points(points.size());
  for (int i = 0; i < points.size(); ++i) {
    snapped_points[i] = SnapPointToLevel(points[i], level);
  }
  return snapped_points;
}

// Make a regular loop around the corner of faces 0, 1, and 2 with the
// specified radius in meters (on the earth) and number of vertices.
vector<S2Point> MakeRegularPoints(int num_vertices,
                                  double radius_km,
                                  int level) {
  const S2Point center = S2Point(1.0, 1.0, 1.0).Normalize();
  const S1Angle radius_angle = S2Testing::KmToAngle(radius_km);

  const vector<S2Point> unsnapped_points =
      S2Testing::MakeRegularPoints(center, radius_angle, num_vertices);

  return SnapPointsToLevel(unsnapped_points, level);
}

void MakeXYZFaceSiTiPoints(Span<const S2Point> points,
                           Span<S2XYZFaceSiTi> result) {
  ABSL_CHECK_EQ(points.size(), result.size());
  for (int i = 0; i < points.size(); ++i) {
    result[i].xyz = points[i];
    result[i].cell_level = S2::XYZtoFaceSiTi(points[i], &result[i].face,
                                             &result[i].si, &result[i].ti);
  }
}

class S2PointCompressionTest : public ::testing::Test {
 protected:
  void SetUp() override {
    loop_4_ = MakeRegularPoints(4, 0.1, S2::kMaxCellLevel);

    const S2Point center = S2Point(1.0, 1.0, 1.0).Normalize();
    const S1Angle radius = S2Testing::KmToAngle(0.1);
    loop_4_unsnapped_ = S2Testing::MakeRegularPoints(center, radius, 4);

    // Radius is 100m, so points are about 141 meters apart.
    // Snapping to level 14 will move them by < 47m.
    loop_4_level_14_ = MakeRegularPoints(4, 0.1, 14);

    loop_100_ = MakeRegularPoints(100, 0.1, S2::kMaxCellLevel);

    loop_100_unsnapped_ = S2Testing::MakeRegularPoints(center, radius, 100);

    loop_100_mixed_15_ = S2Testing::MakeRegularPoints(center, radius, 100);
    for (int i = 0; i < 15; ++i) {
      loop_100_mixed_15_[3 * i] = SnapPointToLevel(loop_100_mixed_15_[3 * i],
                                                   S2::kMaxCellLevel);
    }

    loop_100_mixed_25_ = S2Testing::MakeRegularPoints(center, radius, 100);
    for (int i = 0; i < 25; ++i) {
      loop_100_mixed_25_[4 * i] = SnapPointToLevel(loop_100_mixed_25_[4 * i],
                                                   S2::kMaxCellLevel);
    }

    // Circumference is 628m, so points are about 6 meters apart.
    // Snapping to level 22 will move them by < 2m.
    loop_100_level_22_ = MakeRegularPoints(100, 0.1, 22);

    vector<S2Point> multi_face_points(6);
    multi_face_points[0] = S2::FaceUVtoXYZ(0, -0.5, 0.5).Normalize();
    multi_face_points[1] = S2::FaceUVtoXYZ(1, -0.5, 0.5).Normalize();
    multi_face_points[2] = S2::FaceUVtoXYZ(1, 0.5, -0.5).Normalize();
    multi_face_points[3] = S2::FaceUVtoXYZ(2, -0.5, 0.5).Normalize();
    multi_face_points[4] = S2::FaceUVtoXYZ(2, 0.5, -0.5).Normalize();
    multi_face_points[5] = S2::FaceUVtoXYZ(2, 0.5, 0.5).Normalize();
    loop_multi_face_ = SnapPointsToLevel(multi_face_points, S2::kMaxCellLevel);

    vector<S2Point> line_points(100);
    for (int i = 0; i < line_points.size(); ++i) {
      const double s = 0.01 + 0.005 * i;
      const double t = 0.01 + 0.009 * i;
      const double u = S2::STtoUV(s);
      const double v = S2::STtoUV(t);
      line_points[i] = S2::FaceUVtoXYZ(0, u, v).Normalize();
    }
    line_ = SnapPointsToLevel(line_points, S2::kMaxCellLevel);
  }

  void Encode(Span<const S2Point> points, int level) {
    FixedArray<S2XYZFaceSiTi> pts(points.size());
    MakeXYZFaceSiTiPoints(points, MakeSpan(pts));
    S2EncodePointsCompressed(pts, level, &encoder_);
  }

  void Decode(int level, Span<S2Point> points) {
    decoder_.reset(encoder_.base(), encoder_.length());
    EXPECT_TRUE(S2DecodePointsCompressed(&decoder_, level, points));
  }

  void Roundtrip(const vector<S2Point>& loop, int level) {
    Encode(loop, level);
    vector<S2Point> points(loop.size());
    Decode(level, MakeSpan(points));

    EXPECT_TRUE(loop == points)
        << "Decoded points\n" << s2textformat::ToString(points)
        << "\ndo not match original points\n"
        << s2textformat::ToString(loop);
  }

  Encoder encoder_;
  Decoder decoder_;

  // Four vertex loop near the corner of faces 0, 1, and 2.
  vector<S2Point> loop_4_;
  // Four vertex loop near the corner of faces 0, 1, and 2;
  // unsnapped.
  vector<S2Point> loop_4_unsnapped_;
  // Four vertex loop near the corner of faces 0, 1, and 2;
  // snapped to level 14.
  vector<S2Point> loop_4_level_14_;
  // 100 vertex loop near the corner of faces 0, 1, and 2.
  vector<S2Point> loop_100_;
  // 100 vertex loop near the corner of faces 0, 1, and 2;
  // unsnapped.
  vector<S2Point> loop_100_unsnapped_;
  // 100 vertex loop near the corner of faces 0, 1, and 2;
  // 15 points snapped to kMakCellLevel, the others not snapped.
  vector<S2Point> loop_100_mixed_15_;
  // 100 vertex loop near the corner of faces 0, 1, and 2;
  // 25 points snapped to kMakCellLevel, the others not snapped.
  vector<S2Point> loop_100_mixed_25_;
  // 100 vertex loop near the corner of faces 0, 1, and 2;
  // snapped to level 22.
  vector<S2Point> loop_100_level_22_;
  // A loop with two vertices on each of three faces.
  vector<S2Point> loop_multi_face_;
  // A straight line of 100 vertices on face 0 that should compress well.
  vector<S2Point> line_;
};

TEST_F(S2PointCompressionTest, RoundtripsEmpty) {
  // Just check this doesn't crash.
  Encode(Span<S2Point>(), S2::kMaxCellLevel);
  Decode(S2::kMaxCellLevel, Span<S2Point>());
}

TEST_F(S2PointCompressionTest, RoundtripsFourVertexLoop) {
  Roundtrip(loop_4_, S2::kMaxCellLevel);
}

TEST_F(S2PointCompressionTest, RoundtripsFourVertexLoopUnsnapped) {
  Roundtrip(loop_4_unsnapped_, S2::kMaxCellLevel);
}

TEST_F(S2PointCompressionTest, FourVertexLoopSize) {
  Encode(loop_4_, S2::kMaxCellLevel);
  // It would take 32 bytes uncompressed.
  EXPECT_EQ(39, encoder_.length());
}

TEST_F(S2PointCompressionTest, RoundtripsFourVertexLevel14Loop) {
  const int level = 14;
  Roundtrip(loop_4_level_14_, level);
}

TEST_F(S2PointCompressionTest, FourVertexLevel14LoopSize) {
  const int level = 14;
  Encode(loop_4_level_14_, level);
  // It would take 4 bytes per vertex without compression.
  EXPECT_EQ(23, encoder_.length());
}

TEST_F(S2PointCompressionTest, Roundtrips100VertexLoop) {
  Roundtrip(loop_100_, S2::kMaxCellLevel);
}

TEST_F(S2PointCompressionTest, Roundtrips100VertexLoopUnsnapped) {
  Roundtrip(loop_100_unsnapped_, S2::kMaxCellLevel);
}

TEST_F(S2PointCompressionTest, Roundtrips100VertexLoopMixed15) {
  Roundtrip(loop_100_mixed_15_, S2::kMaxCellLevel);
  EXPECT_EQ(2381, encoder_.length());
}

TEST_F(S2PointCompressionTest, Roundtrips100VertexLoopMixed25) {
  Roundtrip(loop_100_mixed_25_, S2::kMaxCellLevel);
  EXPECT_EQ(2131, encoder_.length());
}

TEST_F(S2PointCompressionTest, OneHundredVertexLoopSize) {
  Encode(loop_100_, S2::kMaxCellLevel);
  EXPECT_EQ(257, encoder_.length());
}

TEST_F(S2PointCompressionTest, OneHundredVertexLoopUnsnappedSize) {
  Encode(loop_100_unsnapped_, S2::kMaxCellLevel);
  EXPECT_EQ(2756, encoder_.length());
}

TEST_F(S2PointCompressionTest, Roundtrips100VertexLevel22Loop) {
  const int level = 22;
  Roundtrip(loop_100_level_22_, level);
}

TEST_F(S2PointCompressionTest, OneHundredVertexLoopLevel22Size) {
  Encode(loop_100_level_22_, 22);
  EXPECT_EQ(148, encoder_.length());
}

TEST_F(S2PointCompressionTest, MultiFaceLoop) {
  Roundtrip(loop_multi_face_, S2::kMaxCellLevel);
}

TEST_F(S2PointCompressionTest, StraightLineCompressesWell) {
  Roundtrip(line_, S2::kMaxCellLevel);
  // About 1 byte / vertex.
  EXPECT_EQ(line_.size() + 17, encoder_.length());
}

TEST_F(S2PointCompressionTest, FirstPointOnFaceEdge) {
  // This test used to trigger a bug in which EncodeFirstPointFixedLength()
  // tried to encode a pi/qi value of (2**level) in "level" bits (which did
  // not work out so well).  The fix is documented in SiTitoPiQi().
  //
  // The test data consists of two points, where the first point is exactly on
  // an S2Cell face edge (with ti == S2::kMaxSiTi), and the second point is
  // encodable at snap level 8.  This used to cause the code to try encoding
  // qi = 256 in 8 bits.
  S2XYZFaceSiTi points[] = {
    {
      S2Point(0.054299323861222645, -0.70606358900180299,
              0.70606358900180299),
      2,                      // face
      956301312, 2147483648,  // si, ti
      -1                      // level
    },
    {
      S2Point(0.056482651436986935, -0.70781701406865505,
              0.70413406726388494),
      4,                    // face
      4194304, 1195376640,  // si, ti
      8                     // level
    }};

  Encoder encoder;
  S2EncodePointsCompressed(points, 8, &encoder);
  Decoder decoder(encoder.base(), encoder.length());
  S2Point result[2];
  ASSERT_TRUE(S2DecodePointsCompressed(&decoder, 8, result));
  ABSL_CHECK(result[0] == points[0].xyz);
  ABSL_CHECK(result[1] == points[1].xyz);
}

}  // namespace<|MERGE_RESOLUTION|>--- conflicted
+++ resolved
@@ -27,7 +27,6 @@
 #include "absl/log/absl_check.h"
 #include "absl/types/span.h"
 
-#include "s2/base/commandlineflags.h"
 #include "s2/s1angle.h"
 #include "s2/s2cell_id.h"
 #include "s2/s2coords.h"
@@ -36,22 +35,10 @@
 #include "s2/s2text_format.h"
 #include "s2/util/coding/coder.h"
 
-using absl::FixedArray;
-using absl::MakeSpan;
-using absl::Span;
-using std::vector;
-
-<<<<<<< HEAD
-S2_DEFINE_int32(s2point_compression_bm_level, 30,
-                "Level to encode at for benchmarks.");
-S2_DEFINE_double(s2point_compression_bm_radius_km, 1000.0,
-                 "Radius to use for loop for benchmarks.");
-=======
 ABSL_FLAG(int32_t, s2point_compression_bm_level, 30,
           "Level to encode at for benchmarks.");
 ABSL_FLAG(double, s2point_compression_bm_radius_km, 1000.0,
           "Radius to use for loop for benchmarks.");
->>>>>>> dabeea21
 
 namespace {
 
