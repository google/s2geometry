// Copyright 2011 Google Inc. All Rights Reserved.
//
// Licensed under the Apache License, Version 2.0 (the "License");
// you may not use this file except in compliance with the License.
// You may obtain a copy of the License at
//
//     http://www.apache.org/licenses/LICENSE-2.0
//
// Unless required by applicable law or agreed to in writing, software
// distributed under the License is distributed on an "AS-IS" BASIS,
// WITHOUT WARRANTIES OR CONDITIONS OF ANY KIND, either express or implied.
// See the License for the specific language governing permissions and
// limitations under the License.
//


#include "s2/s2point_compression.h"

#include <cstddef>
#include <vector>

#include "s2/base/commandlineflags.h"
#include "s2/base/logging.h"
#include <gtest/gtest.h>
<<<<<<< HEAD

=======
#include "absl/container/fixed_array.h"
#include "absl/flags/flag.h"
#include "absl/types/span.h"
#include "s2/util/coding/coder.h"
>>>>>>> 88ccc24f
#include "s2/s1angle.h"
#include "s2/s2cell_id.h"
#include "s2/s2coords.h"
#include "s2/s2testing.h"
#include "s2/s2text_format.h"
#include "absl/container/fixed_array.h"
#include "absl/types/span.h"
#include "s2/util/coding/coder.h"

<<<<<<< HEAD
using absl::FixedArray;
using absl::MakeSpan;
using absl::Span;
using std::vector;

S2_DEFINE_int32(s2point_compression_bm_level, 30,
=======
DEFINE_int32(s2point_compression_bm_level, 30,
>>>>>>> 88ccc24f
             "Level to encode at for benchmarks.");
S2_DEFINE_double(s2point_compression_bm_radius_km, 1000.0,
              "Radius to use for loop for benchmarks.");

namespace {

using ::absl::FixedArray;
using ::absl::MakeSpan;
using ::absl::Span;
using ::std::vector;

S2Point SnapPointToLevel(const S2Point& point, int level) {
  return S2CellId(point).parent(level).ToPoint();
}

vector<S2Point> SnapPointsToLevel(const vector<S2Point>& points,
                                  int level) {
  vector<S2Point> snapped_points(points.size());
  for (int i = 0; i < points.size(); ++i) {
    snapped_points[i] = SnapPointToLevel(points[i], level);
  }
  return snapped_points;
}

// Make a regular loop around the corner of faces 0, 1, and 2 with the
// specified radius in meters (on the earth) and number of vertices.
vector<S2Point> MakeRegularPoints(int num_vertices,
                                  double radius_km,
                                  int level) {
  const S2Point center = S2Point(1.0, 1.0, 1.0).Normalize();
  const S1Angle radius_angle = S2Testing::KmToAngle(radius_km);

  const vector<S2Point> unsnapped_points =
      S2Testing::MakeRegularPoints(center, radius_angle, num_vertices);

  return SnapPointsToLevel(unsnapped_points, level);
}

void MakeXYZFaceSiTiPoints(Span<const S2Point> points,
                           Span<S2XYZFaceSiTi> result) {
  S2_CHECK_EQ(points.size(), result.size());
  for (int i = 0; i < points.size(); ++i) {
    result[i].xyz = points[i];
    result[i].cell_level = S2::XYZtoFaceSiTi(points[i], &result[i].face,
                                             &result[i].si, &result[i].ti);
  }
}

class S2PointCompressionTest : public ::testing::Test {
 protected:
  void SetUp() override {
    loop_4_ = MakeRegularPoints(4, 0.1, S2::kMaxCellLevel);

    const S2Point center = S2Point(1.0, 1.0, 1.0).Normalize();
    const S1Angle radius = S2Testing::KmToAngle(0.1);
    loop_4_unsnapped_ = S2Testing::MakeRegularPoints(center, radius, 4);

    // Radius is 100m, so points are about 141 meters apart.
    // Snapping to level 14 will move them by < 47m.
    loop_4_level_14_ = MakeRegularPoints(4, 0.1, 14);

    loop_100_ = MakeRegularPoints(100, 0.1, S2::kMaxCellLevel);

    loop_100_unsnapped_ = S2Testing::MakeRegularPoints(center, radius, 100);

    loop_100_mixed_15_ = S2Testing::MakeRegularPoints(center, radius, 100);
    for (int i = 0; i < 15; ++i) {
      loop_100_mixed_15_[3 * i] = SnapPointToLevel(loop_100_mixed_15_[3 * i],
                                                   S2::kMaxCellLevel);
    }

    loop_100_mixed_25_ = S2Testing::MakeRegularPoints(center, radius, 100);
    for (int i = 0; i < 25; ++i) {
      loop_100_mixed_25_[4 * i] = SnapPointToLevel(loop_100_mixed_25_[4 * i],
                                                   S2::kMaxCellLevel);
    }

    // Circumference is 628m, so points are about 6 meters apart.
    // Snapping to level 22 will move them by < 2m.
    loop_100_level_22_ = MakeRegularPoints(100, 0.1, 22);

    vector<S2Point> multi_face_points(6);
    multi_face_points[0] = S2::FaceUVtoXYZ(0, -0.5, 0.5).Normalize();
    multi_face_points[1] = S2::FaceUVtoXYZ(1, -0.5, 0.5).Normalize();
    multi_face_points[2] = S2::FaceUVtoXYZ(1, 0.5, -0.5).Normalize();
    multi_face_points[3] = S2::FaceUVtoXYZ(2, -0.5, 0.5).Normalize();
    multi_face_points[4] = S2::FaceUVtoXYZ(2, 0.5, -0.5).Normalize();
    multi_face_points[5] = S2::FaceUVtoXYZ(2, 0.5, 0.5).Normalize();
    loop_multi_face_ = SnapPointsToLevel(multi_face_points, S2::kMaxCellLevel);

    vector<S2Point> line_points(100);
    for (int i = 0; i < line_points.size(); ++i) {
      const double s = 0.01 + 0.005 * i;
      const double t = 0.01 + 0.009 * i;
      const double u = S2::STtoUV(s);
      const double v = S2::STtoUV(t);
      line_points[i] = S2::FaceUVtoXYZ(0, u, v).Normalize();
    }
    line_ = SnapPointsToLevel(line_points, S2::kMaxCellLevel);
  }

  void Encode(Span<const S2Point> points, int level) {
    FixedArray<S2XYZFaceSiTi> pts(points.size());
    MakeXYZFaceSiTiPoints(points, MakeSpan(pts));
    S2EncodePointsCompressed(pts, level, &encoder_);
  }

  void Decode(int level, Span<S2Point> points) {
    decoder_.reset(encoder_.base(), encoder_.length());
    EXPECT_TRUE(S2DecodePointsCompressed(&decoder_, level, points));
  }

  void Roundtrip(const vector<S2Point>& loop, int level) {
    Encode(loop, level);
    vector<S2Point> points(loop.size());
    Decode(level, MakeSpan(points));

    EXPECT_TRUE(loop == points)
        << "Decoded points\n" << s2textformat::ToString(points)
        << "\ndo not match original points\n"
        << s2textformat::ToString(loop);
  }

  Encoder encoder_;
  Decoder decoder_;

  // Four vertex loop near the corner of faces 0, 1, and 2.
  vector<S2Point> loop_4_;
  // Four vertex loop near the corner of faces 0, 1, and 2;
  // unsnapped.
  vector<S2Point> loop_4_unsnapped_;
  // Four vertex loop near the corner of faces 0, 1, and 2;
  // snapped to level 14.
  vector<S2Point> loop_4_level_14_;
  // 100 vertex loop near the corner of faces 0, 1, and 2.
  vector<S2Point> loop_100_;
  // 100 vertex loop near the corner of faces 0, 1, and 2;
  // unsnapped.
  vector<S2Point> loop_100_unsnapped_;
  // 100 vertex loop near the corner of faces 0, 1, and 2;
  // 15 points snapped to kMakCellLevel, the others not snapped.
  vector<S2Point> loop_100_mixed_15_;
  // 100 vertex loop near the corner of faces 0, 1, and 2;
  // 25 points snapped to kMakCellLevel, the others not snapped.
  vector<S2Point> loop_100_mixed_25_;
  // 100 vertex loop near the corner of faces 0, 1, and 2;
  // snapped to level 22.
  vector<S2Point> loop_100_level_22_;
  // A loop with two vertices on each of three faces.
  vector<S2Point> loop_multi_face_;
  // A straight line of 100 vertices on face 0 that should compress well.
  vector<S2Point> line_;
};

TEST_F(S2PointCompressionTest, RoundtripsEmpty) {
  // Just check this doesn't crash.
  Encode(Span<S2Point>(), S2::kMaxCellLevel);
  Decode(S2::kMaxCellLevel, Span<S2Point>());
}

TEST_F(S2PointCompressionTest, RoundtripsFourVertexLoop) {
  Roundtrip(loop_4_, S2::kMaxCellLevel);
}

TEST_F(S2PointCompressionTest, RoundtripsFourVertexLoopUnsnapped) {
  Roundtrip(loop_4_unsnapped_, S2::kMaxCellLevel);
}

TEST_F(S2PointCompressionTest, FourVertexLoopSize) {
  Encode(loop_4_, S2::kMaxCellLevel);
  // It would take 32 bytes uncompressed.
  EXPECT_EQ(39, encoder_.length());
}

TEST_F(S2PointCompressionTest, RoundtripsFourVertexLevel14Loop) {
  const int level = 14;
  Roundtrip(loop_4_level_14_, level);
}

TEST_F(S2PointCompressionTest, FourVertexLevel14LoopSize) {
  const int level = 14;
  Encode(loop_4_level_14_, level);
  // It would take 4 bytes per vertex without compression.
  EXPECT_EQ(23, encoder_.length());
}

TEST_F(S2PointCompressionTest, Roundtrips100VertexLoop) {
  Roundtrip(loop_100_, S2::kMaxCellLevel);
}

TEST_F(S2PointCompressionTest, Roundtrips100VertexLoopUnsnapped) {
  Roundtrip(loop_100_unsnapped_, S2::kMaxCellLevel);
}

TEST_F(S2PointCompressionTest, Roundtrips100VertexLoopMixed15) {
  Roundtrip(loop_100_mixed_15_, S2::kMaxCellLevel);
  EXPECT_EQ(2381, encoder_.length());
}

TEST_F(S2PointCompressionTest, Roundtrips100VertexLoopMixed25) {
  Roundtrip(loop_100_mixed_25_, S2::kMaxCellLevel);
  EXPECT_EQ(2131, encoder_.length());
}

TEST_F(S2PointCompressionTest, OneHundredVertexLoopSize) {
  Encode(loop_100_, S2::kMaxCellLevel);
  EXPECT_EQ(257, encoder_.length());
}

TEST_F(S2PointCompressionTest, OneHundredVertexLoopUnsnappedSize) {
  Encode(loop_100_unsnapped_, S2::kMaxCellLevel);
  EXPECT_EQ(2756, encoder_.length());
}

TEST_F(S2PointCompressionTest, Roundtrips100VertexLevel22Loop) {
  const int level = 22;
  Roundtrip(loop_100_level_22_, level);
}

TEST_F(S2PointCompressionTest, OneHundredVertexLoopLevel22Size) {
  Encode(loop_100_level_22_, 22);
  EXPECT_EQ(148, encoder_.length());
}

TEST_F(S2PointCompressionTest, MultiFaceLoop) {
  Roundtrip(loop_multi_face_, S2::kMaxCellLevel);
}

TEST_F(S2PointCompressionTest, StraightLineCompressesWell) {
  Roundtrip(line_, S2::kMaxCellLevel);
  // About 1 byte / vertex.
  EXPECT_EQ(line_.size() + 17, encoder_.length());
}

TEST_F(S2PointCompressionTest, FirstPointOnFaceEdge) {
  // This test used to trigger a bug in which EncodeFirstPointFixedLength()
  // tried to encode a pi/qi value of (2**level) in "level" bits (which did
  // not work out so well).  The fix is documented in SiTitoPiQi().
  //
  // The test data consists of two points, where the first point is exactly on
  // an S2Cell face edge (with ti == S2::kMaxSiTi), and the second point is
  // encodable at snap level 8.  This used to cause the code to try encoding
  // qi = 256 in 8 bits.
  S2XYZFaceSiTi points[] = {
    {
      S2Point(0.054299323861222645, -0.70606358900180299,
              0.70606358900180299),
      2,                      // face
      956301312, 2147483648,  // si, ti
      -1                      // level
    },
    {
      S2Point(0.056482651436986935, -0.70781701406865505,
              0.70413406726388494),
      4,                    // face
      4194304, 1195376640,  // si, ti
      8                     // level
    }};

  Encoder encoder;
  S2EncodePointsCompressed(points, 8, &encoder);
  Decoder decoder(encoder.base(), encoder.length());
  S2Point result[2];
  S2DecodePointsCompressed(&decoder, 8, result);
  S2_CHECK(result[0] == points[0].xyz);
  S2_CHECK(result[1] == points[1].xyz);
}

}  // namespace<|MERGE_RESOLUTION|>--- conflicted
+++ resolved
@@ -21,34 +21,27 @@
 
 #include "s2/base/commandlineflags.h"
 #include "s2/base/logging.h"
+
 #include <gtest/gtest.h>
-<<<<<<< HEAD
-
-=======
+
 #include "absl/container/fixed_array.h"
 #include "absl/flags/flag.h"
 #include "absl/types/span.h"
+
 #include "s2/util/coding/coder.h"
->>>>>>> 88ccc24f
 #include "s2/s1angle.h"
 #include "s2/s2cell_id.h"
 #include "s2/s2coords.h"
 #include "s2/s2testing.h"
 #include "s2/s2text_format.h"
-#include "absl/container/fixed_array.h"
-#include "absl/types/span.h"
 #include "s2/util/coding/coder.h"
 
-<<<<<<< HEAD
 using absl::FixedArray;
 using absl::MakeSpan;
 using absl::Span;
 using std::vector;
 
 S2_DEFINE_int32(s2point_compression_bm_level, 30,
-=======
-DEFINE_int32(s2point_compression_bm_level, 30,
->>>>>>> 88ccc24f
              "Level to encode at for benchmarks.");
 S2_DEFINE_double(s2point_compression_bm_radius_km, 1000.0,
               "Radius to use for loop for benchmarks.");
