--- conflicted
+++ resolved
@@ -25,13 +25,11 @@
 #include <vector>
 
 #include <gtest/gtest.h>
-<<<<<<< HEAD
-
-#include "s2/base/logging.h"
-=======
+
 #include "absl/base/macros.h"
 #include "absl/container/flat_hash_map.h"
->>>>>>> 88ccc24f
+
+#include "s2/base/logging.h"
 #include "s2/r2.h"
 #include "s2/r2rect.h"
 #include "s2/s2cap.h"
@@ -46,10 +44,6 @@
 using std::fabs;
 using std::min;
 using std::string;
-<<<<<<< HEAD
-using std::unordered_map;
-=======
->>>>>>> 88ccc24f
 using std::vector;
 
 static S2CellId GetCellId(double lat_degrees, double lng_degrees) {
