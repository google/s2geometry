--- conflicted
+++ resolved
@@ -27,10 +27,6 @@
 #include <utility>
 #include <vector>
 
-<<<<<<< HEAD
-=======
-#include "s2/base/timer.h"
->>>>>>> dabeea21
 #include <gtest/gtest.h>
 
 #include "absl/flags/flag.h"
@@ -45,7 +41,6 @@
 #include "absl/strings/string_view.h"
 #include "absl/types/span.h"
 
-#include "s2/base/commandlineflags.h"
 #include "s2/base/log_severity.h"
 #include "s2/base/timer.h"
 #include "s2/id_set_lexicon.h"
@@ -112,13 +107,8 @@
 using Graph = S2Builder::Graph;
 using GraphOptions = S2Builder::GraphOptions;
 
-<<<<<<< HEAD
-S2_DEFINE_int32(iteration_multiplier, 1,
-                "Iteration multiplier for randomized tests");
-=======
 ABSL_FLAG(int32_t, iteration_multiplier, 1,
           "Iteration multiplier for randomized tests");
->>>>>>> dabeea21
 
 namespace {
 
