--- conflicted
+++ resolved
@@ -24,11 +24,8 @@
 
 namespace s2coding {
 
-<<<<<<< HEAD
-=======
 // Make sure that this class is compact since it is extensively used.
 // 16 for 64-bit, 12 for 32-bit.
->>>>>>> 88ccc24f
 static_assert(sizeof(EncodedUintVector<uint64>) <= 16, "too big");
 
 template <class T>
