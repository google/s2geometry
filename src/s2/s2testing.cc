// Copyright 2005 Google Inc. All Rights Reserved.
//
// Licensed under the Apache License, Version 2.0 (the "License");
// you may not use this file except in compliance with the License.
// You may obtain a copy of the License at
//
//     http://www.apache.org/licenses/LICENSE-2.0
//
// Unless required by applicable law or agreed to in writing, software
// distributed under the License is distributed on an "AS-IS" BASIS,
// WITHOUT WARRANTIES OR CONDITIONS OF ANY KIND, either express or implied.
// See the License for the specific language governing permissions and
// limitations under the License.
//

// Author: ericv@google.com (Eric Veach)

#include "s2/s2testing.h"

#include <algorithm>
#include <cmath>
#include <cstddef>
#include <cstdint>
#include <cstdlib>
#include <ios>
#include <memory>
#include <random>
#include <string>
#include <utility>
#include <vector>

<<<<<<< HEAD
=======
#include "s2/base/commandlineflags.h"
#include "absl/flags/flag.h"
>>>>>>> 4913684d
#include "absl/log/absl_check.h"
#include "absl/strings/str_cat.h"
#include "absl/strings/string_view.h"

#include "s2/base/commandlineflags.h"
#include "s2/base/types.h"
#include "s2/r1interval.h"
#include "s2/r2.h"
#include "s2/s1angle.h"
#include "s2/s1interval.h"
#include "s2/s2cap.h"
#include "s2/s2cell.h"
#include "s2/s2cell_id.h"
#include "s2/s2cell_union.h"
#include "s2/s2edge_distances.h"
#include "s2/s2latlng.h"
#include "s2/s2latlng_rect.h"
#include "s2/s2lax_polygon_shape.h"
#include "s2/s2lax_polyline_shape.h"
#include "s2/s2loop.h"
#include "s2/s2point.h"
#include "s2/s2pointutil.h"
#include "s2/s2polygon.h"
#include "s2/s2polyline.h"
#include "s2/s2region.h"
#include "s2/s2shape_index.h"
#include "s2/s2text_format.h"
#include "s2/util/math/matrix3x3.h"

using absl::string_view;
using std::make_unique;
using std::string;
using std::unique_ptr;
using std::vector;

<<<<<<< HEAD
S2_DEFINE_int32(s2_random_seed, 1,
             "Seed value that can be passed to S2Testing::rnd.Reset()");
=======
DEFINE_int32(s2_random_seed, 1,
             "Seed value that can be used in benchmarks.");
>>>>>>> 4913684d

const double S2Testing::kEarthRadiusKm = 6371.01;

void S2Testing::AppendLoopVertices(const S2Loop& loop,
                                   vector<S2Point>* vertices) {
  int n = loop.num_vertices();
  const S2Point* base = &loop.vertex(0);
  ABSL_DCHECK_EQ(&loop.vertex(n - 1), base + n - 1);
  vertices->insert(vertices->end(), base, base + n);
}

vector<S2Point> S2Testing::MakeRegularPoints(const S2Point& center,
                                             S1Angle radius,
                                             int num_vertices) {
  unique_ptr<S2Loop> loop(
      S2Loop::MakeRegularLoop(center, radius, num_vertices));
  vector<S2Point> points;
  points.reserve(loop->num_vertices());
  for (int i = 0; i < loop->num_vertices(); i++) {
    points.push_back(loop->vertex(i));
  }
  return points;
}

S1Angle S2Testing::MetersToAngle(double meters) {
  return KmToAngle(0.001 * meters);
}

S1Angle S2Testing::KmToAngle(double km) {
  return S1Angle::Radians(km / kEarthRadiusKm);
}

double S2Testing::AreaToMeters2(double steradians) {
  return 1e6 * AreaToKm2(steradians);
}

double S2Testing::AreaToKm2(double steradians) {
  return steradians * kEarthRadiusKm * kEarthRadiusKm;
}

void S2Testing::ConcentricLoopsPolygon(const S2Point& center,
                                       int num_loops,
                                       int num_vertices_per_loop,
                                       S2Polygon* polygon) {
  Matrix3x3_d m;
  S2::GetFrame(center, &m);
  vector<unique_ptr<S2Loop>> loops;
  for (int li = 0; li < num_loops; ++li) {
    vector<S2Point> vertices;
    double radius = 0.005 * (li + 1) / num_loops;
    double radian_step = 2 * M_PI / num_vertices_per_loop;
    for (int vi = 0; vi < num_vertices_per_loop; ++vi) {
      double angle = vi * radian_step;
      S2Point p(radius * cos(angle), radius * sin(angle), 1);
      vertices.push_back(S2::FromFrame(m, p.Normalize()));
    }
    loops.push_back(make_unique<S2Loop>(vertices));
  }
  polygon->InitNested(std::move(loops));
}

void S2Testing::CheckCovering(const S2Region& region,
                              const S2CellUnion& covering,
                              bool check_tight, S2CellId id) {
  if (!id.is_valid()) {
    for (int face = 0; face < 6; ++face) {
      CheckCovering(region, covering, check_tight, S2CellId::FromFace(face));
    }
    return;
  }

  if (!region.MayIntersect(S2Cell(id))) {
    // If region does not intersect id, then neither should the covering.
    if (check_tight) ABSL_CHECK(!covering.Intersects(id));

  } else if (!covering.Contains(id)) {
    // The region may intersect id, but we can't assert that the covering
    // intersects id because we may discover that the region does not actually
    // intersect upon further subdivision.  (MayIntersect is not exact.)
    ABSL_CHECK(!region.Contains(S2Cell(id)));
    ABSL_CHECK(!id.is_leaf());
    S2CellId end = id.child_end();
    S2CellId child;
    for (child = id.child_begin(); child != end; child = child.next()) {
      CheckCovering(region, covering, check_tight, child);
    }
  }
}

std::seed_seq S2Testing::MakeTaggedSeedSeq(string_view name,
                                           std::ostream& strm) {
  const int32_t seed = absl::GetFlag(FLAGS_s2_random_seed);
  const string seed_str = absl::StrCat(name, seed);
  strm << "Seeding " << name << " with " << seed;
  return std::seed_seq(seed_str.begin(), seed_str.end());
}


<|MERGE_RESOLUTION|>--- conflicted
+++ resolved
@@ -29,11 +29,7 @@
 #include <utility>
 #include <vector>
 
-<<<<<<< HEAD
-=======
-#include "s2/base/commandlineflags.h"
 #include "absl/flags/flag.h"
->>>>>>> 4913684d
 #include "absl/log/absl_check.h"
 #include "absl/strings/str_cat.h"
 #include "absl/strings/string_view.h"
@@ -69,13 +65,8 @@
 using std::unique_ptr;
 using std::vector;
 
-<<<<<<< HEAD
 S2_DEFINE_int32(s2_random_seed, 1,
-             "Seed value that can be passed to S2Testing::rnd.Reset()");
-=======
-DEFINE_int32(s2_random_seed, 1,
-             "Seed value that can be used in benchmarks.");
->>>>>>> 4913684d
+                "Seed value that can be used in benchmarks.");
 
 const double S2Testing::kEarthRadiusKm = 6371.01;
 
