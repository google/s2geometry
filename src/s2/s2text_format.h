--- conflicted
+++ resolved
@@ -28,11 +28,9 @@
 #include <vector>
 
 #include "absl/base/attributes.h"
-<<<<<<< HEAD
-=======
+#include "absl/strings/string_view.h"
 #include "absl/types/span.h"
->>>>>>> 88ccc24f
-#include "absl/strings/string_view.h"
+
 #include "s2/s2cell_id.h"
 #include "s2/s2cell_union.h"
 #include "s2/s2debug.h"
@@ -269,20 +267,11 @@
 std::string ToString(const S2CellId& cell_id);
 std::string ToString(const S2CellUnion& cell_union);
 std::string ToString(const S2Loop& loop);
-<<<<<<< HEAD
-std::string ToString(S2PointLoopSpan loop);
-std::string ToString(const S2Polyline& polyline);
-std::string ToString(const S2Polygon& polygon,
-                     const char* loop_separator = ";\n");
-std::string ToString(const std::vector<S2Point>& points);
-std::string ToString(const std::vector<S2LatLng>& points);
-=======
 std::string ToString(const S2Polyline& polyline);
 std::string ToString(const S2Polygon& polygon,
                      const char* loop_separator = ";\n");
 std::string ToString(absl::Span<const S2Point> points);
 std::string ToString(absl::Span<const S2LatLng> latlngs);
->>>>>>> 88ccc24f
 std::string ToString(const S2LaxPolylineShape& polyline);
 std::string ToString(const S2LaxPolygonShape& polygon,
                      const char* loop_separator = ";\n");
