// Copyright 2012 Google Inc. All Rights Reserved.
//
// Licensed under the Apache License, Version 2.0 (the "License");
// you may not use this file except in compliance with the License.
// You may obtain a copy of the License at
//
//     http://www.apache.org/licenses/LICENSE-2.0
//
// Unless required by applicable law or agreed to in writing, software
// distributed under the License is distributed on an "AS-IS" BASIS,
// WITHOUT WARRANTIES OR CONDITIONS OF ANY KIND, either express or implied.
// See the License for the specific language governing permissions and
// limitations under the License.
//

// Author: ericv@google.com (Eric Veach)

#include "s2/mutable_s2shape_index.h"

#include <cstddef>

#include <algorithm>
#include <atomic>
#include <cmath>
#include <memory>
#include <utility>
#include <vector>

#include "s2/base/casts.h"
#include "s2/base/commandlineflags.h"
#include "s2/base/types.h"
#include "absl/base/attributes.h"
#include "absl/container/btree_map.h"
#include "absl/flags/flag.h"
#include "absl/log/absl_check.h"
#include "absl/log/absl_log.h"
#include "absl/synchronization/mutex.h"
#include "absl/utility/utility.h"
#include "s2/util/coding/coder.h"
#include "s2/util/coding/varint.h"
#include "s2/encoded_s2cell_id_vector.h"
#include "s2/encoded_string_vector.h"
#include "s2/r1interval.h"
#include "s2/r2.h"
#include "s2/r2rect.h"
#include "s2/s2cell_id.h"
#include "s2/s2cell_union.h"
#include "s2/s2coords.h"
#include "s2/s2edge_clipping.h"
#include "s2/s2edge_crosser.h"
#include "s2/s2memory_tracker.h"
#include "s2/s2metrics.h"
#include "s2/s2padded_cell.h"
#include "s2/s2point.h"
#include "s2/s2shape.h"
#include "s2/s2shape_index.h"
#include "s2/s2shapeutil_contains_brute_force.h"
#include "s2/s2shapeutil_shape_edge_id.h"
#include "s2/util/gtl/compact_array.h"
#include "s2/util/math/mathutil.h"

using std::fabs;
using std::make_pair;
using std::make_unique;
using std::max;
using std::min;
using std::unique_ptr;
using std::vector;

// FLAGS_s2shape_index_default_max_edges_per_cell
//
// The default maximum number of edges per cell (not counting 'long' edges).
// If a cell has more than this many edges, and it is not a leaf cell, then it
// is subdivided.  This flag can be overridden via MutableS2ShapeIndex::Options.
// Reasonable values range from 10 to about 50 or so.
S2_DEFINE_int32(
    s2shape_index_default_max_edges_per_cell, 10,
    "Default maximum number of edges per cell (not counting 'long' edges); "
    "reasonable values range from 10 to 50.  Small values makes queries "
    "faster, while large values make construction faster and use less memory.");

// FLAGS_s2shape_index_tmp_memory_budget
//
// Attempt to limit the amount of temporary memory allocated while building or
// updating a MutableS2ShapeIndex to at most this value.  This is achieved by
// splitting the updates into multiple batches when necessary.  (The memory
// required is proportional to the number of edges being updated at once.)
//
// Note that this limit is not a hard guarantee, for several reasons:
//  (1) the memory estimates are only approximations;
//  (2) all edges in a given shape are added or removed at once, so shapes
//      with huge numbers of edges may exceed the budget;
//  (3) shapes being removed are always processed in a single batch.  (This
//      could be fixed, but it seems better to keep the code simpler for now.)
S2_DEFINE_int64(
    s2shape_index_tmp_memory_budget, int64{100} << 20 /*100 MB*/,
    "Attempts to limit the amount of temporary memory used by "
    "MutableS2ShapeIndex when creating or updating very large indexes to at "
    "most this number of bytes.  If more memory than this is needed, updates "
    "will automatically be split into batches internally.");

// FLAGS_s2shape_index_cell_size_to_long_edge_ratio
//
// The maximum cell size, relative to an edge's length, for which that edge is
// considered 'long'.  Cell size is defined as the average edge length of all
// cells at a given level.  For example, a value of 2.0 means that an edge E
// is long at cell level k iff the average edge length at level k is at most
// twice the length of E.  Long edges edges are not counted towards the
// max_edges_per_cell() limit because such edges typically need to be
// propagated to several children, which increases time and memory costs
// without commensurate benefits.
S2_DEFINE_double(
    s2shape_index_cell_size_to_long_edge_ratio, 1.0,
    "The maximum cell size, relative to an edge's length, for which that "
    "edge is considered 'long'.  Long edges are not counted towards the "
    "max_edges_per_cell() limit.  The size and speed of the index are "
    "typically not very sensitive to this parameter.  Reasonable values range "
    "from 0.1 to 10, with smaller values causing more aggressive subdivision "
    "of long edges grouped closely together.");

// FLAGS_s2shape_index_min_short_edge_fraction
//
// The minimum fraction of 'short' edges that must be present in a cell in
// order for it to be subdivided.  If this parameter is non-zero then the
// total index size and construction time are guaranteed to be linear in the
// number of input edges; this prevents the worst-case quadratic space and
// time usage that can otherwise occur with certain input configurations.
// Specifically, the maximum index size is
//
//     O((c1 + c2 * (1 - f) / f) * n)
//
// where n is the number of input edges, f is this parameter value, and
// constant c2 is roughly 20 times larger than constant c1.  (The exact values
// of c1 and c2 depend on the cell_size_to_long_edge_ratio and
// max_edges_per_cell parameters and certain properties of the input geometry
// such as whether it consists of O(1) shapes, whether it includes polygons,
// and whether the polygon interiors are disjoint.)
//
// Reasonable parameter values range from 0.1 up to perhaps 0.95.  The main
// factors to consider when choosing this parameter are:
//
//  - For pathological geometry, larger values result in indexes that are
//    smaller and faster to construct but have worse query performance (due to
//    having more edges per cell).  However note that even a setting of 0.1
//    reduces the worst case by 100x compared with a setting of 0.001.
//
//  - For normal geometry, values up to about 0.8 result in indexes that are
//    virtually unchanged except for a slight increase in index construction
//    time (proportional to the parameter value f) for very large inputs.
//    With millions of edges, indexing time increases by about (15% * f),
//    e.g. a parameter value of 0.5 slows down indexing for very large inputs
//    by about 7.5%.  (Indexing time for small inputs is not affected.)
//
//  - Values larger than about 0.8 start to affect index construction even for
//    normal geometry, resulting in smaller indexes and faster construction
//    times but gradually worse query performance.
//
// Essentially this parameter provides control over a space-time tradeoff that
// largely affects only pathological geometry.  The default value of 0.2 was
// chosen to make index construction as fast as possible while still
// protecting against possible quadratic space usage.
S2_DEFINE_double(
    s2shape_index_min_short_edge_fraction, 0.2,
    "The minimum fraction of 'short' edges that must be present in a cell in "
    "order for it to be subdivided.  If this parameter is non-zero then the "
    "total index size and construction time are guaranteed to be linear in the "
    "number of input edges, where the constant of proportionality has the "
    "form (c1 + c2 * (1 - f) / f).  Reasonable values range from 0.1 to "
    "perhaps 0.95.  Values up to about 0.8 have almost no effect on 'normal' "
    "geometry except for a small increase in index construction time "
    "(proportional to f) for very large inputs.  For worst-case geometry, "
    "larger parameter values result in indexes that are smaller and faster "
    "to construct but have worse query performance (due to having more edges "
    "per cell).  Essentially this parameter provides control over a space-time "
    "tradeoff that largely affects only pathological geometry.");

// The total error when clipping an edge comes from two sources:
// (1) Clipping the original spherical edge to a cube face (the "face edge").
//     The maximum error in this step is S2::kFaceClipErrorUVCoord.
// (2) Clipping the face edge to the u- or v-coordinate of a cell boundary.
//     The maximum error in this step is S2::kEdgeClipErrorUVCoord.
// Finally, since we encounter the same errors when clipping query edges, we
// double the total error so that we only need to pad edges during indexing
// and not at query time.
const double MutableS2ShapeIndex::kCellPadding =
    2 * (S2::kFaceClipErrorUVCoord + S2::kEdgeClipErrorUVCoord);

MutableS2ShapeIndex::Options::Options()
    : max_edges_per_cell_(
          absl::GetFlag(FLAGS_s2shape_index_default_max_edges_per_cell)) {}

void MutableS2ShapeIndex::Options::set_max_edges_per_cell(
    int max_edges_per_cell) {
  max_edges_per_cell_ = max_edges_per_cell;
}

<<<<<<< HEAD
const S2ShapeIndexCell* MutableS2ShapeIndex::Iterator::GetCell() const {
  S2_LOG(ERROR) << "Should never be called";
  return nullptr;
}

unique_ptr<MutableS2ShapeIndex::IteratorBase>
MutableS2ShapeIndex::Iterator::Clone() const {
  return make_unique<Iterator>(*this);
}

void MutableS2ShapeIndex::Iterator::Copy(const IteratorBase& other)  {
  *this = *down_cast<const Iterator*>(&other);
}

=======
>>>>>>> 84bfd2c5
// FaceEdge and ClippedEdge store temporary edge data while the index is being
// updated.  FaceEdge represents an edge that has been projected onto a given
// face, while ClippedEdge represents the portion of that edge that has been
// clipped to a given S2Cell.
//
// While it would be possible to combine all the edge information into one
// structure, there are two good reasons for separating it:
//
//  - Memory usage.  Separating the two classes means that we only need to
//    store one copy of the per-face data no matter how many times an edge is
//    subdivided, and it also lets us delay computing bounding boxes until
//    they are needed for processing each face (when the dataset spans
//    multiple faces).
//
//  - Performance.  UpdateEdges is significantly faster on large polygons when
//    the data is separated, because it often only needs to access the data in
//    ClippedEdge and this data is cached more successfully.

struct MutableS2ShapeIndex::FaceEdge {
  int32 shape_id;    // The shape that this edge belongs to
  int32 edge_id;     // Edge id within that shape
  int32 max_level;   // Not desirable to subdivide this edge beyond this level
  bool has_interior;   // Belongs to a shape of dimension 2.
  R2Point a, b;        // The edge endpoints, clipped to a given face
  S2Shape::Edge edge;  // The edge endpoints
};

struct MutableS2ShapeIndex::ClippedEdge {
  const FaceEdge* face_edge;  // The original unclipped edge
  R2Rect bound;               // Bounding box for the clipped portion
};

// Given a set of shapes, InteriorTracker keeps track of which shapes contain
// a particular point (the "focus").  It provides an efficient way to move the
// focus from one point to another and incrementally update the set of shapes
// which contain it.  We use this to compute which shapes contain the center
// of every S2CellId in the index, by advancing the focus from one cell center
// to the next.
//
// Initially the focus is at the start of the S2CellId space-filling curve.
// We then visit all the cells that are being added to the MutableS2ShapeIndex
// in increasing order of S2CellId.  For each cell, we draw two edges: one
// from the entry vertex to the center, and another from the center to the
// exit vertex (where "entry" and "exit" refer to the points where the
// space-filling curve enters and exits the cell).  By counting edge crossings
// we can incrementally compute which shapes contain the cell center.  Note
// that the same set of shapes will always contain the exit point of one cell
// and the entry point of the next cell in the index, because either (a) these
// two points are actually the same, or (b) the intervening cells in S2CellId
// order are all empty, and therefore there are no edge crossings if we follow
// this path from one cell to the other.
class MutableS2ShapeIndex::InteriorTracker {
 public:
  // Constructs the InteriorTracker.  You must call AddShape() for each shape
  // that will be tracked before calling MoveTo() or DrawTo().
  InteriorTracker();

  // Returns the initial focus point when the InteriorTracker is constructed
  // (corresponding to the start of the S2CellId space-filling curve).
  static S2Point Origin();

  // Returns the current focus point (see above).
  const S2Point& focus() { return b_; }

  // Returns true if any shapes are being tracked.
  bool is_active() const { return is_active_; }

  // Adds a shape whose interior should be tracked.  "contains_focus" indicates
  // whether the current focus point is inside the shape.  Alternatively, if the
  // focus point is in the process of being moved (via MoveTo/DrawTo), you can
  // also specify "contains_focus" at the old focus point and call TestEdge()
  // for every edge of the shape that might cross the current DrawTo() line.
  // This updates the state to correspond to the new focus point.
  //
  // REQUIRES: shape->dimension() == 2
  void AddShape(int32 shape_id, bool contains_focus);

  // Moves the focus to the given point.  This method should only be used when
  // it is known that there are no edge crossings between the old and new
  // focus locations; otherwise use DrawTo().
  void MoveTo(const S2Point& b) { b_ = b; }

  // Moves the focus to the given point.  After this method is called,
  // TestEdge() should be called with all edges that may cross the line
  // segment between the old and new focus locations.
  void DrawTo(const S2Point& b);

  // Indicates that the given edge of the given shape may cross the line
  // segment between the old and new focus locations (see DrawTo).
  // REQUIRES: shape->dimension() == 2
  inline void TestEdge(int32 shape_id, const S2Shape::Edge& edge);

  // The set of shape ids that contain the current focus.
  const ShapeIdSet& shape_ids() const { return shape_ids_; }

  // Indicates that the last argument to MoveTo() or DrawTo() was the entry
  // vertex of the given S2CellId, i.e. the tracker is positioned at the start
  // of this cell.  By using this method together with at_cellid(), the caller
  // can avoid calling MoveTo() in cases where the exit vertex of the previous
  // cell is the same as the entry vertex of the current cell.
  void set_next_cellid(S2CellId next_cellid) {
    next_cellid_ = next_cellid.range_min();
  }

  // Returns true if the focus is already at the entry vertex of the given
  // S2CellId (provided that the caller calls set_next_cellid() as each cell
  // is processed).
  bool at_cellid(S2CellId cellid) const {
    return cellid.range_min() == next_cellid_;
  }

  // Makes an internal copy of the state for shape ids below the given limit,
  // and then clear the state for those shapes.  This is used during
  // incremental updates to track the state of added and removed shapes
  // separately.
  void SaveAndClearStateBefore(int32 limit_shape_id);

  // Restores the state previously saved by SaveAndClearStateBefore().  This
  // only affects the state for shape_ids below "limit_shape_id".
  void RestoreStateBefore(int32 limit_shape_id);

  // Indicates that only some edges of the given shape are being added, and
  // therefore its interior should not be processed yet.
  int partial_shape_id() const { return partial_shape_id_; }
  void set_partial_shape_id(int shape_id) { partial_shape_id_ = shape_id; }

 private:
  // Removes "shape_id" from shape_ids_ if it exists, otherwise insert it.
  void ToggleShape(int shape_id);

  // Returns a pointer to the first entry "x" where x >= shape_id.
  ShapeIdSet::iterator lower_bound(int32 shape_id);

  bool is_active_ = false;
  S2Point a_, b_;
  S2CellId next_cellid_;
  S2EdgeCrosser crosser_;
  ShapeIdSet shape_ids_;

  // Shape ids saved by SaveAndClearStateBefore().  The state is never saved
  // recursively so we don't need to worry about maintaining a stack.
  ShapeIdSet saved_ids_;

  // As an optimization, we also save is_active_ so that RestoreStateBefore()
  // can deactivate the tracker again in the case where the shapes being added
  // and removed do not have an interior, but some existing shapes do.
  bool saved_is_active_;

  // If non-negative, indicates that only some edges of the given shape are
  // being added and therefore its interior should not be tracked yet.
  int partial_shape_id_ = -1;
};

// As shapes are added, we compute which ones contain the start of the
// S2CellId space-filling curve by drawing an edge from S2::Origin() to this
// point and counting how many shape edges cross this edge.
MutableS2ShapeIndex::InteriorTracker::InteriorTracker()
    : b_(Origin()), next_cellid_(S2CellId::Begin(S2CellId::kMaxLevel)) {
}

S2Point MutableS2ShapeIndex::InteriorTracker::Origin() {
  // The start of the S2CellId space-filling curve.
  return S2::FaceUVtoXYZ(0, -1, -1).Normalize();
}

void MutableS2ShapeIndex::InteriorTracker::AddShape(int32 shape_id,
                                                    bool contains_focus) {
  is_active_ = true;
  if (contains_focus) {
    ToggleShape(shape_id);
  }
}

void MutableS2ShapeIndex::InteriorTracker::ToggleShape(int shape_id) {
  // Since shape_ids_.size() is typically *very* small (0, 1, or 2), it turns
  // out to be significantly faster to maintain a sorted array rather than
  // using an STL set or btree_set.
  if (shape_ids_.empty()) {
    shape_ids_.push_back(shape_id);
  } else if (shape_ids_[0] == shape_id) {
    shape_ids_.erase(shape_ids_.begin());
  } else {
    ShapeIdSet::iterator pos = shape_ids_.begin();
    while (*pos < shape_id) {
      if (++pos == shape_ids_.end()) {
        shape_ids_.push_back(shape_id);
        return;
      }
    }
    if (*pos == shape_id) {
      shape_ids_.erase(pos);
    } else {
      shape_ids_.insert(pos, shape_id);
    }
  }
}

void MutableS2ShapeIndex::InteriorTracker::DrawTo(const S2Point& b) {
  a_ = b_;
  b_ = b;
  crosser_.Init(&a_, &b_);
}

ABSL_ATTRIBUTE_ALWAYS_INLINE  // ~1% faster
    inline void
    MutableS2ShapeIndex::InteriorTracker::TestEdge(int32 shape_id,
                                                   const S2Shape::Edge& edge) {
  if (crosser_.EdgeOrVertexCrossing(&edge.v0, &edge.v1)) {
    ToggleShape(shape_id);
  }
}

// Like std::lower_bound(shape_ids_.begin(), shape_ids_.end(), shape_id), but
// implemented with linear rather than binary search because the number of
// shapes being tracked is typically very small.
inline MutableS2ShapeIndex::ShapeIdSet::iterator
MutableS2ShapeIndex::InteriorTracker::lower_bound(int32 shape_id) {
  ShapeIdSet::iterator pos = shape_ids_.begin();
  while (pos != shape_ids_.end() && *pos < shape_id) { ++pos; }
  return pos;
}

void MutableS2ShapeIndex::InteriorTracker::SaveAndClearStateBefore(
    int32 limit_shape_id) {
  ABSL_DCHECK(saved_ids_.empty());
  ShapeIdSet::iterator limit = lower_bound(limit_shape_id);
  saved_ids_.assign(shape_ids_.begin(), limit);
  shape_ids_.erase(shape_ids_.begin(), limit);
  saved_is_active_ = is_active_;
}

void MutableS2ShapeIndex::InteriorTracker::RestoreStateBefore(
    int32 limit_shape_id) {
  shape_ids_.erase(shape_ids_.begin(), lower_bound(limit_shape_id));
  shape_ids_.insert(shape_ids_.begin(), saved_ids_.begin(), saved_ids_.end());
  saved_ids_.clear();
  is_active_ = saved_is_active_;
}

MutableS2ShapeIndex::MutableS2ShapeIndex() = default;

MutableS2ShapeIndex::MutableS2ShapeIndex(const Options& options) {
  Init(options);
}

MutableS2ShapeIndex::MutableS2ShapeIndex(MutableS2ShapeIndex&& b)
    : S2ShapeIndex(std::move(b)),
      shapes_(std::move(b.shapes_)),
      cell_map_(std::move(b.cell_map_)),
      options_(std::move(b.options_)),
      pending_additions_begin_(std::exchange(b.pending_additions_begin_, 0)),
      pending_removals_(std::move(b.pending_removals_)),
      index_status_(b.index_status_.exchange(FRESH, std::memory_order_relaxed)),
      mem_tracker_(std::move(b.mem_tracker_)) {}

MutableS2ShapeIndex& MutableS2ShapeIndex::operator=(MutableS2ShapeIndex&& b) {
  // We need to delegate to our parent move-assignment operator since we can't
  // move any of its private state.  This is a little odd since b is in a
  // half-moved state after calling but is ultimately safe.
  S2ShapeIndex::operator=(static_cast<S2ShapeIndex&&>(b));
  shapes_ = std::move(b.shapes_);
  cell_map_.swap(b.cell_map_);
  options_ = std::move(b.options_);
  pending_additions_begin_ = std::exchange(b.pending_additions_begin_, 0);
  pending_removals_ = std::move(b.pending_removals_);
  index_status_.store(
      b.index_status_.exchange(FRESH, std::memory_order_relaxed),
      std::memory_order_relaxed);
  mem_tracker_ = std::move(b.mem_tracker_);
  return *this;
}

void MutableS2ShapeIndex::Init(const Options& options) {
  ABSL_DCHECK(shapes_.empty());
  options_ = options;
  // Memory tracking is not affected by this method.
}

MutableS2ShapeIndex::~MutableS2ShapeIndex() {
  Clear();
}

void MutableS2ShapeIndex::set_memory_tracker(S2MemoryTracker* tracker) {
  mem_tracker_.Tally(-mem_tracker_.client_usage_bytes());
  mem_tracker_.Init(tracker);
  if (mem_tracker_.is_active()) mem_tracker_.Tally(SpaceUsed());
}

// Called to set the index status when the index needs to be rebuilt.
void MutableS2ShapeIndex::MarkIndexStale() {
  // The UPDATING status can only be changed in ApplyUpdatesThreadSafe().
  if (index_status_.load(std::memory_order_relaxed) == UPDATING) return;

  // If a memory tracking error has occurred we set the index status to FRESH
  // in order to prevent us from attempting to rebuild it.
  IndexStatus status = (shapes_.empty() || !mem_tracker_.ok()) ? FRESH : STALE;
  index_status_.store(status, std::memory_order_relaxed);
}

void MutableS2ShapeIndex::Minimize() {
  mem_tracker_.Tally(-mem_tracker_.client_usage_bytes());
  Iterator it;
  for (it.InitStale(this, S2ShapeIndex::BEGIN); !it.done(); it.Next()) {
    delete &it.cell();
  }
  cell_map_.clear();
  pending_removals_.reset();
  pending_additions_begin_ = 0;
  MarkIndexStale();
  if (mem_tracker_.is_active()) mem_tracker_.Tally(SpaceUsed());
}

int MutableS2ShapeIndex::Add(unique_ptr<S2Shape> shape) {
  // Additions are processed lazily by ApplyUpdates().  Note that in order to
  // avoid unexpected client behavior, this method continues to add shapes
  // even once the specified S2MemoryTracker limit has been exceeded.
  const int id = shapes_.size();
  mem_tracker_.AddSpace(&shapes_, 1);
  shapes_.push_back(std::move(shape));
  MarkIndexStale();
  return id;
}

unique_ptr<S2Shape> MutableS2ShapeIndex::Release(int shape_id) {
  // This class updates itself lazily, because it is much more efficient to
  // process additions and removals in batches.  However this means that when
  // a shape is removed we need to make a copy of all its edges, since the
  // client is free to delete "shape" once this call is finished.

  ABSL_DCHECK(shapes_[shape_id] != nullptr);
  auto shape = std::move(shapes_[shape_id]);
  if (shape_id >= pending_additions_begin_) {
    // We are removing a shape that has not yet been added to the index,
    // so there is nothing else to do.
  } else {
    if (!pending_removals_) {
      if (!mem_tracker_.Tally(sizeof(*pending_removals_))) {
        Minimize();
        return shape;
      }
      pending_removals_ = make_unique<vector<RemovedShape>>();
    }
    RemovedShape removed;
    removed.shape_id = shape_id;
    removed.has_interior = (shape->dimension() == 2);
    removed.contains_tracker_origin =
        s2shapeutil::ContainsBruteForce(*shape, InteriorTracker::Origin());
    int num_edges = shape->num_edges();
    if (!mem_tracker_.AddSpace(&removed.edges, num_edges) ||
        !mem_tracker_.AddSpace(pending_removals_.get(), 1)) {
      Minimize();
      return shape;
    }
    for (int e = 0; e < num_edges; ++e) {
      removed.edges.push_back(shape->edge(e));
    }
    pending_removals_->push_back(std::move(removed));
  }
  MarkIndexStale();
  return shape;
}

vector<unique_ptr<S2Shape>> MutableS2ShapeIndex::ReleaseAll() {
  ABSL_DCHECK(update_state_ == nullptr);
  vector<unique_ptr<S2Shape>> result;
  result.swap(shapes_);
  Minimize();
  return result;
}

void MutableS2ShapeIndex::Clear() {
  ReleaseAll();
}

// Apply any pending updates in a thread-safe way.
void MutableS2ShapeIndex::ApplyUpdatesThreadSafe() {
  lock_.Lock();
  if (index_status_.load(std::memory_order_relaxed) == FRESH) {
    lock_.Unlock();
  } else if (index_status_.load(std::memory_order_relaxed) == UPDATING) {
    // Wait until the updating thread is finished.  We do this by attempting
    // to lock a mutex that is held by the updating thread.  When this mutex
    // is unlocked the index_status_ is guaranteed to be FRESH.
    ++update_state_->num_waiting;
    lock_.Unlock();
    update_state_->wait_mutex.Lock();
    lock_.Lock();
    --update_state_->num_waiting;
    UnlockAndSignal();  // Notify other waiting threads.
  } else {
    ABSL_DCHECK_EQ(STALE, index_status_);
    index_status_.store(UPDATING, std::memory_order_relaxed);
    // Allocate the extra state needed for thread synchronization.  We keep
    // the spinlock held while doing this, because (1) memory allocation is
    // fast, so the chance of a context switch while holding the lock is low;
    // (2) by far the most common situation is that there is no contention,
    // and this saves an extra lock and unlock step; (3) even in the rare case
    // where there is contention, the main side effect is that some other
    // thread will burn a few CPU cycles rather than sleeping.
    update_state_ = make_unique<UpdateState>();
    // lock_.Lock wait_mutex *before* calling Unlock() to ensure that all other
    // threads will block on it.
    update_state_->wait_mutex.Lock();
    // Release the spinlock before doing any real work.
    lock_.Unlock();
    ApplyUpdatesInternal();
    lock_.Lock();
    // index_status_ can be updated to FRESH only while locked *and* using
    // an atomic store operation, so that MaybeApplyUpdates() can check
    // whether the index is FRESH without acquiring the spinlock.
    index_status_.store(FRESH, std::memory_order_release);
    UnlockAndSignal();  // Notify any waiting threads.
  }
}

// Releases lock_ and wakes up any waiting threads by releasing wait_mutex.
// If this was the last waiting thread, also deletes update_state_.
// REQUIRES: lock_ is held.
// REQUIRES: wait_mutex is held.
inline void MutableS2ShapeIndex::UnlockAndSignal() {
  ABSL_DCHECK_EQ(FRESH, index_status_);
  int num_waiting = update_state_->num_waiting;
  lock_.Unlock();
  // Allow another waiting thread to proceed.  Note that no new threads can
  // start waiting because the index_status_ is now FRESH, and the caller is
  // required to prevent any new mutations from occurring while these const
  // methods are running.
  //
  // We need to unlock wait_mutex before destroying it even if there are no
  // waiting threads.
  update_state_->wait_mutex.Unlock();
  if (num_waiting == 0) {
    update_state_.reset();
  }
}

// This method updates the index by applying all pending additions and
// removals.  It does *not* update index_status_ (see ApplyUpdatesThreadSafe).
void MutableS2ShapeIndex::ApplyUpdatesInternal() {
  // Check whether we have so many edges to process that we should process
  // them in multiple batches to save memory.  Building the index can use up
  // to 20x as much memory (per edge) as the final index size.
  vector<BatchDescriptor> batches = GetUpdateBatches();
  for (const BatchDescriptor& batch : batches) {
    if (mem_tracker_.is_active()) {
      ABSL_DCHECK_EQ(mem_tracker_.client_usage_bytes(),
                     SpaceUsed());  // Invariant.
    }
    vector<FaceEdge> all_edges[6];
    ReserveSpace(batch, all_edges);
    if (!mem_tracker_.ok()) return Minimize();

    InteriorTracker tracker;
    if (pending_removals_) {
      // The first batch implicitly includes all shapes being removed.
      for (const auto& pending_removal : *pending_removals_) {
        RemoveShape(pending_removal, all_edges, &tracker);
      }
      pending_removals_.reset(nullptr);
    }
    // A batch consists of zero or more full shapes followed by zero or one
    // partial shapes.  The loop below handles all such cases.
    for (auto begin = batch.begin; begin < batch.end;
         ++begin.shape_id, begin.edge_id = 0) {
      const S2Shape* shape = this->shape(begin.shape_id);
      if (shape == nullptr) continue;  // Already removed.
      int edges_end = begin.shape_id == batch.end.shape_id ? batch.end.edge_id
                                                           : shape->num_edges();
      AddShape(shape, begin.shape_id, begin.edge_id, edges_end, all_edges,
               &tracker);
    }
    for (int face = 0; face < 6; ++face) {
      UpdateFaceEdges(face, all_edges[face], &tracker);
      // Save memory by clearing vectors after we are done with them.
      vector<FaceEdge>().swap(all_edges[face]);
    }
    pending_additions_begin_ = batch.end.shape_id;
    if (batch.begin.edge_id > 0 && batch.end.edge_id == 0) {
      // We have just finished adding the edges of shape that was split over
      // multiple batches.  Now we need to mark the interior of the shape, if
      // any, by setting contains_center() on the appropriate index cells.
      FinishPartialShape(tracker.partial_shape_id());
    }
    if (mem_tracker_.is_active()) {
      mem_tracker_.Tally(-mem_tracker_.client_usage_bytes());
      if (!mem_tracker_.Tally(SpaceUsed())) return Minimize();
    }
  }
  // It is the caller's responsibility to update index_status_.
}

// Count the number of edges being updated, and break them into several
// batches if necessary to reduce the amount of memory needed.  (See the
// documentation for FLAGS_s2shape_index_tmp_memory_budget.)
vector<MutableS2ShapeIndex::BatchDescriptor>
MutableS2ShapeIndex::GetUpdateBatches() const {
  // Count the edges being removed and added.
  int num_edges_removed = 0;
  if (pending_removals_) {
    for (const auto& pending_removal : *pending_removals_) {
      num_edges_removed += pending_removal.edges.size();
    }
  }
  int num_edges_added = 0;
  for (size_t id = pending_additions_begin_; id < shapes_.size(); ++id) {
    const S2Shape* shape = this->shape(id);
    if (shape) num_edges_added += shape->num_edges();
  }
  BatchGenerator batch_gen(num_edges_removed, num_edges_added,
                           pending_additions_begin_);
  for (size_t id = pending_additions_begin_; id < shapes_.size(); ++id) {
    const S2Shape* shape = this->shape(id);
    if (shape) batch_gen.AddShape(id, shape->num_edges());
  }
  return batch_gen.Finish();
}

// The following memory estimates are based on heap profiling.

// The batch sizes during a given update gradually decrease as the space
// occupied by the index itself grows.  In order to do this, we need a
// conserative lower bound on how much the index grows per edge.
//
// The final size of a MutableS2ShapeIndex depends mainly on how finely the
// index is subdivided, as controlled by Options::max_edges_per_cell() and
// --s2shape_index_default_max_edges_per_cell.  For realistic values of
// max_edges_per_cell() and shapes with moderate numbers of edges, it is
// difficult to get much below 8 bytes per edge.  *The minimum possible size
// is 4 bytes per edge (to store a 32-bit edge id in an S2ClippedShape) plus
// 24 bytes per shape (for the S2ClippedShape itself plus a pointer in the
// shapes_ vector.)  Note that this value is a lower bound; a typical final
// index size is closer to 24 bytes per edge.
static constexpr size_t kFinalBytesPerEdge = 8;

// The temporary memory consists mainly of the FaceEdge and ClippedEdge
// structures plus a ClippedEdge pointer for every level of recursive
// subdivision.  This can be more than 220 bytes per edge even for typical
// geometry.  (The pathological worst case is higher, but we don't use this to
// determine the batch sizes.)
static constexpr size_t kTmpBytesPerEdge = 226;

// We arbitrarily limit the number of batches as a safety measure.  With the
// current default memory budget of 100 MB, this limit is not reached even
// when building an index of 350 million edges.
static constexpr int kMaxBatches = 100;

MutableS2ShapeIndex::BatchGenerator::BatchGenerator(int num_edges_removed,
                                                    int num_edges_added,
                                                    int shape_id_begin)
    : max_batch_sizes_(GetMaxBatchSizes(num_edges_removed, num_edges_added)),
      batch_begin_(shape_id_begin, 0),
      shape_id_end_(shape_id_begin) {
  if (max_batch_sizes_.size() > 1) {
    ABSL_VLOG(1) << "Removing " << num_edges_removed << ", adding "
                 << num_edges_added << " edges in " << max_batch_sizes_.size()
                 << " batches";
  }
  // Duplicate the last entry to simplify next_max_batch_size().
  max_batch_sizes_.push_back(max_batch_sizes_.back());

  // We process edge removals before additions, and edges are always removed
  // in a single batch.  The reasons for this include: (1) removed edges use
  // quite a bit of memory (about 50 bytes each) and this space can be freed
  // immediately when we process them in one batch; (2) removed shapes are
  // expected to be small fraction of the index size in typical use cases
  // (e.g. incremental updates of large indexes), and (3) AbsorbIndexCell()
  // uses (shape(id) == nullptr) to detect when a shape is being removed, so
  // in order to split the removed shapes into multiple batches we would need
  // a different approach (e.g., temporarily adding fake entries to shapes_
  // and restoring them back to nullptr as shapes are removed).  Removing
  // individual shapes over multiple batches would be even more work.
  batch_size_ = num_edges_removed;
}

void MutableS2ShapeIndex::BatchGenerator::AddShape(int shape_id,
                                                   int num_edges) {
  int batch_remaining = max_batch_size() - batch_size_;
  if (num_edges <= batch_remaining) {
    ExtendBatch(num_edges);
  } else if (num_edges <= next_max_batch_size()) {
    // Avoid splitting shapes across batches unnecessarily.
    FinishBatch(0, ShapeEdgeId(shape_id, 0));
    ExtendBatch(num_edges);
  } else {
    // This shape must be split across at least two batches.  We simply fill
    // each batch until the remaining edges will fit in two batches, and then
    // divide those edges such that both batches have the same amount of
    // remaining space relative to their maximum size.
    int e_begin = 0;
    while (batch_remaining + next_max_batch_size() < num_edges) {
      e_begin += batch_remaining;
      FinishBatch(batch_remaining, ShapeEdgeId(shape_id, e_begin));
      num_edges -= batch_remaining;
      batch_remaining = max_batch_size();
    }
    // Figure out how many edges to add to the current batch so that it will
    // have the same amount of remaining space as the next batch.
    int n = (num_edges + batch_remaining - next_max_batch_size()) / 2;
    FinishBatch(n, ShapeEdgeId(shape_id, e_begin + n));
    FinishBatch(num_edges - n, ShapeEdgeId(shape_id + 1, 0));
  }
  shape_id_end_ = shape_id + 1;
}

vector<MutableS2ShapeIndex::BatchDescriptor>
MutableS2ShapeIndex::BatchGenerator::Finish() {
  // We must generate at least one batch even when num_edges_removed ==
  // num_edges_added == 0, because some shapes have an interior but no edges.
  // (Specifically, the full polygon has this property.)
  if (batches_.empty() || shape_id_end_ != batch_begin_.shape_id) {
    FinishBatch(0, ShapeEdgeId(shape_id_end_, 0));
  }
  return std::move(batches_);
}

void MutableS2ShapeIndex::BatchGenerator::FinishBatch(int num_edges,
                                                      ShapeEdgeId batch_end) {
  ExtendBatch(num_edges);
  batches_.push_back(BatchDescriptor{batch_begin_, batch_end, batch_size_});
  batch_begin_ = batch_end;
  batch_index_edges_left_ -= batch_size_;
  while (batch_index_edges_left_ < 0) {
    batch_index_edges_left_ += max_batch_size();
    batch_index_ += 1;
  }
  batch_size_ = 0;
}

// Divides "num_edges" edges into batches where each batch needs about the
// same total amount of memory.  (The total memory needed by a batch consists
// of the temporary memory needed to process the edges in that batch plus the
// final representations of the edges that have already been indexed.)  It
// uses the fewest number of batches (up to kMaxBatches) such that the total
// memory usage does not exceed the combined final size of all the edges plus
// FLAGS_s2shape_index_tmp_memory_budget.  Returns a vector of sizes
// indicating the desired number of edges in each batch.
/* static */
vector<int> MutableS2ShapeIndex::BatchGenerator::GetMaxBatchSizes(
    int num_edges_removed, int num_edges_added) {
  // Check whether we can update all the edges at once.
  int num_edges_total = num_edges_removed + num_edges_added;
  const double tmp_memory_budget_bytes =
      absl::GetFlag(FLAGS_s2shape_index_tmp_memory_budget);
  if (num_edges_total * kTmpBytesPerEdge <= tmp_memory_budget_bytes) {
    return vector<int>{num_edges_total};
  }

  // Each batch is allowed to use up to "total_budget_bytes".  The memory
  // usage consists of some number of edges already added by previous batches
  // (at kFinalBytesPerEdge each), plus some number being updated in the
  // current batch (at kTmpBytesPerEdge each).  The available free space is
  // multiplied by (1 - kFinalBytesPerEdge / kTmpBytesPerEdge) after each
  // batch is processed as edges are converted into their final form.
  const double final_bytes = num_edges_added * kFinalBytesPerEdge;
  constexpr double kFinalBytesRatio = 1.0 * kFinalBytesPerEdge /
                                      kTmpBytesPerEdge;
  constexpr double kTmpSpaceMultiplier = 1 - kFinalBytesRatio;

  // The total memory budget is the greater of the final size plus the allowed
  // temporary memory, or the minimum amount of memory required to limit the
  // number of batches to "kMaxBatches".
  const double total_budget_bytes = max(
      final_bytes + tmp_memory_budget_bytes,
      final_bytes / (1 - MathUtil::IPow(kTmpSpaceMultiplier, kMaxBatches - 1)));

  // "ideal_batch_size" is the number of edges in the current batch before
  // rounding to an integer.
  double ideal_batch_size = total_budget_bytes / kTmpBytesPerEdge;

  // Removed edges are always processed in the first batch, even if this might
  // use more memory than requested (see the BatchGenerator constructor).
  vector<int> batch_sizes;
  int num_edges_left = num_edges_added;
  if (num_edges_removed > ideal_batch_size) {
    batch_sizes.push_back(num_edges_removed);
  } else {
    num_edges_left += num_edges_removed;
  }
  for (int i = 0; num_edges_left > 0; ++i) {
    int batch_size = static_cast<int>(ideal_batch_size + 1);
    batch_sizes.push_back(batch_size);
    num_edges_left -= batch_size;
    ideal_batch_size *= kTmpSpaceMultiplier;
  }
  ABSL_DCHECK_LE(batch_sizes.size(), kMaxBatches);
  return batch_sizes;
}

// Reserve an appropriate amount of space for the top-level face edges in the
// current batch.  This data structure uses about half of the temporary memory
// needed during index construction.  Furthermore, if the arrays are grown via
// push_back() then up to 10% of the total run time consists of copying data
// as these arrays grow, so it is worthwhile to preallocate space for them.
void MutableS2ShapeIndex::ReserveSpace(
    const BatchDescriptor& batch, vector<FaceEdge> all_edges[6]) {
  // The following accounts for the temporary space needed for everything
  // except the FaceEdge vectors (which are allocated separately below).
  int64 other_usage = batch.num_edges * (kTmpBytesPerEdge - sizeof(FaceEdge));

  // If the number of edges is relatively small, then the fastest approach is
  // to simply reserve space on every face for the maximum possible number of
  // edges.  (We use a different threshold for this calculation than for
  // deciding when to break updates into batches because the cost/benefit
  // ratio is different.  Here the only extra expense is that we need to
  // sample the edges to estimate how many edges per face there are, and
  // therefore we generally use a lower threshold.)
  const size_t kMaxCheapBytes =
      min(absl::GetFlag(FLAGS_s2shape_index_tmp_memory_budget) / 2,
          int64{30} << 20 /*30 MB*/);
  int64 face_edge_usage = batch.num_edges * (6 * sizeof(FaceEdge));
  if (static_cast<size_t>(face_edge_usage) <= kMaxCheapBytes) {
    if (!mem_tracker_.TallyTemp(face_edge_usage + other_usage)) {
      return;
    }
    for (int face = 0; face < 6; ++face) {
      all_edges[face].reserve(batch.num_edges);
    }
    return;
  }
  // Otherwise we estimate the number of edges on each face by taking a random
  // sample.  The goal is to come up with an estimate that is fast and
  // accurate for non-pathological geometry.  If our estimates happen to be
  // wrong, the vector will still grow automatically - the main side effects
  // are that memory usage will be larger (by up to a factor of 3), and
  // constructing the index will be about 10% slower.
  //
  // Given a desired sample size, we choose equally spaced edges from
  // throughout the entire data set.  We use a Bresenham-type algorithm to
  // choose the samples.
  const int kDesiredSampleSize = 10000;
  const int sample_interval = max(1, batch.num_edges / kDesiredSampleSize);

  // Initialize "edge_id" to be midway through the first sample interval.
  // Because samples are equally spaced the actual sample size may differ
  // slightly from the desired sample size.
  int edge_id = sample_interval / 2;
  const int actual_sample_size = (batch.num_edges + edge_id) / sample_interval;
  int face_count[6] = { 0, 0, 0, 0, 0, 0 };
  if (pending_removals_) {
    for (const RemovedShape& removed : *pending_removals_) {
      edge_id += removed.edges.size();
      while (edge_id >= sample_interval) {
        edge_id -= sample_interval;
        face_count[S2::GetFace(removed.edges[edge_id].v0)] += 1;
      }
    }
  }
  for (auto begin = batch.begin; begin < batch.end;
       ++begin.shape_id, begin.edge_id = 0) {
    const S2Shape* shape = this->shape(begin.shape_id);
    if (shape == nullptr) continue;  // Already removed.
    int edges_end = begin.shape_id == batch.end.shape_id ? batch.end.edge_id
                                                         : shape->num_edges();
    edge_id += edges_end - begin.edge_id;
    while (edge_id >= sample_interval) {
      edge_id -= sample_interval;
      // For speed, we only count the face containing one endpoint of the
      // edge.  In general the edge could span all 6 faces (with padding), but
      // it's not worth the expense to compute this more accurately.
      face_count[S2::GetFace(shape->edge(edge_id + begin.edge_id).v0)] += 1;
    }
  }
  // Now given the raw face counts, compute a confidence interval such that we
  // will be unlikely to allocate too little space.  Computing accurate
  // binomial confidence intervals is expensive and not really necessary.
  // Instead we use a simple approximation:
  //  - For any face with at least 1 sample, we use at least a 4-sigma
  //    confidence interval.  (The chosen width is adequate for the worst case
  //    accuracy, which occurs when the face contains approximately 50% of the
  //    edges.)  Assuming that our sample is representative, the probability of
  //    reserving too little space is approximately 1 in 30,000.
  //  - For faces with no samples at all, we don't bother reserving space.
  //    It is quite likely that such faces are truly empty, so we save time
  //    and memory this way.  If the face does contain some edges, there will
  //    only be a few so it is fine to let the vector grow automatically.
  // On average, we reserve 2% extra space for each face that has geometry
  // (which could be up to 12% extra space overall, but typically 2%).

  // kMaxSemiWidth is the maximum semi-width over all probabilities p of a
  // 4-sigma binomial confidence interval with a sample size of 10,000.
  const double kMaxSemiWidth = 0.02;

  // First estimate the total amount of memory we are about to allocate.
  double multiplier = 1.0;
  for (int face = 0; face < 6; ++face) {
    if (face_count[face] != 0) multiplier += kMaxSemiWidth;
  }
  face_edge_usage = multiplier * batch.num_edges * sizeof(FaceEdge);
  if (!mem_tracker_.TallyTemp(face_edge_usage + other_usage)) {
    return;
  }
  const double sample_ratio = 1.0 / actual_sample_size;
  for (int face = 0; face < 6; ++face) {
    if (face_count[face] == 0) continue;
    double fraction = sample_ratio * face_count[face] + kMaxSemiWidth;
    all_edges[face].reserve(fraction * batch.num_edges);
  }
}

// Clips the edges of the given shape to the six cube faces, add the clipped
// edges to "all_edges", and start tracking its interior if necessary.
void MutableS2ShapeIndex::AddShape(const S2Shape* shape, int shape_id,
                                   int edges_begin, int edges_end,
                                   vector<FaceEdge> all_edges[6],
                                   InteriorTracker* tracker) const {
  // Construct a template for the edges to be added.
  FaceEdge edge;
  edge.shape_id = shape_id;
  edge.has_interior = false;
  if (shape->dimension() == 2) {
    // To add a single shape with an interior over multiple batches, we first
    // add all the edges without tracking the interior.  After all edges have
    // been added, the interior is updated in a separate step by setting the
    // contains_center() flags appropriately.
    if (edges_begin > 0 || edges_end < shape->num_edges()) {
      tracker->set_partial_shape_id(edge.shape_id);
    } else {
      edge.has_interior = true;
      tracker->AddShape(
          edge.shape_id,
          s2shapeutil::ContainsBruteForce(*shape, tracker->focus()));
    }
  }
  for (int e = edges_begin; e < edges_end; ++e) {
    edge.edge_id = e;
    edge.edge = shape->edge(e);
    edge.max_level = GetEdgeMaxLevel(edge.edge);
    AddFaceEdge(&edge, all_edges);
  }
}

void MutableS2ShapeIndex::RemoveShape(const RemovedShape& removed,
                                      vector<FaceEdge> all_edges[6],
                                      InteriorTracker* tracker) const {
  FaceEdge edge;
  edge.edge_id = -1;  // Not used or needed for removed edges.
  edge.shape_id = removed.shape_id;
  edge.has_interior = removed.has_interior;
  if (edge.has_interior) {
    tracker->AddShape(edge.shape_id, removed.contains_tracker_origin);
  }
  for (const auto& removed_edge : removed.edges) {
    edge.edge = removed_edge;
    edge.max_level = GetEdgeMaxLevel(edge.edge);
    AddFaceEdge(&edge, all_edges);
  }
}

void MutableS2ShapeIndex::FinishPartialShape(int shape_id) {
  if (shape_id < 0) return;  // The partial shape did not have an interior.
  const S2Shape* shape = this->shape(shape_id);

  // Filling in the interior of a partial shape can grow the cell_map_
  // significantly, however the new cells have just one shape and no edges.
  // The following is a rough estimate of how much extra memory is needed
  // based on experiments.  It assumes that one new cell is required for every
  // 10 shape edges, and that the cell map uses 50% more space than necessary
  // for the new entries because they are inserted between existing entries
  // (which means that the btree nodes are not full).
  if (mem_tracker_.is_active()) {
    const int64 new_usage =
        SpaceUsed() - mem_tracker_.client_usage_bytes() +
        0.1 * shape->num_edges() *
            (1.5 * sizeof(CellMap::value_type) + sizeof(S2ShapeIndexCell) +
             sizeof(S2ClippedShape));
    if (!mem_tracker_.TallyTemp(new_usage)) return;
  }

  // All the edges of the partial shape have already been indexed, now we just
  // need to set the contains_center() flags appropriately.  We use a fresh
  // InteriorTracker for this purpose since we don't want to continue tracking
  // the interior state of any other shapes in this batch.
  //
  // We have implemented this below in the simplest way possible, namely by
  // scanning through the entire index.  In theory it would be more efficient
  // to keep track of the set of index cells that were modified when the
  // partial shape's edges were added, and then visit only those cells.
  // However in practice any shape that is added over multiple batches is
  // likely to occupy most or all of the index anyway, so it is faster and
  // simpler to just iterate through the entire index.
  //
  // "tmp_edges" below speeds up large polygon index construction by 3-12%.
  vector<S2Shape::Edge> tmp_edges;  // Temporary storage.
  InteriorTracker tracker;
  tracker.AddShape(shape_id,
                   s2shapeutil::ContainsBruteForce(*shape, tracker.focus()));
  S2CellId begin = S2CellId::Begin(S2CellId::kMaxLevel);
  for (CellMap::iterator index_it = cell_map_.begin(); ; ++index_it) {
    if (!tracker.shape_ids().empty()) {
      // Check whether we need to add new cells that are entirely contained by
      // the partial shape.
      S2CellId fill_end =
          (index_it != cell_map_.end()) ? index_it->first.range_min()
                                        : S2CellId::End(S2CellId::kMaxLevel);
      if (begin != fill_end) {
        for (S2CellId cellid : S2CellUnion::FromBeginEnd(begin, fill_end)) {
          S2ShapeIndexCell* cell = new S2ShapeIndexCell;
          S2ClippedShape* clipped = cell->add_shapes(1);
          clipped->Init(shape_id, 0);
          clipped->set_contains_center(true);
          index_it = cell_map_.insert(index_it, make_pair(cellid, cell));
          ++index_it;
        }
      }
    }
    if (index_it == cell_map_.end()) break;

    // Now check whether the current index cell needs to be updated.
    S2CellId cellid = index_it->first;
    S2ShapeIndexCell* cell = index_it->second;
    int n = cell->shapes_.size();
    if (n > 0 && cell->shapes_[n - 1].shape_id() == shape_id) {
      // This cell contains edges of the partial shape.  If the partial shape
      // contains the center of this cell, we must update the index.
      S2PaddedCell pcell(cellid, kCellPadding);
      if (!tracker.at_cellid(cellid)) {
        tracker.MoveTo(pcell.GetEntryVertex());
      }
      tracker.DrawTo(pcell.GetCenter());
      S2ClippedShape* clipped = &cell->shapes_[n - 1];
      int num_edges = clipped->num_edges();
      ABSL_DCHECK_GT(num_edges, 0);
      for (int i = 0; i < num_edges; ++i) {
        tmp_edges.push_back(shape->edge(clipped->edge(i)));
      }
      for (const auto& edge : tmp_edges) {
        tracker.TestEdge(shape_id, edge);
      }
      if (!tracker.shape_ids().empty()) {
        // The partial shape contains the center of this index cell.
        clipped->set_contains_center(true);
      }
      tracker.DrawTo(pcell.GetExitVertex());
      for (const auto& edge : tmp_edges) {
        tracker.TestEdge(shape_id, edge);
      }
      tracker.set_next_cellid(cellid.next());
      tmp_edges.clear();

    } else if (!tracker.shape_ids().empty()) {
      // The partial shape contains the center of an existing index cell that
      // does not intersect any of its edges.
      S2ClippedShape* clipped = cell->add_shapes(1);
      clipped->Init(shape_id, 0);
      clipped->set_contains_center(true);
    }
    begin = cellid.range_max().next();
  }
}

inline void MutableS2ShapeIndex::AddFaceEdge(
    FaceEdge* edge, vector<FaceEdge> all_edges[6]) const {
  // Fast path: both endpoints are on the same face, and are far enough from
  // the edge of the face that don't intersect any (padded) adjacent face.
  int a_face = S2::GetFace(edge->edge.v0);
  if (a_face == S2::GetFace(edge->edge.v1)) {
    S2::ValidFaceXYZtoUV(a_face, edge->edge.v0, &edge->a);
    S2::ValidFaceXYZtoUV(a_face, edge->edge.v1, &edge->b);
    const double kMaxUV = 1 - kCellPadding;
    if (fabs(edge->a[0]) <= kMaxUV && fabs(edge->a[1]) <= kMaxUV &&
        fabs(edge->b[0]) <= kMaxUV && fabs(edge->b[1]) <= kMaxUV) {
      all_edges[a_face].push_back(*edge);
      return;
    }
  }
  // Otherwise we simply clip the edge to all six faces.
  for (int face = 0; face < 6; ++face) {
    if (S2::ClipToPaddedFace(edge->edge.v0, edge->edge.v1, face,
                             kCellPadding, &edge->a, &edge->b)) {
      all_edges[face].push_back(*edge);
    }
  }
}

// Returns the first level for which the given edge will be considered "long",
// i.e. it will not count towards the max_edges_per_cell() limit.
int MutableS2ShapeIndex::GetEdgeMaxLevel(const S2Shape::Edge& edge) const {
  // Compute the maximum cell edge length for which this edge is considered
  // "long".  The calculation does not need to be perfectly accurate, so we
  // use Norm() rather than Angle() for speed.
  double max_cell_edge =
      ((edge.v0 - edge.v1).Norm() *
       absl::GetFlag(FLAGS_s2shape_index_cell_size_to_long_edge_ratio));

  // Now return the first level encountered during subdivision where the
  // average cell edge length at that level is at most "max_cell_edge".
  return S2::kAvgEdge.GetLevelForMaxValue(max_cell_edge);
}

// EdgeAllocator provides temporary storage for new ClippedEdges that are
// created during indexing.  It is essentially a stack model, where edges are
// allocated as the recursion does down and freed as it comes back up.
//
// It also provides a mutable vector of FaceEdges that is used when
// incrementally updating the index (see AbsorbIndexCell).
class MutableS2ShapeIndex::EdgeAllocator {
 public:
  EdgeAllocator() : size_(0) {}

  // Return a pointer to a newly allocated edge.  The EdgeAllocator
  // retains ownership.
  ClippedEdge* NewClippedEdge() {
    if (size_ == clipped_edges_.size()) {
      clipped_edges_.emplace_back(new ClippedEdge);
    }
    return clipped_edges_[size_++].get();
  }
  // Return the number of allocated edges.
  size_t size() const { return size_; }

  // Reset the allocator to only contain the first "size" allocated edges.
  void Reset(size_t size) { size_ = size; }

  vector<FaceEdge>* mutable_face_edges() {
    return &face_edges_;
  }

 private:
  // We can't use vector<ClippedEdge> because edges are not allowed to move
  // once they have been allocated.  Instead we keep a pool of allocated edges
  // that are all deleted together at the end.
  size_t size_;
  vector<unique_ptr<ClippedEdge>> clipped_edges_;

  // On the other hand, we can use vector<FaceEdge> because they are allocated
  // only at one level during the recursion (namely, the level at which we
  // absorb an existing index cell).
  vector<FaceEdge> face_edges_;

  EdgeAllocator(const EdgeAllocator&) = delete;
  void operator=(const EdgeAllocator&) = delete;
};

// Given a face and a vector of edges that intersect that face, add or remove
// all the edges from the index.  (An edge is added if shapes_[id] is not
// nullptr, and removed otherwise.)
void MutableS2ShapeIndex::UpdateFaceEdges(int face,
                                          const vector<FaceEdge>& face_edges,
                                          InteriorTracker* tracker) {
  int num_edges = face_edges.size();
  if (num_edges == 0 && tracker->shape_ids().empty()) return;

  // Create the initial ClippedEdge for each FaceEdge.  Additional clipped
  // edges are created when edges are split between child cells.  We create
  // two arrays, one containing the edge data and another containing pointers
  // to those edges, so that during the recursion we only need to copy
  // pointers in order to propagate an edge to the correct child.
  vector<ClippedEdge> clipped_edge_storage;
  vector<const ClippedEdge*> clipped_edges;
  clipped_edge_storage.reserve(num_edges);
  clipped_edges.reserve(num_edges);
  R2Rect bound = R2Rect::Empty();
  for (int e = 0; e < num_edges; ++e) {
    ClippedEdge clipped;
    clipped.face_edge = &face_edges[e];
    clipped.bound = R2Rect::FromPointPair(face_edges[e].a, face_edges[e].b);
    clipped_edge_storage.push_back(clipped);
    clipped_edges.push_back(&clipped_edge_storage.back());
    bound.AddRect(clipped.bound);
  }
  // Construct the initial face cell containing all the edges, and then update
  // all the edges in the index recursively.
  EdgeAllocator alloc;
  S2CellId face_id = S2CellId::FromFace(face);
  S2PaddedCell pcell(face_id, kCellPadding);

  // "disjoint_from_index" means that the current cell being processed (and
  // all its descendants) are not already present in the index.  It is set to
  // true during the recursion whenever we detect that the current cell is
  // disjoint from the index.  We could save a tiny bit of work by setting
  // this flag to true here on the very first update, however currently there
  // is no easy way to check that.  (It's not sufficient to test whether
  // cell_map_.empty() or pending_additions_begin_ == 0.)
  bool disjoint_from_index = false;
  if (num_edges > 0) {
    S2CellId shrunk_id = ShrinkToFit(pcell, bound);
    if (shrunk_id != pcell.id()) {
      // All the edges are contained by some descendant of the face cell.  We
      // can save a lot of work by starting directly with that cell, but if we
      // are in the interior of at least one shape then we need to create
      // index entries for the cells we are skipping over.
      SkipCellRange(face_id.range_min(), shrunk_id.range_min(),
                    tracker, &alloc, disjoint_from_index);
      pcell = S2PaddedCell(shrunk_id, kCellPadding);
      UpdateEdges(pcell, &clipped_edges, tracker, &alloc, disjoint_from_index);
      SkipCellRange(shrunk_id.range_max().next(), face_id.range_max().next(),
                    tracker, &alloc, disjoint_from_index);
      return;
    }
  }
  // Otherwise (no edges, or no shrinking is possible), subdivide normally.
  UpdateEdges(pcell, &clipped_edges, tracker, &alloc, disjoint_from_index);
}

S2CellId MutableS2ShapeIndex::ShrinkToFit(const S2PaddedCell& pcell,
                                          const R2Rect& bound) const {
  S2CellId shrunk_id = pcell.ShrinkToFit(bound);
  if (shrunk_id != pcell.id()) {
    // Don't shrink any smaller than the existing index cells, since we need
    // to combine the new edges with those cells.  Use InitStale() to avoid
    // applying updates recursively.
    Iterator iter;
    iter.InitStale(this);
    S2CellRelation r = iter.Locate(shrunk_id);
    if (r == S2CellRelation::INDEXED) {
      shrunk_id = iter.id();
    }
  }
  return shrunk_id;
}

// Skip over the cells in the given range, creating index cells if we are
// currently in the interior of at least one shape.
void MutableS2ShapeIndex::SkipCellRange(S2CellId begin, S2CellId end,
                                        InteriorTracker* tracker,
                                        EdgeAllocator* alloc,
                                        bool disjoint_from_index) {
  // If we aren't in the interior of a shape, then skipping over cells is easy.
  if (tracker->shape_ids().empty()) return;

  // Otherwise generate the list of cell ids that we need to visit, and create
  // an index entry for each one.
  for (S2CellId skipped_id : S2CellUnion::FromBeginEnd(begin, end)) {
    vector<const ClippedEdge*> clipped_edges;
    UpdateEdges(S2PaddedCell(skipped_id, kCellPadding),
                &clipped_edges, tracker, alloc, disjoint_from_index);
  }
}

// Given an edge and an interval "middle" along the v-axis, clip the edge
// against the boundaries of "middle" and add the edge to the corresponding
// children.
/* static */ ABSL_ATTRIBUTE_ALWAYS_INLINE  // ~8% faster
inline void MutableS2ShapeIndex::ClipVAxis(
    const ClippedEdge* edge,
    const R1Interval& middle,
    vector<const ClippedEdge*> child_edges[2],
    EdgeAllocator* alloc) {
  if (edge->bound[1].hi() <= middle.lo()) {
    // Edge is entirely contained in the lower child.
    child_edges[0].push_back(edge);
  } else if (edge->bound[1].lo() >= middle.hi()) {
    // Edge is entirely contained in the upper child.
    child_edges[1].push_back(edge);
  } else {
    // The edge bound spans both children.
    child_edges[0].push_back(ClipVBound(edge, 1, middle.hi(), alloc));
    child_edges[1].push_back(ClipVBound(edge, 0, middle.lo(), alloc));
  }
}

// Given a cell and a set of ClippedEdges whose bounding boxes intersect that
// cell, add or remove all the edges from the index.  Temporary space for
// edges that need to be subdivided is allocated from the given EdgeAllocator.
// "disjoint_from_index" is an optimization hint indicating that cell_map_
// does not contain any entries that overlap the given cell.
void MutableS2ShapeIndex::UpdateEdges(const S2PaddedCell& pcell,
                                      vector<const ClippedEdge*>* edges,
                                      InteriorTracker* tracker,
                                      EdgeAllocator* alloc,
                                      bool disjoint_from_index) {
  // Cases where an index cell is not needed should be detected before this.
  ABSL_DCHECK(!edges->empty() || !tracker->shape_ids().empty());

  // This function is recursive with a maximum recursion depth of 30
  // (S2CellId::kMaxLevel).  Note that using an explicit stack does not seem
  // to be any faster based on profiling.

  // Incremental updates are handled as follows.  All edges being added or
  // removed are combined together in "edges", and all shapes with interiors
  // are tracked using "tracker".  We subdivide recursively as usual until we
  // encounter an existing index cell.  At this point we "absorb" the index
  // cell as follows:
  //
  //   - Edges and shapes that are being removed are deleted from "edges" and
  //     "tracker".
  //   - All remaining edges and shapes from the index cell are added to
  //     "edges" and "tracker".
  //   - Continue subdividing recursively, creating new index cells as needed.
  //   - When the recursion gets back to the cell that was absorbed, we
  //     restore "edges" and "tracker" to their previous state.
  //
  // Note that the only reason that we include removed shapes in the recursive
  // subdivision process is so that we can find all of the index cells that
  // contain those shapes efficiently, without maintaining an explicit list of
  // index cells for each shape (which would be expensive in terms of memory).
  bool index_cell_absorbed = false;
  if (!disjoint_from_index) {
    // There may be existing index cells contained inside "pcell".  If we
    // encounter such a cell, we need to combine the edges being updated with
    // the existing cell contents by "absorbing" the cell.  We use InitStale()
    // to avoid applying updates recursively.
    Iterator iter;
    iter.InitStale(this);
    S2CellRelation r = iter.Locate(pcell.id());
    if (r == S2CellRelation::DISJOINT) {
      disjoint_from_index = true;
    } else if (r == S2CellRelation::INDEXED) {
      // Absorb the index cell by transferring its contents to "edges" and
      // deleting it.  We also start tracking the interior of any new shapes.
      AbsorbIndexCell(pcell, iter, edges, tracker, alloc);
      index_cell_absorbed = true;
      disjoint_from_index = true;
    } else {
      ABSL_DCHECK_EQ(S2CellRelation::SUBDIVIDED, r);
    }
  }

  // If there are existing index cells below us, then we need to keep
  // subdividing so that we can merge with those cells.  Otherwise,
  // MakeIndexCell checks if the number of edges is small enough, and creates
  // an index cell if possible (returning true when it does so).
  if (!disjoint_from_index || !MakeIndexCell(pcell, *edges, tracker)) {
    // Reserve space for the edges that will be passed to each child.  This is
    // important since otherwise the running time is dominated by the time
    // required to grow the vectors.  The amount of memory involved is
    // relatively small, so we simply reserve the maximum space for every child.
    vector<const ClippedEdge*> child_edges[2][2];  // [i][j]
    int num_edges = edges->size();
    for (int i = 0; i < 2; ++i) {
      for (int j = 0; j < 2; ++j) {
        child_edges[i][j].reserve(num_edges);
      }
    }

    // Remember the current size of the EdgeAllocator so that we can free any
    // edges that are allocated during edge splitting.
    size_t alloc_size = alloc->size();

    // Compute the middle of the padded cell, defined as the rectangle in
    // (u,v)-space that belongs to all four (padded) children.  By comparing
    // against the four boundaries of "middle" we can determine which children
    // each edge needs to be propagated to.
    const R2Rect& middle = pcell.middle();

    // Build up a vector edges to be passed to each child cell.  The (i,j)
    // directions are left (i=0), right (i=1), lower (j=0), and upper (j=1).
    // Note that the vast majority of edges are propagated to a single child.
    // This case is very fast, consisting of between 2 and 4 floating-point
    // comparisons and copying one pointer.  (ClipVAxis is inline.)
    for (int e = 0; e < num_edges; ++e) {
      const ClippedEdge* edge = (*edges)[e];
      if (edge->bound[0].hi() <= middle[0].lo()) {
        // Edge is entirely contained in the two left children.
        ClipVAxis(edge, middle[1], child_edges[0], alloc);
      } else if (edge->bound[0].lo() >= middle[0].hi()) {
        // Edge is entirely contained in the two right children.
        ClipVAxis(edge, middle[1], child_edges[1], alloc);
      } else if (edge->bound[1].hi() <= middle[1].lo()) {
        // Edge is entirely contained in the two lower children.
        child_edges[0][0].push_back(ClipUBound(edge, 1, middle[0].hi(), alloc));
        child_edges[1][0].push_back(ClipUBound(edge, 0, middle[0].lo(), alloc));
      } else if (edge->bound[1].lo() >= middle[1].hi()) {
        // Edge is entirely contained in the two upper children.
        child_edges[0][1].push_back(ClipUBound(edge, 1, middle[0].hi(), alloc));
        child_edges[1][1].push_back(ClipUBound(edge, 0, middle[0].lo(), alloc));
      } else {
        // The edge bound spans all four children.  The edge itself intersects
        // either three or four (padded) children.
        const ClippedEdge* left = ClipUBound(edge, 1, middle[0].hi(), alloc);
        ClipVAxis(left, middle[1], child_edges[0], alloc);
        const ClippedEdge* right = ClipUBound(edge, 0, middle[0].lo(), alloc);
        ClipVAxis(right, middle[1], child_edges[1], alloc);
      }
    }
    // Free any memory reserved for children that turned out to be empty.  This
    // step is cheap and reduces peak memory usage by about 10% when building
    // large indexes (> 10M edges).
    for (int i = 0; i < 2; ++i) {
      for (int j = 0; j < 2; ++j) {
        if (child_edges[i][j].empty()) {
          vector<const ClippedEdge*>().swap(child_edges[i][j]);
        }
      }
    }
    // Now recursively update the edges in each child.  We call the children in
    // increasing order of S2CellId so that when the index is first constructed,
    // all insertions into cell_map_ are at the end (which is much faster).
    for (int pos = 0; pos < 4; ++pos) {
      int i, j;
      pcell.GetChildIJ(pos, &i, &j);
      if (!child_edges[i][j].empty() || !tracker->shape_ids().empty()) {
        UpdateEdges(S2PaddedCell(pcell, i, j), &child_edges[i][j],
                    tracker, alloc, disjoint_from_index);
      }
    }
    // Free any temporary edges that were allocated during clipping.
    alloc->Reset(alloc_size);
  }
  if (index_cell_absorbed) {
    // Restore the state for any edges being removed that we are tracking.
    tracker->RestoreStateBefore(pending_additions_begin_);
  }
}

// Given an edge, clip the given endpoint (lo=0, hi=1) of the u-axis so that
// it does not extend past the given value.
/* static */
const MutableS2ShapeIndex::ClippedEdge*
MutableS2ShapeIndex::ClipUBound(const ClippedEdge* edge, int u_end, double u,
                                EdgeAllocator* alloc) {
  // First check whether the edge actually requires any clipping.  (Sometimes
  // this method is called when clipping is not necessary, e.g. when one edge
  // endpoint is in the overlap area between two padded child cells.)
  if (u_end == 0) {
    if (edge->bound[0].lo() >= u) return edge;
  } else {
    if (edge->bound[0].hi() <= u) return edge;
  }
  // We interpolate the new v-value from the endpoints of the original edge.
  // This has two advantages: (1) we don't need to store the clipped endpoints
  // at all, just their bounding box; and (2) it avoids the accumulation of
  // roundoff errors due to repeated interpolations.  The result needs to be
  // clamped to ensure that it is in the appropriate range.
  const FaceEdge& e = *edge->face_edge;
  double v = edge->bound[1].Project(
      S2::InterpolateDouble(u, e.a[0], e.b[0], e.a[1], e.b[1]));

  // Determine which endpoint of the v-axis bound to update.  If the edge
  // slope is positive we update the same endpoint, otherwise we update the
  // opposite endpoint.
  int v_end = u_end ^ ((e.a[0] > e.b[0]) != (e.a[1] > e.b[1]));
  return UpdateBound(edge, u_end, u, v_end, v, alloc);
}

// Given an edge, clip the given endpoint (lo=0, hi=1) of the v-axis so that
// it does not extend past the given value.
/* static */
const MutableS2ShapeIndex::ClippedEdge*
MutableS2ShapeIndex::ClipVBound(const ClippedEdge* edge, int v_end, double v,
                                EdgeAllocator* alloc) {
  // See comments in ClipUBound.
  if (v_end == 0) {
    if (edge->bound[1].lo() >= v) return edge;
  } else {
    if (edge->bound[1].hi() <= v) return edge;
  }
  const FaceEdge& e = *edge->face_edge;
  double u = edge->bound[0].Project(
      S2::InterpolateDouble(v, e.a[1], e.b[1], e.a[0], e.b[0]));
  int u_end = v_end ^ ((e.a[0] > e.b[0]) != (e.a[1] > e.b[1]));
  return UpdateBound(edge, u_end, u, v_end, v, alloc);
}

// Given an edge and two bound endpoints that need to be updated, allocate and
// return a new edge with the updated bound.
/* static */
inline const MutableS2ShapeIndex::ClippedEdge*
MutableS2ShapeIndex::UpdateBound(const ClippedEdge* edge, int u_end, double u,
                                 int v_end, double v, EdgeAllocator* alloc) {
  ClippedEdge* clipped = alloc->NewClippedEdge();
  clipped->face_edge = edge->face_edge;
  clipped->bound[0][u_end] = u;
  clipped->bound[1][v_end] = v;
  clipped->bound[0][1-u_end] = edge->bound[0][1-u_end];
  clipped->bound[1][1-v_end] = edge->bound[1][1-v_end];
  ABSL_DCHECK(!clipped->bound.is_empty());
  ABSL_DCHECK(edge->bound.Contains(clipped->bound));
  return clipped;
}

// Absorb an index cell by transferring its contents to "edges" and/or
// "tracker", and then delete this cell from the index.  If "edges" includes
// any edges that are being removed, this method also updates their
// InteriorTracker state to correspond to the exit vertex of this cell, and
// saves the InteriorTracker state by calling SaveAndClearStateBefore().  It
// is the caller's responsibility to restore this state by calling
// RestoreStateBefore() when processing of this cell is finished.
void MutableS2ShapeIndex::AbsorbIndexCell(const S2PaddedCell& pcell,
                                          const Iterator& iter,
                                          vector<const ClippedEdge*>* edges,
                                          InteriorTracker* tracker,
                                          EdgeAllocator* alloc) {
  ABSL_DCHECK_EQ(pcell.id(), iter.id());

  // When we absorb a cell, we erase all the edges that are being removed.
  // However when we are finished with this cell, we want to restore the state
  // of those edges (since that is how we find all the index cells that need
  // to be updated).  The edges themselves are restored automatically when
  // UpdateEdges returns from its recursive call, but the InteriorTracker
  // state needs to be restored explicitly.
  //
  // Here we first update the InteriorTracker state for removed edges to
  // correspond to the exit vertex of this cell, and then save the
  // InteriorTracker state.  This state will be restored by UpdateEdges when
  // it is finished processing the contents of this cell.  (Note in the test
  // below that removed edges are always sorted before added edges.)
  if (tracker->is_active() && !edges->empty() &&
      is_shape_being_removed((*edges)[0]->face_edge->shape_id)) {
    // We probably need to update the InteriorTracker.  ("Probably" because
    // it's possible that all shapes being removed do not have interiors.)
    if (!tracker->at_cellid(pcell.id())) {
      tracker->MoveTo(pcell.GetEntryVertex());
    }
    tracker->DrawTo(pcell.GetExitVertex());
    tracker->set_next_cellid(pcell.id().next());
    for (const ClippedEdge* edge : *edges) {
      const FaceEdge* face_edge = edge->face_edge;
      if (!is_shape_being_removed(face_edge->shape_id)) {
        break;  // All shapes being removed come first.
      }
      if (face_edge->has_interior) {
        tracker->TestEdge(face_edge->shape_id, face_edge->edge);
      }
    }
  }
  // Save the state of the edges being removed so that it can be restored when
  // we are finished processing this cell and its children.  Below we not only
  // remove those edges but also add new edges whose state only needs to be
  // tracked within this subtree.  We don't need to save the state of the
  // edges being added because they aren't being removed from "edges" and will
  // therefore be updated normally as we visit this cell and its children.
  tracker->SaveAndClearStateBefore(pending_additions_begin_);

  // Create a FaceEdge for each edge in this cell that isn't being removed.
  vector<FaceEdge>* face_edges = alloc->mutable_face_edges();
  face_edges->clear();
  bool tracker_moved = false;
  const S2ShapeIndexCell& cell = iter.cell();
  for (int s = 0; s < cell.num_clipped(); ++s) {
    const S2ClippedShape& clipped = cell.clipped(s);
    int shape_id = clipped.shape_id();
    const S2Shape* shape = this->shape(shape_id);
    if (shape == nullptr) continue;  // This shape is being removed.
    int num_edges = clipped.num_edges();

    // If this shape has an interior, start tracking whether we are inside the
    // shape.  UpdateEdges() wants to know whether the entry vertex of this
    // cell is inside the shape, but we only know whether the center of the
    // cell is inside the shape, so we need to test all the edges against the
    // line segment from the cell center to the entry vertex.
    FaceEdge edge;
    edge.shape_id = shape_id;
    edge.has_interior = (shape->dimension() == 2 &&
                         shape_id != tracker->partial_shape_id());
    if (edge.has_interior) {
      tracker->AddShape(shape_id, clipped.contains_center());
      // There might not be any edges in this entire cell (i.e., it might be
      // in the interior of all shapes), so we delay updating the tracker
      // until we see the first edge.
      if (!tracker_moved && num_edges > 0) {
        tracker->MoveTo(pcell.GetCenter());
        tracker->DrawTo(pcell.GetEntryVertex());
        tracker->set_next_cellid(pcell.id());
        tracker_moved = true;
      }
    }
    for (int i = 0; i < num_edges; ++i) {
      int e = clipped.edge(i);
      edge.edge_id = e;
      edge.edge = shape->edge(e);
      edge.max_level = GetEdgeMaxLevel(edge.edge);
      if (edge.has_interior) tracker->TestEdge(shape_id, edge.edge);
      if (!S2::ClipToPaddedFace(edge.edge.v0, edge.edge.v1, pcell.id().face(),
                                kCellPadding, &edge.a, &edge.b)) {
<<<<<<< HEAD
        S2_LOG(ERROR) << "Invariant failure in MutableS2ShapeIndex";
=======
        ABSL_LOG(ERROR) << "Invariant failure in MutableS2ShapeIndex";
>>>>>>> 84bfd2c5
      }
      face_edges->push_back(edge);
    }
  }
  // Now create a ClippedEdge for each FaceEdge, and put them in "new_edges".
  vector<const ClippedEdge*> new_edges;
  for (const FaceEdge& face_edge : *face_edges) {
    ClippedEdge* clipped = alloc->NewClippedEdge();
    clipped->face_edge = &face_edge;
    clipped->bound = S2::GetClippedEdgeBound(face_edge.a, face_edge.b,
                                                     pcell.bound());
    new_edges.push_back(clipped);
  }
  // Discard any edges from "edges" that are being removed, and append the
  // remainder to "new_edges".  (This keeps the edges sorted by shape id.)
  for (size_t i = 0; i < edges->size(); ++i) {
    const ClippedEdge* clipped = (*edges)[i];
    if (!is_shape_being_removed(clipped->face_edge->shape_id)) {
      new_edges.insert(new_edges.end(), edges->begin() + i, edges->end());
      break;
    }
  }
  // Update the edge list and delete this cell from the index.
  edges->swap(new_edges);
  cell_map_.erase(pcell.id());
  delete &cell;
}

// Attempt to build an index cell containing the given edges, and return true
// if successful.  (Otherwise the edges should be subdivided further.)
bool MutableS2ShapeIndex::MakeIndexCell(const S2PaddedCell& pcell,
                                        const vector<const ClippedEdge*>& edges,
                                        InteriorTracker* tracker) {
  if (edges.empty() && tracker->shape_ids().empty()) {
    // No index cell is needed.  (In most cases this situation is detected
    // before we get to this point, but this can happen when all shapes in a
    // cell are removed.)
    return true;
  }

  // We can show using amortized analysis that the total index size is
  //
  //     O(c1 * n + c2 * (1 - f) / f * n)
  //
  // where n is the number of input edges (and where we also count an "edge"
  // for each shape with an interior but no edges), f is the value of
  // FLAGS_s2shape_index_min_short_edge_fraction, and c1 and c2 are constants
  // where c2 is about 20 times larger than c1.
  //
  // First observe that the space used by a MutableS2ShapeIndex is
  // proportional to the space used by all of its index cells, and the space
  // used by an S2ShapeIndexCell is proportional to the number of edges that
  // intersect that cell plus the number of shapes that contain the entire
  // cell ("containing shapes").  Define an "index entry" as an intersecting
  // edge or containing shape stored by an index cell.  Our goal is then to
  // bound the number of index entries.
  //
  // We divide the index entries into two groups.  An index entry is "short"
  // if it represents an edge that was considered short in that index cell's
  // parent, and "long" otherwise.  (Note that the long index entries also
  // include the containing shapes mentioned above.)  We then bound the
  // maximum number of both types of index entries by associating them with
  // edges that were considered short in those index cells' parents.
  //
  // First consider the short index entries for a given edge E.  Let S be the
  // set of index cells that intersect E and where E was considered short in
  // those index cells' parents.  Since E was short in each parent cell, the
  // width of those parent cells is at least some fraction "g" of E's length
  // (as controlled by FLAGS_s2shape_index_cell_size_to_long_edge_ratio).
  // Therefore the minimum width of each cell in S is also at least some
  // fraction of E's length (i.e., g / 2).  This implies that there are at most
  // a constant number c1 of such cells, since they all intersect E and do not
  // overlap, which means that there are at most (c1 * n) short entries in
  // total.
  //
  // With index_cell_size_to_long_edge_ratio = 1.0 (the default value), it can
  // be shown that c1 = 10.  In other words, it is not possible for a given
  // edge to intersect more than 10 index cells where it was considered short
  // in those cells' parents.  The value of c1 can be reduced as low c1 = 4 by
  // increasing index_cell_size_to_long_edge_ratio to about 3.1.  (The reason
  // the minimum value is 3.1 rather than 2.0 is that this ratio is defined in
  // terms of the average edge length of cells at a given level, rather than
  // their minimum width, and 2 * (S2::kAvgEdge / S2::kMinWidth) ~= 3.1.)
  //
  // Next we consider the long index entries.  Let c2 be the maximum number of
  // index cells where a given edge E was considered short in those cells'
  // parents.  (Unlike the case above, we do not require that these cells
  // intersect E.)  Because the minimum width of each parent cell is at least
  // some fraction of E's length and the parent cells at a given level do not
  // overlap, there can be at most a small constant number of index cells at
  // each level where E is considered short in those cells' parents.  For
  // example, consider a very short edge E that intersects the midpoint of a
  // cell edge at level 0.  There are 16 cells at level 30 where E was
  // considered short in the parent cell, 12 cells at each of levels 29..2, and
  // 4 cells at levels 1 and 0 (pretending that all 6 face cells share a common
  // "parent").  This yields a total of c2 = 360 index cells.  This is actually
  // the worst case for index_cell_size_to_long_edge_ratio >= 3.1; with the
  // default value of 1.0 it is possible to have a few more index cells at
  // levels 29 and 30, for a maximum of c2 = 366 index cells.
  //
  // The code below subdivides a given cell only if
  //
  //     s > f * (s + l)
  //
  // where "f" is the min_short_edge_fraction parameter, "s" is the number of
  // short edges that intersect the cell, and "l" is the number of long edges
  // that intersect the cell plus an upper bound on the number of shapes that
  // contain the entire cell.  (It is an upper bound rather than an exact count
  // because we use the number of shapes that contain an arbitrary vertex of
  // the cell.)  Note that the number of long index entries in each child of
  // this cell is at most "l" because no child intersects more edges than its
  // parent or is entirely contained by more shapes than its parent.
  //
  // The inequality above can be rearranged to give
  //
  //    l < s * (1 - f) / f
  //
  // This says that each long index entry in a child cell can be associated
  // with at most (1 - f) / f edges that were considered short when the parent
  // cell was subdivided.  Furthermore we know that there are at most c2 index
  // cells where a given edge was considered short in the parent cell.  Since
  // there are only n edges in total, this means that the maximum number of
  // long index entries is at most
  //
  //    c2 * (1 - f) / f * n
  //
  // and putting this together with the result for short index entries gives
  // the desired bound.
  //
  // There are a variety of ways to make this bound tighter, e.g. when "n" is
  // relatively small.  For example when the indexed geometry satisfies the
  // requirements of S2BooleanOperation (i.e., shape interiors are disjoint)
  // and the min_short_edge_fraction parameter is not too large, then the
  // constant c2 above is only about half as big (i.e., c2 ~= 180).  This is
  // because the worst case under these circumstances requires having many
  // shapes whose interiors overlap.

  // Continue subdividing if the proposed index cell would contain too many
  // edges that are "short" relative to its size (as controlled by the
  // FLAGS_s2shape_index_cell_size_to_long_edge_ratio parameter).  Usually "too
  // many" means more than options_.max_edges_per_cell(), but this value might
  // be increased if the cell has a lot of long edges and/or containing shapes.
  // This strategy ensures that the total index size is linear (see above).
  if (edges.size() > static_cast<size_t>(options_.max_edges_per_cell())) {
    int max_short_edges =
        max(options_.max_edges_per_cell(),
            static_cast<int>(
                absl::GetFlag(FLAGS_s2shape_index_min_short_edge_fraction) *
                (edges.size() + tracker->shape_ids().size())));
    int count = 0;
    for (const ClippedEdge* edge : edges) {
      count += (pcell.level() < edge->face_edge->max_level);
      if (count > max_short_edges) return false;
    }
  }

  // Possible optimization: Continue subdividing as long as exactly one child
  // of "pcell" intersects the given edges.  This can be done by finding the
  // bounding box of all the edges and calling ShrinkToFit():
  //
  // S2CellId cellid = pcell.ShrinkToFit(GetRectBound(edges));
  //
  // Currently this is not beneficial; it slows down construction by 4-25%
  // (mainly computing the union of the bounding rectangles) and also slows
  // down queries (since more recursive clipping is required to get down to
  // the level of a spatial index cell).  But it may be worth trying again
  // once "contains_center" is computed and all algorithms are modified to
  // take advantage of it.

  // We update the InteriorTracker as follows.  For every S2Cell in the index
  // we construct two edges: one edge from entry vertex of the cell to its
  // center, and one from the cell center to its exit vertex.  Here "entry"
  // and "exit" refer the S2CellId ordering, i.e. the order in which points
  // are encountered along the S2 space-filling curve.  The exit vertex then
  // becomes the entry vertex for the next cell in the index, unless there are
  // one or more empty intervening cells, in which case the InteriorTracker
  // state is unchanged because the intervening cells have no edges.

  // Shift the InteriorTracker focus point to the center of the current cell.
  if (tracker->is_active() && !edges.empty()) {
    if (!tracker->at_cellid(pcell.id())) {
      tracker->MoveTo(pcell.GetEntryVertex());
    }
    tracker->DrawTo(pcell.GetCenter());
    TestAllEdges(edges, tracker);
  }
  // Allocate and fill a new index cell.  To get the total number of shapes we
  // need to merge the shapes associated with the intersecting edges together
  // with the shapes that happen to contain the cell center.
  const ShapeIdSet& cshape_ids = tracker->shape_ids();
  int num_shapes = CountShapes(edges, cshape_ids);
  S2ShapeIndexCell* cell = new S2ShapeIndexCell;
  S2ClippedShape* base = cell->add_shapes(num_shapes);

  // To fill the index cell we merge the two sources of shapes: "edge shapes"
  // (those that have at least one edge that intersects this cell), and
  // "containing shapes" (those that contain the cell center).  We keep track
  // of the index of the next intersecting edge and the next containing shape
  // as we go along.  Both sets of shape ids are already sorted.
  size_t enext = 0;
  ShapeIdSet::const_iterator cnext = cshape_ids.begin();
  for (int i = 0; i < num_shapes; ++i) {
    S2ClippedShape* clipped = base + i;
    int eshape_id = num_shape_ids(), cshape_id = eshape_id;  // Sentinels
    if (enext != edges.size()) {
      eshape_id = edges[enext]->face_edge->shape_id;
    }
    if (cnext != cshape_ids.end()) {
      cshape_id = *cnext;
    }
    int ebegin = enext;
    if (cshape_id < eshape_id) {
      // The entire cell is in the shape interior.
      clipped->Init(cshape_id, 0);
      clipped->set_contains_center(true);
      ++cnext;
    } else {
      // Count the number of edges for this shape and allocate space for them.
      while (enext < edges.size() &&
             edges[enext]->face_edge->shape_id == eshape_id) {
        ++enext;
      }
      clipped->Init(eshape_id, enext - ebegin);
      for (size_t e = ebegin; e < enext; ++e) {
        clipped->set_edge(e - ebegin, edges[e]->face_edge->edge_id);
      }
      if (cshape_id == eshape_id) {
        clipped->set_contains_center(true);
        ++cnext;
      }
    }
  }
  // UpdateEdges() visits cells in increasing order of S2CellId, so during
  // initial construction of the index all insertions happen at the end.  It
  // is much faster to give an insertion hint in this case.  Otherwise the
  // hint doesn't do much harm.  With more effort we could provide a hint even
  // during incremental updates, but this is probably not worth the effort.
  cell_map_.insert(cell_map_.end(), make_pair(pcell.id(), cell));

  // Shift the InteriorTracker focus point to the exit vertex of this cell.
  if (tracker->is_active() && !edges.empty()) {
    tracker->DrawTo(pcell.GetExitVertex());
    TestAllEdges(edges, tracker);
    tracker->set_next_cellid(pcell.id().next());
  }
  return true;
}

// Call tracker->TestEdge() on all edges from shapes that have interiors.
/* static */
void MutableS2ShapeIndex::TestAllEdges(const vector<const ClippedEdge*>& edges,
                                       InteriorTracker* tracker) {
  for (const ClippedEdge* edge : edges) {
    const FaceEdge* face_edge = edge->face_edge;
    if (face_edge->has_interior) {
      tracker->TestEdge(face_edge->shape_id, face_edge->edge);
    }
  }
}

// Return the number of distinct shapes that are either associated with the
// given edges, or that are currently stored in the InteriorTracker.
/* static */
int MutableS2ShapeIndex::CountShapes(const vector<const ClippedEdge*>& edges,
                                     const ShapeIdSet& cshape_ids) {
  int count = 0;
  int last_shape_id = -1;
  ShapeIdSet::const_iterator cnext = cshape_ids.begin();  // Next shape
  for (const ClippedEdge* edge : edges) {
    if (edge->face_edge->shape_id != last_shape_id) {
      ++count;
      last_shape_id = edge->face_edge->shape_id;
      // Skip over any containing shapes up to and including this one,
      // updating "count" appropriately.
      for (; cnext != cshape_ids.end(); ++cnext) {
        if (*cnext > last_shape_id) break;
        if (*cnext < last_shape_id) ++count;
      }
    }
  }
  // Count any remaining containing shapes.
  count += (cshape_ids.end() - cnext);
  return count;
}

size_t MutableS2ShapeIndex::SpaceUsed() const {
  size_t size = sizeof(*this);
  size += shapes_.capacity() * sizeof(unique_ptr<S2Shape>);
  // cell_map_ itself is already included in sizeof(*this).
  size += cell_map_.bytes_used() - sizeof(cell_map_);
  size += cell_map_.size() * sizeof(S2ShapeIndexCell);
  Iterator it;
  for (it.InitStale(this, S2ShapeIndex::BEGIN); !it.done(); it.Next()) {
    const S2ShapeIndexCell& cell = it.cell();
    size += cell.shapes_.capacity() * sizeof(S2ClippedShape);
    for (int s = 0; s < cell.num_clipped(); ++s) {
      const S2ClippedShape& clipped = cell.clipped(s);
      if (!clipped.is_inline()) {
        size += clipped.num_edges() * sizeof(int32);
      }
    }
  }
  if (pending_removals_ != nullptr) {
    size += sizeof(*pending_removals_);
    size += pending_removals_->capacity() * sizeof(RemovedShape);
    for (const RemovedShape& removed : *pending_removals_) {
      size += removed.edges.capacity() * sizeof(S2Shape::Edge);
    }
  }
  return size;
}

void MutableS2ShapeIndex::Encode(Encoder* encoder) const {
  // The version number is encoded in 2 bits, under the assumption that by the
  // time we need 5 versions the first version can be permanently retired.
  // This only saves 1 byte, but that's significant for very small indexes.
  encoder->Ensure(Varint::kMax64);
  uint64 max_edges = options_.max_edges_per_cell();
  encoder->put_varint64(max_edges << 2 | kCurrentEncodingVersionNumber);

  // The index will be built anyway when we iterate through it, but building
  // it in advance lets us size the cell_ids vector correctly.
  ForceBuild();
  vector<S2CellId> cell_ids;
  cell_ids.reserve(cell_map_.size());
  s2coding::StringVectorEncoder encoded_cells;
  for (Iterator it(this, S2ShapeIndex::BEGIN); !it.done(); it.Next()) {
    cell_ids.push_back(it.id());
    it.cell().Encode(num_shape_ids(), encoded_cells.AddViaEncoder());
  }
  s2coding::EncodeS2CellIdVector(cell_ids, encoder);
  encoded_cells.Encode(encoder);
}

bool MutableS2ShapeIndex::Init(Decoder* decoder,
                               const ShapeFactory& shape_factory) {
  Clear();
  uint64 max_edges_version;
  if (!decoder->get_varint64(&max_edges_version)) return false;
  int version = max_edges_version & 3;
  if (version != kCurrentEncodingVersionNumber) return false;
  options_.set_max_edges_per_cell(max_edges_version >> 2);
  uint32 num_shapes = shape_factory.size();
  shapes_.reserve(num_shapes);
  for (size_t shape_id = 0; shape_id < num_shapes; ++shape_id) {
    auto shape = shape_factory[shape_id];
    shapes_.push_back(std::move(shape));
  }

  s2coding::EncodedS2CellIdVector cell_ids;
  s2coding::EncodedStringVector encoded_cells;
  if (!cell_ids.Init(decoder)) return false;
  if (!encoded_cells.Init(decoder)) return false;

  for (size_t i = 0; i < cell_ids.size(); ++i) {
    S2CellId id = cell_ids[i];
    S2ShapeIndexCell* cell = new S2ShapeIndexCell;
    Decoder decoder = encoded_cells.GetDecoder(i);
    if (!cell->Decode(num_shapes, &decoder)) {
      delete cell;
      return false;
    }
    cell_map_.insert(cell_map_.end(), make_pair(id, cell));
  }
  return true;
}<|MERGE_RESOLUTION|>--- conflicted
+++ resolved
@@ -194,23 +194,6 @@
   max_edges_per_cell_ = max_edges_per_cell;
 }
 
-<<<<<<< HEAD
-const S2ShapeIndexCell* MutableS2ShapeIndex::Iterator::GetCell() const {
-  S2_LOG(ERROR) << "Should never be called";
-  return nullptr;
-}
-
-unique_ptr<MutableS2ShapeIndex::IteratorBase>
-MutableS2ShapeIndex::Iterator::Clone() const {
-  return make_unique<Iterator>(*this);
-}
-
-void MutableS2ShapeIndex::Iterator::Copy(const IteratorBase& other)  {
-  *this = *down_cast<const Iterator*>(&other);
-}
-
-=======
->>>>>>> 84bfd2c5
 // FaceEdge and ClippedEdge store temporary edge data while the index is being
 // updated.  FaceEdge represents an edge that has been projected onto a given
 // face, while ClippedEdge represents the portion of that edge that has been
@@ -1666,11 +1649,7 @@
       if (edge.has_interior) tracker->TestEdge(shape_id, edge.edge);
       if (!S2::ClipToPaddedFace(edge.edge.v0, edge.edge.v1, pcell.id().face(),
                                 kCellPadding, &edge.a, &edge.b)) {
-<<<<<<< HEAD
-        S2_LOG(ERROR) << "Invariant failure in MutableS2ShapeIndex";
-=======
         ABSL_LOG(ERROR) << "Invariant failure in MutableS2ShapeIndex";
->>>>>>> 84bfd2c5
       }
       face_edges->push_back(edge);
     }
