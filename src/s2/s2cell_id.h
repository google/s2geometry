// Copyright 2005 Google Inc. All Rights Reserved.
//
// Licensed under the Apache License, Version 2.0 (the "License");
// you may not use this file except in compliance with the License.
// You may obtain a copy of the License at
//
//     http://www.apache.org/licenses/LICENSE-2.0
//
// Unless required by applicable law or agreed to in writing, software
// distributed under the License is distributed on an "AS-IS" BASIS,
// WITHOUT WARRANTIES OR CONDITIONS OF ANY KIND, either express or implied.
// See the License for the specific language governing permissions and
// limitations under the License.
//

// Author: ericv@google.com (Eric Veach)

#ifndef S2_S2CELL_ID_H_
#define S2_S2CELL_ID_H_

#include <cstddef>
#include <cstdint>
#include <functional>
#include <iostream>
#include <ostream>
#include <string>
#include <type_traits>
#include <utility>
#include <vector>

#include "absl/base/attributes.h"
#include "absl/base/optimization.h"
#include "absl/hash/hash.h"
#include "absl/log/absl_check.h"
#include "absl/numeric/bits.h"
#include "absl/strings/string_view.h"

#include "s2/_fp_contract_off.h"  // IWYU pragma: keep
#include "s2/r2.h"
#include "s2/r2rect.h"
#include "s2/s1angle.h"
#include "s2/s2coder.h"
#include "s2/s2coords.h"
#include "s2/s2error.h"
#include "s2/s2point.h"
#include "s2/s2region.h"
#include "s2/util/bits/bits.h"
#include "s2/util/coding/coder.h"

class S2LatLng;

// SWIG does not understand attribute syntax.
#ifndef SWIG
#define IFNDEF_SWIG(x) x
#else
#define IFNDEF_SWIG(x)
#endif

// An S2CellId is a 64-bit unsigned integer that uniquely identifies a
// cell in the S2 cell decomposition.  It has the following format:
//
//   id = [face][face_pos]
//
//   face:     a 3-bit number (range 0..5) encoding the cube face.
//
//   face_pos: a 61-bit number encoding the position of the center of this
//             cell along the Hilbert curve over this face (see the Wiki
//             pages for details).
//
// Sequentially increasing cell ids follow a continuous space-filling curve
// over the entire sphere.  They have the following properties:
//
//  - The id of a cell at level k consists of a 3-bit face number followed
//    by k bit pairs that recursively select one of the four children of
//    each cell.  The next bit is always 1, and all other bits are 0.
//    Therefore, the level of a cell is determined by the position of its
//    lowest-numbered bit that is turned on (for a cell at level k, this
//    position is 2 * (kMaxLevel - k).)
//
//  - The id of a parent cell is at the midpoint of the range of ids spanned
//    by its children (or by its descendants at any level).
//
// Leaf cells are often used to represent points on the unit sphere, and
// this class provides methods for converting directly between these two
// representations.  For cells that represent 2D regions rather than
// discrete point, it is better to use the S2Cell class.
//
// All methods require `is_valid()` to be true unless otherwise specified
// (although not all methods enforce this).
//
// This class is intended to be copied by value as desired.  It uses
// the default copy constructor and assignment operator.
class S2CellId {
 public:
  // Although only 60 bits are needed to represent the index of a leaf cell, the
  // extra position bit lets us encode each cell as its Hilbert curve position
  // at the cell center, which is halfway along the portion of the Hilbert curve
  // that fills that cell.
  static constexpr int kFaceBits = 3;
  static constexpr int kNumFaces = 6;
  static constexpr int kMaxLevel =
      S2::kMaxCellLevel;  // Valid levels: 0..kMaxLevel
  static constexpr int kPosBits = 2 * kMaxLevel + 1;
  static constexpr int kMaxSize = 1 << kMaxLevel;

  explicit constexpr S2CellId(uint64_t id) : id_(id) {}

  // Construct a leaf cell containing the given point "p".  Usually there is
  // exactly one such cell, but for points along the edge of a cell, any
  // adjacent cell may be (deterministically) chosen.  This is because
  // S2CellIds are considered to be closed sets.  The returned cell will
  // always contain the given point, i.e.
  //
  //   S2Cell(S2CellId(p)).Contains(p)
  //
  // is always true.  The point "p" does not need to be normalized.
  //
  // If instead you want every point to be contained by exactly one S2Cell,
  // you will need to convert the S2CellIds to S2Loops (which implement point
  // containment this way).
  explicit S2CellId(const S2Point& p);

  // Construct a leaf cell containing the given normalized S2LatLng.
  // REQUIRES: Latitude and longitude are finite.
  explicit S2CellId(const S2LatLng& ll);

  // The default constructor returns an invalid cell id.
  constexpr S2CellId() = default;
  // Returns an invalid cell id.
  static constexpr S2CellId None() { return S2CellId(); }

  // Returns an invalid cell id guaranteed to be larger than any
  // valid cell id.  Useful for creating indexes.
  static constexpr S2CellId Sentinel() { return S2CellId(~uint64_t{0}); }

  // Return the cell corresponding to a given S2 cube face.
  static S2CellId FromFace(int face);

  // Return a cell given its face (range 0..5), Hilbert curve position within
  // that face (an unsigned integer with S2CellId::kPosBits bits), and level
  // (range 0..kMaxLevel).  The given position will be modified to correspond
  // to the Hilbert curve position at the center of the returned cell.  This
  // is a static function rather than a constructor in order to indicate what
  // the arguments represent.
  static S2CellId FromFacePosLevel(int face, uint64_t pos, int level);

  // Return the direction vector corresponding to the center of the given
  // cell.  The vector returned by ToPointRaw is not necessarily unit length.
  // This method returns the same result as S2Cell::GetCenter().
  //
  // The maximum directional error in ToPoint() (compared to the exact
  // mathematical result) is 1.5 * DBL_EPSILON radians, and the maximum length
  // error is 2 * DBL_EPSILON (the same as Normalize).
  S2Point ToPoint() const { return ToPointRaw().Normalize(); }
  S2Point ToPointRaw() const;

  // Return the center of the cell in (s,t) coordinates (see s2coords.h).
  R2Point GetCenterST() const;

  // Return the edge length of this cell in (s,t)-space.
  double GetSizeST() const;

  // Return the edge length in (s,t)-space of cells at the given level.
  static double GetSizeST(int level);

  // Return the bounds of this cell in (s,t)-space.
  R2Rect GetBoundST() const;

  // Return the center of the cell in (u,v) coordinates (see s2coords.h).
  // Note that the center of the cell is defined as the point at which it is
  // recursively subdivided into four children; in general, it is not at the
  // midpoint of the (u,v) rectangle covered by the cell.
  R2Point GetCenterUV() const;

  // Return the bounds of this cell in (u,v)-space.
  R2Rect GetBoundUV() const;

  // Expand a rectangle in (u,v)-space so that it contains all points within
  // the given distance of the boundary, and return the smallest such
  // rectangle.  If the distance is negative, then instead shrink this
  // rectangle so that it excludes all points within the given absolute
  // distance of the boundary.
  //
  // Distances are measured *on the sphere*, not in (u,v)-space.  For example,
  // you can use this method to expand the (u,v)-bound of an S2CellId so that
  // it contains all points within 5km of the original cell.  You can then
  // test whether a point lies within the expanded bounds like this:
  //
  //   R2Point uv;
  //   if (S2::FaceXYZtoUV(face, point, &uv) && bound.Contains(uv)) { ... }
  //
  // Limitations:
  //
  //  - Because the rectangle is drawn on one of the six cube-face planes
  //    (i.e., {x,y,z} = +/-1), it can cover at most one hemisphere.  This
  //    limits the maximum amount that a rectangle can be expanded.  For
  //    example, S2CellId bounds can be expanded safely by at most 45 degrees
  //    (about 5000 km on the Earth's surface).
  //
  //  - The implementation is not exact for negative distances.  The resulting
  //    rectangle will exclude all points within the given distance of the
  //    boundary but may be slightly smaller than necessary.
  static R2Rect ExpandedByDistanceUV(const R2Rect& uv, S1Angle distance);

  // Return the (face, si, ti) coordinates of the center of the cell.  Note
  // that although (si,ti) coordinates span the range [0,2**31] in general,
  // the cell center coordinates are always in the range [1,2**31-1] and
  // therefore can be represented using a signed 32-bit integer.
  int GetCenterSiTi(int* psi, int* pti) const;

  // Return the S2LatLng corresponding to the center of the given cell.
  S2LatLng ToLatLng() const;

  // The 64-bit unique identifier for this cell.
  constexpr uint64_t id() const { return id_; }

  // Return true if id() represents a valid cell.
  //
  // All methods require is_valid() to be true unless otherwise specified
  // (although not all methods enforce this).
  bool is_valid() const;

  // Which cube face this cell belongs to, in the range 0..5.
  int face() const;

  // The position of the cell center along the Hilbert curve over this face,
  // in the range 0..(2**kPosBits-1).
  uint64_t pos() const;

  // Return the subdivision level of the cell (range 0..kMaxLevel).
  int level() const;

  // Return the edge length of this cell in (i,j)-space.
  int GetSizeIJ() const;

  // Like the above, but return the size of cells at the given level.
  static int GetSizeIJ(int level);

  // Return true if this is a leaf cell (more efficient than checking
  // whether level() == kMaxLevel).
  bool is_leaf() const;

  // Return true if this is a top-level face cell (more efficient than
  // checking whether level() == 0).
  bool is_face() const;

  // Return the child position (0..3) of this cell within its parent.
  // REQUIRES: level() >= 1.
  int child_position() const;

  // Return the child position (0..3) of this cell's ancestor at the given
  // level within its parent.  For example, child_position(1) returns the
  // position of this cell's level-1 ancestor within its top-level face cell.
  // REQUIRES: 1 <= level <= this->level().
  int child_position(int level) const;

  // These methods return the range of cell ids that are contained within this
  // cell (including itself).  The range is *inclusive* (i.e. test using >=
  // and <=) and the return values of both methods are valid leaf cell ids.
  // In other words, a.contains(b) if and only if
  //
  //     (b >= a.range_min() && b <= a.range_max())
  //
  // If you want to iterate through all the descendants of this cell at a
  // particular level, use child_begin(level) and child_end(level) instead.
  // Also see maximum_tile(), which can be used to iterate through a range of
  // cells using S2CellIds at different levels that are as large as possible.
  //
  // If you need to convert the range to a semi-open interval [min, limit)
  // (e.g., in order to use a key-value store that only supports semi-open
  // range queries), do not attempt to define "limit" as range_max.next().
  // The problem is that leaf S2CellIds are 2 units apart, so the semi-open
  // interval [min, limit) includes an additional value (range_max.id() + 1)
  // which happens to be a valid S2CellId about one-third of the time and
  // is *never* contained by this cell.  (It always corresponds to a cell that
  // is larger than this one.)  You can define "limit" as (range_max.id() + 1)
  // if necessary (which is not always a valid S2CellId but can still be used
  // with FromToken/ToToken), or you can convert range_max() to the key space
  // of your key-value store and define "limit" as Successor(key).
  //
  // Note that Sentinel().range_min() == Sentinel.range_max() == Sentinel().
<<<<<<< HEAD
  IFNDEF_SWIG(ABSL_MUST_USE_RESULT) S2CellId range_min() const;
  IFNDEF_SWIG(ABSL_MUST_USE_RESULT) S2CellId range_max() const;
=======
  [[nodiscard]] S2CellId range_min() const;
  [[nodiscard]] S2CellId range_max() const;
>>>>>>> 9bdfdc0d

  // Return true if the given cell is contained within this one.
  bool contains(S2CellId other) const;

  // Return true if the given cell intersects this one.
  bool intersects(S2CellId other) const;

  // Return the cell at the previous level or at the given level (which must
  // be less than or equal to the current level).
<<<<<<< HEAD
  IFNDEF_SWIG(ABSL_MUST_USE_RESULT) S2CellId parent() const;
  IFNDEF_SWIG(ABSL_MUST_USE_RESULT) S2CellId parent(int level) const;

  // Return the immediate child of this cell at the given traversal order
  // position (in the range 0 to 3).  This cell must not be a leaf cell.
  IFNDEF_SWIG(ABSL_MUST_USE_RESULT) S2CellId child(int position) const;
=======
  [[nodiscard]] S2CellId parent() const;
  [[nodiscard]] S2CellId parent(int level) const;

  // Return the immediate child of this cell at the given traversal order
  // position (in the range 0 to 3).  This cell must not be a leaf cell.
  [[nodiscard]] S2CellId child(int position) const;
>>>>>>> 9bdfdc0d

  // Iterator-style methods for traversing the immediate children of a cell or
  // all of the children at a given level (greater than or equal to the current
  // level).  Note that the end value is exclusive, just like standard STL
  // iterators, and may not even be a valid cell id.  You should iterate using
  // code like this:
  //
  //   for(S2CellId c = id.child_begin(); c != id.child_end(); c = c.next())
  //     ...
  //
  // The convention for advancing the iterator is "c = c.next()" rather
  // than "++c" to avoid possible confusion with incrementing the
  // underlying 64-bit cell id.
<<<<<<< HEAD
  IFNDEF_SWIG(ABSL_MUST_USE_RESULT) S2CellId child_begin() const;
  IFNDEF_SWIG(ABSL_MUST_USE_RESULT) S2CellId child_begin(int level) const;
  IFNDEF_SWIG(ABSL_MUST_USE_RESULT) S2CellId child_end() const;
  IFNDEF_SWIG(ABSL_MUST_USE_RESULT) S2CellId child_end(int level) const;
=======
  [[nodiscard]] S2CellId child_begin() const;
  [[nodiscard]] S2CellId child_begin(int level) const;
  [[nodiscard]] S2CellId child_end() const;
  [[nodiscard]] S2CellId child_end(int level) const;
>>>>>>> 9bdfdc0d

  // Return the next/previous cell at the same level along the Hilbert curve.
  // Works correctly when advancing from one face to the next, but
  // does *not* wrap around from the last face to the first or vice versa.
<<<<<<< HEAD
  IFNDEF_SWIG(ABSL_MUST_USE_RESULT) S2CellId next() const;
  IFNDEF_SWIG(ABSL_MUST_USE_RESULT) S2CellId prev() const;
=======
  [[nodiscard]] S2CellId next() const;
  [[nodiscard]] S2CellId prev() const;
>>>>>>> 9bdfdc0d

  // This method advances or retreats the indicated number of steps along the
  // Hilbert curve at the current level, and returns the new position.  The
  // position is never advanced past End() or before Begin().
<<<<<<< HEAD
  IFNDEF_SWIG(ABSL_MUST_USE_RESULT) S2CellId advance(int64_t steps) const;
=======
  [[nodiscard]] S2CellId advance(int64_t steps) const;
>>>>>>> 9bdfdc0d

  // Returns the number of steps that this cell is from Begin(level()). The
  // return value is always non-negative, specifically it is in the range
  // range [0, 6 * 2**(2*level())].  May be called for End() as well as valid
  // cell ids.
  int64_t distance_from_begin() const;

  // Like next() and prev(), but these methods wrap around from the last face
  // to the first and vice versa.  They should *not* be used for iteration in
  // conjunction with child_begin(), child_end(), Begin(), or End().  The
  // input must be a valid cell id.
<<<<<<< HEAD
  IFNDEF_SWIG(ABSL_MUST_USE_RESULT) S2CellId next_wrap() const;
  IFNDEF_SWIG(ABSL_MUST_USE_RESULT) S2CellId prev_wrap() const;
=======
  [[nodiscard]] S2CellId next_wrap() const;
  [[nodiscard]] S2CellId prev_wrap() const;
>>>>>>> 9bdfdc0d

  // This method advances or retreats the indicated number of steps along the
  // Hilbert curve at the current level, and returns the new position.  The
  // position wraps between the first and last faces as necessary.  The input
  // must be a valid cell id.
<<<<<<< HEAD
  IFNDEF_SWIG(ABSL_MUST_USE_RESULT) S2CellId advance_wrap(int64_t steps) const;
=======
  [[nodiscard]] S2CellId advance_wrap(int64_t steps) const;
>>>>>>> 9bdfdc0d

  // Return the largest cell with the same range_min() and such that
  // range_max() < limit.range_min().  Returns "limit" if no such cell exists.
  // This method can be used to generate a small set of S2CellIds that covers
  // a given range (a "tiling").  This example shows how to generate a tiling
  // for a semi-open range of leaf cells [start, limit):
  //
  //   for (S2CellId id = start.maximum_tile(limit);
  //        id != limit; id = id.next().maximum_tile(limit)) { ... }
  //
  // Note that in general the cells in the tiling will be of different sizes;
  // they gradually get larger (near the middle of the range) and then
  // gradually get smaller (as "limit" is approached).
<<<<<<< HEAD
  IFNDEF_SWIG(ABSL_MUST_USE_RESULT) S2CellId maximum_tile(S2CellId limit) const;
=======
  [[nodiscard]] S2CellId maximum_tile(S2CellId limit) const;
>>>>>>> 9bdfdc0d

  // Returns the level of the lowest common ancestor of this cell and "other",
  // i.e. the maximum level where this->parent(level) == other.parent(level).
  // Note that this definition also covers the situation where this cell is a
  // descendant of "other" or vice versa, or the two cells are the same,
  // since this->parent(this->level()) == *this.
  //
  // Returns -1 if the two cells do not have any common ancestor (i.e., they
  // are from different faces).
  int GetCommonAncestorLevel(S2CellId other) const;

  // Iterator-style methods for traversing all the cells along the Hilbert
  // curve at a given level (across all 6 faces of the cube).  Note that the
  // end value is exclusive (just like standard STL iterators), and is not a
  // valid cell id.
  static S2CellId Begin(int level);
  static S2CellId End(int level);

  // Methods to encode and decode cell ids to compact text strings suitable
  // for display or indexing.  Cells at lower levels (i.e. larger cells) are
  // encoded into fewer characters.  The maximum token length is 16.
  //
  // Tokens preserve ordering, i.e. ToToken(x) < ToToken(y) iff x < y.
  //
  // ToToken() returns a string by value for convenience; the compiler
  // does this without intermediate copying in most cases.
  //
  // These methods guarantee that FromToken(ToToken(x)) == x even when
  // "x" is an invalid cell id.  All tokens are alphanumeric strings.
  // FromToken() returns S2CellId::None() for malformed inputs.
  std::string ToToken() const;
  static S2CellId FromToken(absl::string_view token);

  // Legacy coder for S2CellId that delegates to the token representation.
  // Storage is variable depending on the level of the cell.
  class Coder : public s2coding::S2Coder<S2CellId> {
   public:
    void Encode(Encoder& encoder, const S2CellId& v) const override;
    bool Decode(Decoder& decoder, S2CellId& v, S2Error& error) const override;
  };

  // Use encoder to generate a serialized representation of this cell id.
  // Can also encode an invalid cell.
  void Encode(Encoder* encoder) const;

  // Decodes an S2CellId encoded by Encode(). Returns true on success.
  bool Decode(Decoder* decoder);

  // Creates a human readable debug string.  Used for << and available for
  // direct usage as well.  The format is "f/dd..d" where "f" is a digit in
  // the range [0-5] representing the S2CellId face, and "dd..d" is a string
  // of digits in the range [0-3] representing each child's position with
  // respect to its parent.  (Note that the latter string may be empty.)
  //
  // For example "4/" represents S2CellId::FromFace(4), and "3/02" represents
  // S2CellId::FromFace(3).child(0).child(2).
  std::string ToString() const;

  // Converts a string in the format returned by ToString() to an S2CellId.
  // Returns S2CellId::None() if the string could not be parsed.
  //
  // The method name includes "Debug" in order to avoid possible confusion
  // with FromToken() above.
  static S2CellId FromDebugString(absl::string_view str);

  // Return the four cells that are adjacent across the cell's four edges.
  // Neighbors are returned in the order defined by S2Cell::GetEdge.  All
  // neighbors are guaranteed to be distinct.
  void GetEdgeNeighbors(S2CellId neighbors[4]) const;

  // Return the S2CellIds of the neighbors of the closest vertex to this cell
  // at the given level, by appending them to "output".  Normally there are four
  // neighbors, but the closest vertex may only have three neighbors if it is
  // one of the 8 cube vertices.
  //
  // Requires: level < this->level(), so that we can determine which vertex is
  // closest (in particular, level == kMaxLevel is not allowed).
  void AppendVertexNeighbors(int level, std::vector<S2CellId>* output) const;

  // Append all neighbors of this cell at the given level to "output".  Two
  // cells X and Y are neighbors if their boundaries intersect but their
  // interiors do not.  In particular, two cells that intersect at a single
  // point are neighbors.  Note that for cells adjacent to a face vertex, the
  // same neighbor may be appended more than once.
  //
  // REQUIRES: nbr_level >= this->level().
  void AppendAllNeighbors(int nbr_level, std::vector<S2CellId>* output) const;

  /////////////////////////////////////////////////////////////////////
  // Low-level methods.

  // Return a leaf cell given its cube face (range 0..5) and
  // i- and j-coordinates (see s2coords.h).
  static S2CellId FromFaceIJ(int face, int i, int j);

  // Return the (face, i, j) coordinates for the leaf cell corresponding to
  // this cell id.  Since cells are represented by the Hilbert curve position
  // at the center of the cell, the returned (i,j) for non-leaf cells will be
  // a leaf cell adjacent to the cell center.  If "orientation" is non-nullptr,
  // also return the Hilbert curve orientation for the current cell.
  int ToFaceIJOrientation(int* pi, int* pj, int* orientation) const;

  // Return the lowest-numbered bit that is on for this cell id, which is
  // equal to (uint64_t{1} << (2 * (kMaxLevel - level))).  So for example,
  // a.lsb() <= b.lsb() if and only if a.level() >= b.level(), but the
  // first test is more efficient.
  uint64_t lsb() const { return id_ & (~id_ + 1); }

  // Return the lowest-numbered bit that is on for cells at the given level.
  static constexpr uint64_t lsb_for_level(int level) {
    return uint64_t{1} << (2 * (kMaxLevel - level));
  }

  // Return the bound in (u,v)-space for the cell at the given level containing
  // the leaf cell with the given (i,j)-coordinates.
  static R2Rect IJLevelToBoundUV(int ij[2], int level);

  // When S2CellId is used as a key in one of the absl::btree container types,
  // indicate that linear rather than binary search should be used.  This is
  // much faster when the comparison function is cheap.
  typedef std::true_type absl_btree_prefer_linear_node_search;

  template <typename H>
  friend H AbslHashValue(H h, S2CellId id) {
    // Mix id_ twice and rotate to avoid collisions.
    return H::combine(std::move(h), id.id_, absl::rotr(id.id_, 32));
  }

 private:
  // This is the offset required to wrap around from the beginning of the
  // Hilbert curve to the end or vice versa; see next_wrap() and prev_wrap().
  // SWIG doesn't understand uint64_t{}, so use static_cast.
  static constexpr uint64_t kWrapOffset =
      static_cast<uint64_t>(kNumFaces) << kPosBits;

  // Given a face and a point (i,j) where either i or j is outside the valid
  // range [0..kMaxSize-1], this function first determines which neighboring
  // face "contains" (i,j), and then returns the leaf cell on that face which
  // is adjacent to the given face and whose distance from (i,j) is minimal.
  static S2CellId FromFaceIJWrap(int face, int i, int j);

  // Inline helper function that calls FromFaceIJ if "same_face" is true,
  // or FromFaceIJWrap if "same_face" is false.
  static S2CellId FromFaceIJSame(int face, int i, int j, bool same_face);

  uint64_t id_ = 0;       // 0 is an invalid cell id.
} ABSL_ATTRIBUTE_PACKED;  // Necessary so that structures containing S2CellId's
                          // can be ABSL_ATTRIBUTE_PACKED.

inline constexpr bool operator==(S2CellId x, S2CellId y) {
  return x.id() == y.id();
}

inline constexpr bool operator!=(S2CellId x, S2CellId y) {
  return x.id() != y.id();
}

inline constexpr bool operator<(S2CellId x, S2CellId y) {
  return x.id() < y.id();
}

inline constexpr bool operator>(S2CellId x, S2CellId y) {
  return x.id() > y.id();
}

inline constexpr bool operator<=(S2CellId x, S2CellId y) {
  return x.id() <= y.id();
}

inline constexpr bool operator>=(S2CellId x, S2CellId y) {
  return x.id() >= y.id();
}

inline S2CellId S2CellId::FromFace(int face) {
  return S2CellId((static_cast<uint64_t>(face) << kPosBits) + lsb_for_level(0));
}

inline S2CellId S2CellId::FromFacePosLevel(int face, uint64_t pos, int level) {
  S2CellId cell((static_cast<uint64_t>(face) << kPosBits) + (pos | 1));
  // `parent` `ABSL_DCHECK`s level, so don't do it here.
  return cell.parent(level);
}

inline int S2CellId::GetCenterSiTi(int* psi, int* pti) const {
  // First we compute the discrete (i,j) coordinates of a leaf cell contained
  // within the given cell.  Given that cells are represented by the Hilbert
  // curve position corresponding at their center, it turns out that the cell
  // returned by ToFaceIJOrientation is always one of two leaf cells closest
  // to the center of the cell (unless the given cell is a leaf cell itself,
  // in which case there is only one possibility).
  //
  // Given a cell of size s >= 2 (i.e. not a leaf cell), and letting (imin,
  // jmin) be the coordinates of its lower left-hand corner, the leaf cell
  // returned by ToFaceIJOrientation() is either (imin + s/2, jmin + s/2)
  // (imin + s/2 - 1, jmin + s/2 - 1).  The first case is the one we want.
  // We can distinguish these two cases by looking at the low bit of "i" or
  // "j".  In the second case the low bit is one, unless s == 2 (i.e. the
  // level just above leaf cells) in which case the low bit is zero.
  //
  // In the code below, the expression ((i ^ (int(id_) >> 2)) & 1) is true
  // if we are in the second case described above.
  int i, j;
  int face = ToFaceIJOrientation(&i, &j, nullptr);
  int delta = is_leaf() ? 1 : ((i ^ (static_cast<int>(id_) >> 2)) & 1) ? 2 : 0;

  // Note that (2 * {i,j} + delta) will never overflow a 32-bit integer.
  *psi = 2 * i + delta;
  *pti = 2 * j + delta;
  return face;
}

inline bool S2CellId::is_valid() const {
  return (face() < kNumFaces && (lsb() & 0x1555555555555555ULL));
}

inline int S2CellId::face() const {
  return id_ >> kPosBits;
}

inline uint64_t S2CellId::pos() const {
  return id_ & (~uint64_t{0} >> kFaceBits);
}

inline int S2CellId::level() const {
  // We can't just ABSL_DCHECK(is_valid()) because we want level() to be
  // defined for end-iterators, i.e. S2CellId::End(kLevel).  However there is
  // no good way to define S2CellId::None().level(), so we do prohibit that.
  ABSL_ASSUME(id_ != 0);

  // A special case for leaf cells is not worthwhile.
  return kMaxLevel - (absl::countr_zero(id_) >> 1);
}

inline int S2CellId::GetSizeIJ() const {
  return GetSizeIJ(level());
}

inline double S2CellId::GetSizeST() const {
  return GetSizeST(level());
}

inline int S2CellId::GetSizeIJ(int level) {
  ABSL_DCHECK_GE(level, 0);
  ABSL_DCHECK_LE(level, kMaxLevel);
  return 1 << (kMaxLevel - level);
}

inline double S2CellId::GetSizeST(int level) {
  // `GetSizeIJ` `ABSL_DCHECK`s `level`, so don't do it here.
  return S2::IJtoSTMin(GetSizeIJ(level));
}

inline bool S2CellId::is_leaf() const { return id_ & 1; }

inline bool S2CellId::is_face() const {
  return (id_ & (lsb_for_level(0) - 1)) == 0;
}

inline int S2CellId::child_position() const {
  // No need for a special implementation; the compiler optimizes this well.
  return child_position(level());
}

inline int S2CellId::child_position(int level) const {
  ABSL_DCHECK(is_valid());
  ABSL_DCHECK_GE(level, 1);
  ABSL_DCHECK_LE(level, this->level());
  return static_cast<int>(id_ >> (2 * (kMaxLevel - level) + 1)) & 3;
}

inline S2CellId S2CellId::range_min() const {
  return S2CellId(id_ - (lsb() - 1));
}

inline S2CellId S2CellId::range_max() const {
  return S2CellId(id_ + (lsb() - 1));
}

inline bool S2CellId::contains(S2CellId other) const {
  ABSL_DCHECK(is_valid());
  ABSL_DCHECK(other.is_valid());
  return other >= range_min() && other <= range_max();
}

inline bool S2CellId::intersects(S2CellId other) const {
  ABSL_DCHECK(is_valid());
  ABSL_DCHECK(other.is_valid());
  return other.range_min() <= range_max() && other.range_max() >= range_min();
}

inline S2CellId S2CellId::parent(int level) const {
  ABSL_DCHECK(is_valid());
  ABSL_DCHECK_GE(level, 0);
  ABSL_DCHECK_LE(level, this->level());
  uint64_t new_lsb = lsb_for_level(level);
  return S2CellId((id_ & (~new_lsb + 1)) | new_lsb);
}

inline S2CellId S2CellId::parent() const {
  ABSL_DCHECK(is_valid());
  ABSL_DCHECK(!is_face());
  uint64_t new_lsb = lsb() << 2;
  return S2CellId((id_ & (~new_lsb + 1)) | new_lsb);
}

inline S2CellId S2CellId::child(int position) const {
  ABSL_DCHECK(is_valid());
  ABSL_DCHECK(!is_leaf());
  // To change the level, we need to move the least-significant bit two
  // positions downward.  We do this by subtracting (4 * new_lsb) and adding
  // new_lsb.  Then to advance to the given child cell, we add
  // (2 * position * new_lsb).
  uint64_t new_lsb = lsb() >> 2;
  return S2CellId(id_ + (2 * position + 1 - 4) * new_lsb);
}

inline S2CellId S2CellId::child_begin() const {
  ABSL_DCHECK(is_valid());
  ABSL_DCHECK(!is_leaf());
  uint64_t old_lsb = lsb();
  return S2CellId(id_ - old_lsb + (old_lsb >> 2));
}

inline S2CellId S2CellId::child_begin(int level) const {
  ABSL_DCHECK(is_valid());
  ABSL_DCHECK_GE(level, this->level());
  ABSL_DCHECK_LE(level, kMaxLevel);
  return S2CellId(id_ - lsb() + lsb_for_level(level));
}

inline S2CellId S2CellId::child_end() const {
  ABSL_DCHECK(is_valid());
  ABSL_DCHECK(!is_leaf());
  uint64_t old_lsb = lsb();
  return S2CellId(id_ + old_lsb + (old_lsb >> 2));
}

inline S2CellId S2CellId::child_end(int level) const {
  ABSL_DCHECK(is_valid());
  ABSL_DCHECK_GE(level, this->level());
  ABSL_DCHECK_LE(level, kMaxLevel);
  return S2CellId(id_ + lsb() + lsb_for_level(level));
}

inline S2CellId S2CellId::next() const {
  return S2CellId(id_ + (lsb() << 1));
}

inline S2CellId S2CellId::prev() const {
  return S2CellId(id_ - (lsb() << 1));
}

inline S2CellId S2CellId::next_wrap() const {
  ABSL_DCHECK(is_valid());
  S2CellId n = next();
  if (n.id_ < kWrapOffset) return n;
  return S2CellId(n.id_ - kWrapOffset);
}

inline S2CellId S2CellId::prev_wrap() const {
  ABSL_DCHECK(is_valid());
  S2CellId p = prev();
  if (p.id_ < kWrapOffset) return p;
  return S2CellId(p.id_ + kWrapOffset);
}

inline S2CellId S2CellId::Begin(int level) {
  // `child_begin` `ABSL_DCHECK`s level, so don't do it here.
  return FromFace(0).child_begin(level);
}

inline S2CellId S2CellId::End(int level) {
  // `child_end` `ABSL_DCHECK`s level, so don't do it here.
  return FromFace(5).child_end(level);
}

std::ostream& operator<<(std::ostream& os, S2CellId id);

// Legacy hash functor for S2CellId. This only exists for backwards
// compatibility with old hash types like std::unordered_map that don't use
// absl::Hash natively.
struct S2CellIdHash {
  size_t operator()(S2CellId id) const {
    return absl::Hash<S2CellId>()(id);
  }
};

// Parse valid S2 tokens from a string. Returns false if the token cannot be
// parsed with S2CellId::FromToken.
bool AbslParseFlag(absl::string_view input, S2CellId* id, std::string* error);

// Unparse a valid S2 token into a string that can be parsed by AbslParseFlag.
std::string AbslUnparseFlag(S2CellId id);

#undef IFNDEF_SWIG

#endif  // S2_S2CELL_ID_H_<|MERGE_RESOLUTION|>--- conflicted
+++ resolved
@@ -279,13 +279,8 @@
   // of your key-value store and define "limit" as Successor(key).
   //
   // Note that Sentinel().range_min() == Sentinel.range_max() == Sentinel().
-<<<<<<< HEAD
-  IFNDEF_SWIG(ABSL_MUST_USE_RESULT) S2CellId range_min() const;
-  IFNDEF_SWIG(ABSL_MUST_USE_RESULT) S2CellId range_max() const;
-=======
-  [[nodiscard]] S2CellId range_min() const;
-  [[nodiscard]] S2CellId range_max() const;
->>>>>>> 9bdfdc0d
+  IFNDEF_SWIG([[nodiscard]]) S2CellId range_min() const;
+  IFNDEF_SWIG([[nodiscard]]) S2CellId range_max() const;
 
   // Return true if the given cell is contained within this one.
   bool contains(S2CellId other) const;
@@ -295,21 +290,12 @@
 
   // Return the cell at the previous level or at the given level (which must
   // be less than or equal to the current level).
-<<<<<<< HEAD
-  IFNDEF_SWIG(ABSL_MUST_USE_RESULT) S2CellId parent() const;
-  IFNDEF_SWIG(ABSL_MUST_USE_RESULT) S2CellId parent(int level) const;
+  IFNDEF_SWIG([[nodiscard]]) S2CellId parent() const;
+  IFNDEF_SWIG([[nodiscard]]) S2CellId parent(int level) const;
 
   // Return the immediate child of this cell at the given traversal order
   // position (in the range 0 to 3).  This cell must not be a leaf cell.
-  IFNDEF_SWIG(ABSL_MUST_USE_RESULT) S2CellId child(int position) const;
-=======
-  [[nodiscard]] S2CellId parent() const;
-  [[nodiscard]] S2CellId parent(int level) const;
-
-  // Return the immediate child of this cell at the given traversal order
-  // position (in the range 0 to 3).  This cell must not be a leaf cell.
-  [[nodiscard]] S2CellId child(int position) const;
->>>>>>> 9bdfdc0d
+  IFNDEF_SWIG([[nodiscard]]) S2CellId child(int position) const;
 
   // Iterator-style methods for traversing the immediate children of a cell or
   // all of the children at a given level (greater than or equal to the current
@@ -323,37 +309,21 @@
   // The convention for advancing the iterator is "c = c.next()" rather
   // than "++c" to avoid possible confusion with incrementing the
   // underlying 64-bit cell id.
-<<<<<<< HEAD
-  IFNDEF_SWIG(ABSL_MUST_USE_RESULT) S2CellId child_begin() const;
-  IFNDEF_SWIG(ABSL_MUST_USE_RESULT) S2CellId child_begin(int level) const;
-  IFNDEF_SWIG(ABSL_MUST_USE_RESULT) S2CellId child_end() const;
-  IFNDEF_SWIG(ABSL_MUST_USE_RESULT) S2CellId child_end(int level) const;
-=======
-  [[nodiscard]] S2CellId child_begin() const;
-  [[nodiscard]] S2CellId child_begin(int level) const;
-  [[nodiscard]] S2CellId child_end() const;
-  [[nodiscard]] S2CellId child_end(int level) const;
->>>>>>> 9bdfdc0d
+  IFNDEF_SWIG([[nodiscard]]) S2CellId child_begin() const;
+  IFNDEF_SWIG([[nodiscard]]) S2CellId child_begin(int level) const;
+  IFNDEF_SWIG([[nodiscard]]) S2CellId child_end() const;
+  IFNDEF_SWIG([[nodiscard]]) S2CellId child_end(int level) const;
 
   // Return the next/previous cell at the same level along the Hilbert curve.
   // Works correctly when advancing from one face to the next, but
   // does *not* wrap around from the last face to the first or vice versa.
-<<<<<<< HEAD
-  IFNDEF_SWIG(ABSL_MUST_USE_RESULT) S2CellId next() const;
-  IFNDEF_SWIG(ABSL_MUST_USE_RESULT) S2CellId prev() const;
-=======
-  [[nodiscard]] S2CellId next() const;
-  [[nodiscard]] S2CellId prev() const;
->>>>>>> 9bdfdc0d
+  IFNDEF_SWIG([[nodiscard]]) S2CellId next() const;
+  IFNDEF_SWIG([[nodiscard]]) S2CellId prev() const;
 
   // This method advances or retreats the indicated number of steps along the
   // Hilbert curve at the current level, and returns the new position.  The
   // position is never advanced past End() or before Begin().
-<<<<<<< HEAD
-  IFNDEF_SWIG(ABSL_MUST_USE_RESULT) S2CellId advance(int64_t steps) const;
-=======
-  [[nodiscard]] S2CellId advance(int64_t steps) const;
->>>>>>> 9bdfdc0d
+  IFNDEF_SWIG([[nodiscard]]) S2CellId advance(int64_t steps) const;
 
   // Returns the number of steps that this cell is from Begin(level()). The
   // return value is always non-negative, specifically it is in the range
@@ -365,23 +335,14 @@
   // to the first and vice versa.  They should *not* be used for iteration in
   // conjunction with child_begin(), child_end(), Begin(), or End().  The
   // input must be a valid cell id.
-<<<<<<< HEAD
-  IFNDEF_SWIG(ABSL_MUST_USE_RESULT) S2CellId next_wrap() const;
-  IFNDEF_SWIG(ABSL_MUST_USE_RESULT) S2CellId prev_wrap() const;
-=======
-  [[nodiscard]] S2CellId next_wrap() const;
-  [[nodiscard]] S2CellId prev_wrap() const;
->>>>>>> 9bdfdc0d
+  IFNDEF_SWIG([[nodiscard]]) S2CellId next_wrap() const;
+  IFNDEF_SWIG([[nodiscard]]) S2CellId prev_wrap() const;
 
   // This method advances or retreats the indicated number of steps along the
   // Hilbert curve at the current level, and returns the new position.  The
   // position wraps between the first and last faces as necessary.  The input
   // must be a valid cell id.
-<<<<<<< HEAD
-  IFNDEF_SWIG(ABSL_MUST_USE_RESULT) S2CellId advance_wrap(int64_t steps) const;
-=======
-  [[nodiscard]] S2CellId advance_wrap(int64_t steps) const;
->>>>>>> 9bdfdc0d
+  IFNDEF_SWIG([[nodiscard]]) S2CellId advance_wrap(int64_t steps) const;
 
   // Return the largest cell with the same range_min() and such that
   // range_max() < limit.range_min().  Returns "limit" if no such cell exists.
@@ -395,11 +356,7 @@
   // Note that in general the cells in the tiling will be of different sizes;
   // they gradually get larger (near the middle of the range) and then
   // gradually get smaller (as "limit" is approached).
-<<<<<<< HEAD
-  IFNDEF_SWIG(ABSL_MUST_USE_RESULT) S2CellId maximum_tile(S2CellId limit) const;
-=======
-  [[nodiscard]] S2CellId maximum_tile(S2CellId limit) const;
->>>>>>> 9bdfdc0d
+  IFNDEF_SWIG([[nodiscard]]) S2CellId maximum_tile(S2CellId limit) const;
 
   // Returns the level of the lowest common ancestor of this cell and "other",
   // i.e. the maximum level where this->parent(level) == other.parent(level).
