--- conflicted
+++ resolved
@@ -313,20 +313,13 @@
   // Return true if the given cell intersects this one.
   bool intersects(S2CellId other) const;
 
-<<<<<<< HEAD
-  // Return the cell at the previous level or at the given level (which must
-  // be less than or equal to the current level).
+  // Return the cell at the previous level.
   IFNDEF_SWIG([[nodiscard]]) S2CellId parent() const;
+
+  // Return the cell at the given level.
+  //
+  // REQUIRES: 0 <= level <= this->level()
   IFNDEF_SWIG([[nodiscard]]) S2CellId parent(int level) const;
-=======
-  // Return the cell at the previous level.
-  [[nodiscard]] S2CellId parent() const;
-
-  // Return the cell at the given level.
-  //
-  // REQUIRES: 0 <= level <= this->level()
-  [[nodiscard]] S2CellId parent(int level) const;
->>>>>>> 95b1e152
 
   // Return the immediate child of this cell at the given traversal order
   // position (in the range 0 to 3).  This cell must not be a leaf cell.
