// Copyright 2005 Google Inc. All Rights Reserved.
//
// Licensed under the Apache License, Version 2.0 (the "License");
// you may not use this file except in compliance with the License.
// You may obtain a copy of the License at
//
//     http://www.apache.org/licenses/LICENSE-2.0
//
// Unless required by applicable law or agreed to in writing, software
// distributed under the License is distributed on an "AS-IS" BASIS,
// WITHOUT WARRANTIES OR CONDITIONS OF ANY KIND, either express or implied.
// See the License for the specific language governing permissions and
// limitations under the License.
//

// Author: ericv@google.com (Eric Veach)

#ifndef S2_S2CELL_ID_H_
#define S2_S2CELL_ID_H_

#include <cstddef>
#include <cstdint>
#include <functional>
#include <iostream>
#include <string>
#include <vector>

#include "s2/base/integral_types.h"
#include "s2/base/logging.h"
<<<<<<< HEAD
#include "s2/base/port.h"
=======
#include "absl/hash/hash.h"
#include "absl/strings/string_view.h"
#include "s2/util/bits/bits.h"
#include "s2/util/coding/coder.h"
>>>>>>> 88ccc24f
#include "s2/_fp_contract_off.h"
#include "s2/r2.h"
#include "s2/r2rect.h"
#include "s2/s1angle.h"
#include "s2/s2coords.h"
#include "absl/strings/string_view.h"
#include "s2/util/bits/bits.h"
#include "s2/util/coding/coder.h"

class S2LatLng;

#ifndef SWIG
#define IFNDEF_SWIG(x) x
#else
#define IFNDEF_SWIG(x)
#endif

// An S2CellId is a 64-bit unsigned integer that uniquely identifies a
// cell in the S2 cell decomposition.  It has the following format:
//
//   id = [face][face_pos]
//
//   face:     a 3-bit number (range 0..5) encoding the cube face.
//
//   face_pos: a 61-bit number encoding the position of the center of this
//             cell along the Hilbert curve over this face (see the Wiki
//             pages for details).
//
// Sequentially increasing cell ids follow a continuous space-filling curve
// over the entire sphere.  They have the following properties:
//
//  - The id of a cell at level k consists of a 3-bit face number followed
//    by k bit pairs that recursively select one of the four children of
//    each cell.  The next bit is always 1, and all other bits are 0.
//    Therefore, the level of a cell is determined by the position of its
//    lowest-numbered bit that is turned on (for a cell at level k, this
//    position is 2 * (kMaxLevel - k).)
//
//  - The id of a parent cell is at the midpoint of the range of ids spanned
//    by its children (or by its descendants at any level).
//
// Leaf cells are often used to represent points on the unit sphere, and
// this class provides methods for converting directly between these two
// representations.  For cells that represent 2D regions rather than
// discrete point, it is better to use the S2Cell class.
//
// This class is intended to be copied by value as desired.  It uses
// the default copy constructor and assignment operator.
class S2CellId {
 public:
  // The extra position bit (61 rather than 60) let us encode each cell as its
  // Hilbert curve position at the cell center (which is halfway along the
  // portion of the Hilbert curve that fills that cell).
  static constexpr int kFaceBits = 3;
  static constexpr int kNumFaces = 6;
  static constexpr int kMaxLevel =
      S2::kMaxCellLevel;  // Valid levels: 0..kMaxLevel
  static constexpr int kPosBits = 2 * kMaxLevel + 1;
  static constexpr int kMaxSize = 1 << kMaxLevel;

  // This arg is uint64 rather than to help the uint64 -> uint64
  // transition.  TODO(user): Remove inconsistency and update
  // the rest of util/geometry when these are the same types, ~2020-09-01.
  explicit IFNDEF_SWIG(constexpr) S2CellId(uint64 id) : id_(id) {}

  // Construct a leaf cell containing the given point "p".  Usually there is
  // is exactly one such cell, but for points along the edge of a cell, any
  // adjacent cell may be (deterministically) chosen.  This is because
  // S2CellIds are considered to be closed sets.  The returned cell will
  // always contain the given point, i.e.
  //
  //   S2Cell(S2CellId(p)).Contains(p)
  //
  // is always true.  The point "p" does not need to be normalized.
  //
  // If instead you want every point to be contained by exactly one S2Cell,
  // you will need to convert the S2CellIds to S2Loops (which implement point
  // containment this way).
  explicit S2CellId(const S2Point& p);

  // Construct a leaf cell containing the given normalized S2LatLng.
  explicit S2CellId(const S2LatLng& ll);

  // The default constructor returns an invalid cell id.
  IFNDEF_SWIG(constexpr) S2CellId() : id_(0) {}
  static constexpr S2CellId None() { return S2CellId(); }

  // Returns an invalid cell id guaranteed to be larger than any
  // valid cell id.  Useful for creating indexes.
  static constexpr S2CellId Sentinel() { return S2CellId(~uint64{0}); }

  // Return the cell corresponding to a given S2 cube face.
  static S2CellId FromFace(int face);

  // Return a cell given its face (range 0..5), Hilbert curve position within
  // that face (an unsigned integer with S2CellId::kPosBits bits), and level
  // (range 0..kMaxLevel).  The given position will be modified to correspond
  // to the Hilbert curve position at the center of the returned cell.  This
  // is a static function rather than a constructor in order to indicate what
  // the arguments represent.
  static S2CellId FromFacePosLevel(int face, uint64 pos, int level);

  // Return the direction vector corresponding to the center of the given
  // cell.  The vector returned by ToPointRaw is not necessarily unit length.
  // This method returns the same result as S2Cell::GetCenter().
  //
  // The maximum directional error in ToPoint() (compared to the exact
  // mathematical result) is 1.5 * DBL_EPSILON radians, and the maximum length
  // error is 2 * DBL_EPSILON (the same as Normalize).
  S2Point ToPoint() const { return ToPointRaw().Normalize(); }
  S2Point ToPointRaw() const;

  // Return the center of the cell in (s,t) coordinates (see s2coords.h).
  R2Point GetCenterST() const;

  // Return the edge length of this cell in (s,t)-space.
  double GetSizeST() const;

  // Return the edge length in (s,t)-space of cells at the given level.
  static double GetSizeST(int level);

  // Return the bounds of this cell in (s,t)-space.
  R2Rect GetBoundST() const;

  // Return the center of the cell in (u,v) coordinates (see s2coords.h).
  // Note that the center of the cell is defined as the point at which it is
  // recursively subdivided into four children; in general, it is not at the
  // midpoint of the (u,v) rectangle covered by the cell.
  R2Point GetCenterUV() const;

  // Return the bounds of this cell in (u,v)-space.
  R2Rect GetBoundUV() const;

  // Expand a rectangle in (u,v)-space so that it contains all points within
  // the given distance of the boundary, and return the smallest such
  // rectangle.  If the distance is negative, then instead shrink this
  // rectangle so that it excludes all points within the given absolute
  // distance of the boundary.
  //
  // Distances are measured *on the sphere*, not in (u,v)-space.  For example,
  // you can use this method to expand the (u,v)-bound of an S2CellId so that
  // it contains all points within 5km of the original cell.  You can then
  // test whether a point lies within the expanded bounds like this:
  //
  //   R2Point uv;
  //   if (S2::FaceXYZtoUV(face, point, &uv) && bound.Contains(uv)) { ... }
  //
  // Limitations:
  //
  //  - Because the rectangle is drawn on one of the six cube-face planes
  //    (i.e., {x,y,z} = +/-1), it can cover at most one hemisphere.  This
  //    limits the maximum amount that a rectangle can be expanded.  For
  //    example, S2CellId bounds can be expanded safely by at most 45 degrees
  //    (about 5000 km on the Earth's surface).
  //
  //  - The implementation is not exact for negative distances.  The resulting
  //    rectangle will exclude all points within the given distance of the
  //    boundary but may be slightly smaller than necessary.
  static R2Rect ExpandedByDistanceUV(const R2Rect& uv, S1Angle distance);

  // Return the (face, si, ti) coordinates of the center of the cell.  Note
  // that although (si,ti) coordinates span the range [0,2**31] in general,
  // the cell center coordinates are always in the range [1,2**31-1] and
  // therefore can be represented using a signed 32-bit integer.
  int GetCenterSiTi(int* psi, int* pti) const;

  // Return the S2LatLng corresponding to the center of the given cell.
  S2LatLng ToLatLng() const;

  // The 64-bit unique identifier for this cell.
  uint64 id() const { return id_; }

  // Return true if id() represents a valid cell.
  //
  // All methods require is_valid() to be true unless otherwise specified
  // (although not all methods enforce this).
  bool is_valid() const;

  // Which cube face this cell belongs to, in the range 0..5.
  int face() const;

  // The position of the cell center along the Hilbert curve over this face,
  // in the range 0..(2**kPosBits-1).
  uint64 pos() const;

  // Return the subdivision level of the cell (range 0..kMaxLevel).
  int level() const;

  // Return the edge length of this cell in (i,j)-space.
  int GetSizeIJ() const;

  // Like the above, but return the size of cells at the given level.
  static int GetSizeIJ(int level);

  // Return true if this is a leaf cell (more efficient than checking
  // whether level() == kMaxLevel).
  bool is_leaf() const;

  // Return true if this is a top-level face cell (more efficient than
  // checking whether level() == 0).
  bool is_face() const;

  // Return the child position (0..3) of this cell within its parent.
  // REQUIRES: level() >= 1.
  int child_position() const;

  // Return the child position (0..3) of this cell's ancestor at the given
  // level within its parent.  For example, child_position(1) returns the
  // position of this cell's level-1 ancestor within its top-level face cell.
  // REQUIRES: 1 <= level <= this->level().
  int child_position(int level) const;

  // These methods return the range of cell ids that are contained within this
  // cell (including itself).  The range is *inclusive* (i.e. test using >=
  // and <=) and the return values of both methods are valid leaf cell ids.
  // In other words, a.contains(b) if and only if
  //
  //     (b >= a.range_min() && b <= a.range_max())
  //
  // If you want to iterate through all the descendants of this cell at a
  // particular level, use child_begin(level) and child_end(level) instead.
  // Also see maximum_tile(), which can be used to iterate through a range of
  // cells using S2CellIds at different levels that are as large as possible.
  //
  // If you need to convert the range to a semi-open interval [min, limit)
  // (e.g., in order to use a key-value store that only supports semi-open
  // range queries), do not attempt to define "limit" as range_max.next().
  // The problem is that leaf S2CellIds are 2 units apart, so the semi-open
  // interval [min, limit) includes an additional value (range_max.id() + 1)
  // which happens to be a valid S2CellId about one-third of the time and
  // is *never* contained by this cell.  (It always corresponds to a cell that
  // is larger than this one.)  You can define "limit" as (range_max.id() + 1)
  // if necessary (which is not always a valid S2CellId but can still be used
  // with FromToken/ToToken), or you can convert range_max() to the key space
  // of your key-value store and define "limit" as Successor(key).
  //
  // Note that Sentinel().range_min() == Sentinel.range_max() == Sentinel().
  S2CellId range_min() const;
  S2CellId range_max() const;

  // Return true if the given cell is contained within this one.
  bool contains(S2CellId other) const;

  // Return true if the given cell intersects this one.
  bool intersects(S2CellId other) const;

  // Return the cell at the previous level or at the given level (which must
  // be less than or equal to the current level).
  S2CellId parent() const;
  S2CellId parent(int level) const;

  // Return the immediate child of this cell at the given traversal order
  // position (in the range 0 to 3).  This cell must not be a leaf cell.
  S2CellId child(int position) const;

  // Iterator-style methods for traversing the immediate children of a cell or
  // all of the children at a given level (greater than or equal to the current
  // level).  Note that the end value is exclusive, just like standard STL
  // iterators, and may not even be a valid cell id.  You should iterate using
  // code like this:
  //
  //   for(S2CellId c = id.child_begin(); c != id.child_end(); c = c.next())
  //     ...
  //
  // The convention for advancing the iterator is "c = c.next()" rather
  // than "++c" to avoid possible confusion with incrementing the
  // underlying 64-bit cell id.
  S2CellId child_begin() const;
  S2CellId child_begin(int level) const;
  S2CellId child_end() const;
  S2CellId child_end(int level) const;

  // Return the next/previous cell at the same level along the Hilbert curve.
  // Works correctly when advancing from one face to the next, but
  // does *not* wrap around from the last face to the first or vice versa.
  S2CellId next() const;
  S2CellId prev() const;

  // This method advances or retreats the indicated number of steps along the
  // Hilbert curve at the current level, and returns the new position.  The
  // position is never advanced past End() or before Begin().
  S2CellId advance(int64 steps) const;

  // Returns the number of steps that this cell is from Begin(level()). The
  // return value is always non-negative.
  int64 distance_from_begin() const;

  // Like next() and prev(), but these methods wrap around from the last face
  // to the first and vice versa.  They should *not* be used for iteration in
  // conjunction with child_begin(), child_end(), Begin(), or End().  The
  // input must be a valid cell id.
  S2CellId next_wrap() const;
  S2CellId prev_wrap() const;

  // This method advances or retreats the indicated number of steps along the
  // Hilbert curve at the current level, and returns the new position.  The
  // position wraps between the first and last faces as necessary.  The input
  // must be a valid cell id.
  S2CellId advance_wrap(int64 steps) const;

  // Return the largest cell with the same range_min() and such that
  // range_max() < limit.range_min().  Returns "limit" if no such cell exists.
  // This method can be used to generate a small set of S2CellIds that covers
  // a given range (a "tiling").  This example shows how to generate a tiling
  // for a semi-open range of leaf cells [start, limit):
  //
  //   for (S2CellId id = start.maximum_tile(limit);
  //        id != limit; id = id.next().maximum_tile(limit)) { ... }
  //
  // Note that in general the cells in the tiling will be of different sizes;
  // they gradually get larger (near the middle of the range) and then
  // gradually get smaller (as "limit" is approached).
  S2CellId maximum_tile(S2CellId limit) const;

  // Returns the level of the lowest common ancestor of this cell and "other",
  // i.e. the maximum level where this->parent(level) == other.parent(level).
  // Note that this definition also covers the situation where this cell is a
  // descendant of "other" or vice versa, or the two cells are the same,
  // since this->parent(this->level()) == *this.
  //
  // Returns -1 if the two cells do not have any common ancestor (i.e., they
  // are from different faces).
  int GetCommonAncestorLevel(S2CellId other) const;

  // Iterator-style methods for traversing all the cells along the Hilbert
  // curve at a given level (across all 6 faces of the cube).  Note that the
  // end value is exclusive (just like standard STL iterators), and is not a
  // valid cell id.
  static S2CellId Begin(int level);
  static S2CellId End(int level);

  // Methods to encode and decode cell ids to compact text strings suitable
  // for display or indexing.  Cells at lower levels (i.e. larger cells) are
  // encoded into fewer characters.  The maximum token length is 16.
  //
  // Tokens preserve ordering, i.e. ToToken(x) < ToToken(y) iff x < y.
  //
  // ToToken() returns a string by value for convenience; the compiler
  // does this without intermediate copying in most cases.
  //
  // These methods guarantee that FromToken(ToToken(x)) == x even when
  // "x" is an invalid cell id.  All tokens are alphanumeric strings.
  // FromToken() returns S2CellId::None() for malformed inputs.
  std::string ToToken() const;
<<<<<<< HEAD
  static S2CellId FromToken(const char* token, size_t length);
  static S2CellId FromToken(const std::string& token);
=======
  static S2CellId FromToken(absl::string_view token);
>>>>>>> 88ccc24f

  // Use encoder to generate a serialized representation of this cell id.
  // Can also encode an invalid cell.
  void Encode(Encoder* const encoder) const;

  // Decodes an S2CellId encoded by Encode(). Returns true on success.
  bool Decode(Decoder* const decoder);

  // Creates a human readable debug string.  Used for << and available for
  // direct usage as well.  The format is "f/dd..d" where "f" is a digit in
  // the range [0-5] representing the S2CellId face, and "dd..d" is a string
  // of digits in the range [0-3] representing each child's position with
  // respect to its parent.  (Note that the latter string may be empty.)
  //
  // For example "4/" represents S2CellId::FromFace(4), and "3/02" represents
  // S2CellId::FromFace(3).child(0).child(2).
  std::string ToString() const;

  // Converts a string in the format returned by ToString() to an S2CellId.
  // Returns S2CellId::None() if the string could not be parsed.
  //
  // The method name includes "Debug" in order to avoid possible confusion
  // with FromToken() above.
  static S2CellId FromDebugString(absl::string_view str);

  // Return the four cells that are adjacent across the cell's four edges.
  // Neighbors are returned in the order defined by S2Cell::GetEdge.  All
  // neighbors are guaranteed to be distinct.
  void GetEdgeNeighbors(S2CellId neighbors[4]) const;

  // Return the neighbors of closest vertex to this cell at the given level,
  // by appending them to "output".  Normally there are four neighbors, but
  // the closest vertex may only have three neighbors if it is one of the 8
  // cube vertices.
  //
  // Requires: level < this->level(), so that we can determine which vertex is
  // closest (in particular, level == kMaxLevel is not allowed).
  void AppendVertexNeighbors(int level, std::vector<S2CellId>* output) const;

  // Append all neighbors of this cell at the given level to "output".  Two
  // cells X and Y are neighbors if their boundaries intersect but their
  // interiors do not.  In particular, two cells that intersect at a single
  // point are neighbors.  Note that for cells adjacent to a face vertex, the
  // same neighbor may be appended more than once.
  //
  // REQUIRES: nbr_level >= this->level().
  void AppendAllNeighbors(int nbr_level, std::vector<S2CellId>* output) const;

  /////////////////////////////////////////////////////////////////////
  // Low-level methods.

  // Return a leaf cell given its cube face (range 0..5) and
  // i- and j-coordinates (see s2coords.h).
  static S2CellId FromFaceIJ(int face, int i, int j);

  // Return the (face, i, j) coordinates for the leaf cell corresponding to
  // this cell id.  Since cells are represented by the Hilbert curve position
  // at the center of the cell, the returned (i,j) for non-leaf cells will be
  // a leaf cell adjacent to the cell center.  If "orientation" is non-nullptr,
  // also return the Hilbert curve orientation for the current cell.
  int ToFaceIJOrientation(int* pi, int* pj, int* orientation) const;

  // Return the lowest-numbered bit that is on for this cell id, which is
  // equal to (uint64{1} << (2 * (kMaxLevel - level))).  So for example,
  // a.lsb() <= b.lsb() if and only if a.level() >= b.level(), but the
  // first test is more efficient.
  uint64 lsb() const { return id_ & (~id_ + 1); }

  // Return the lowest-numbered bit that is on for cells at the given level.
  static uint64 lsb_for_level(int level) {
    return uint64{1} << (2 * (kMaxLevel - level));
  }

  // Return the bound in (u,v)-space for the cell at the given level containing
  // the leaf cell with the given (i,j)-coordinates.
  static R2Rect IJLevelToBoundUV(int ij[2], int level);

  // When S2CellId is used as a key in one of the btree container types
  // (util/btree), indicate that linear rather than binary search should be
  // used.  This is much faster when the comparison function is cheap.
  typedef std::true_type absl_btree_prefer_linear_node_search;

 private:
  // This is the offset required to wrap around from the beginning of the
  // Hilbert curve to the end or vice versa; see next_wrap() and prev_wrap().
  // SWIG doesn't understand uint64{}, so use static_cast.
  static constexpr uint64 kWrapOffset = static_cast<uint64>(kNumFaces)
                                        << kPosBits;

  // Given a face and a point (i,j) where either i or j is outside the valid
  // range [0..kMaxSize-1], this function first determines which neighboring
  // face "contains" (i,j), and then returns the leaf cell on that face which
  // is adjacent to the given face and whose distance from (i,j) is minimal.
  static S2CellId FromFaceIJWrap(int face, int i, int j);

  // Inline helper function that calls FromFaceIJ if "same_face" is true,
  // or FromFaceIJWrap if "same_face" is false.
  static S2CellId FromFaceIJSame(int face, int i, int j, bool same_face);

  uint64 id_;
} ABSL_ATTRIBUTE_PACKED;  // Necessary so that structures containing S2CellId's
                          // can be ABSL_ATTRIBUTE_PACKED.

inline bool operator==(S2CellId x, S2CellId y) {
  return x.id() == y.id();
}

inline bool operator!=(S2CellId x, S2CellId y) {
  return x.id() != y.id();
}

inline bool operator<(S2CellId x, S2CellId y) {
  return x.id() < y.id();
}

inline bool operator>(S2CellId x, S2CellId y) {
  return x.id() > y.id();
}

inline bool operator<=(S2CellId x, S2CellId y) {
  return x.id() <= y.id();
}

inline bool operator>=(S2CellId x, S2CellId y) {
  return x.id() >= y.id();
}

inline S2CellId S2CellId::FromFace(int face) {
  return S2CellId((static_cast<uint64>(face) << kPosBits) + lsb_for_level(0));
}

inline S2CellId S2CellId::FromFacePosLevel(int face, uint64 pos, int level) {
  S2CellId cell((static_cast<uint64>(face) << kPosBits) + (pos | 1));
  return cell.parent(level);
}

inline int S2CellId::GetCenterSiTi(int* psi, int* pti) const {
  // First we compute the discrete (i,j) coordinates of a leaf cell contained
  // within the given cell.  Given that cells are represented by the Hilbert
  // curve position corresponding at their center, it turns out that the cell
  // returned by ToFaceIJOrientation is always one of two leaf cells closest
  // to the center of the cell (unless the given cell is a leaf cell itself,
  // in which case there is only one possibility).
  //
  // Given a cell of size s >= 2 (i.e. not a leaf cell), and letting (imin,
  // jmin) be the coordinates of its lower left-hand corner, the leaf cell
  // returned by ToFaceIJOrientation() is either (imin + s/2, jmin + s/2)
  // (imin + s/2 - 1, jmin + s/2 - 1).  The first case is the one we want.
  // We can distinguish these two cases by looking at the low bit of "i" or
  // "j".  In the second case the low bit is one, unless s == 2 (i.e. the
  // level just above leaf cells) in which case the low bit is zero.
  //
  // In the code below, the expression ((i ^ (int(id_) >> 2)) & 1) is true
  // if we are in the second case described above.
  int i, j;
  int face = ToFaceIJOrientation(&i, &j, nullptr);
  int delta = is_leaf() ? 1 : ((i ^ (static_cast<int>(id_) >> 2)) & 1) ? 2 : 0;

  // Note that (2 * {i,j} + delta) will never overflow a 32-bit integer.
  *psi = 2 * i + delta;
  *pti = 2 * j + delta;
  return face;
}

inline bool S2CellId::is_valid() const {
  return (face() < kNumFaces && (lsb() & 0x1555555555555555ULL));
}

inline int S2CellId::face() const {
  return id_ >> kPosBits;
}

inline uint64 S2CellId::pos() const {
  return id_ & (~uint64{0} >> kFaceBits);
}

inline int S2CellId::level() const {
  // We can't just S2_DCHECK(is_valid()) because we want level() to be
  // defined for end-iterators, i.e. S2CellId::End(kLevel).  However there is
  // no good way to define S2CellId::None().level(), so we do prohibit that.
  S2_DCHECK_NE(id_, uint64{0});

  // A special case for leaf cells is not worthwhile.
  return kMaxLevel - (Bits::FindLSBSetNonZero64(id_) >> 1);
}

inline int S2CellId::GetSizeIJ() const {
  return GetSizeIJ(level());
}

inline double S2CellId::GetSizeST() const {
  return GetSizeST(level());
}

inline int S2CellId::GetSizeIJ(int level) {
  return 1 << (kMaxLevel - level);
}

inline double S2CellId::GetSizeST(int level) {
  return S2::IJtoSTMin(GetSizeIJ(level));
}

inline bool S2CellId::is_leaf() const { return id_ & 1; }

inline bool S2CellId::is_face() const {
  return (id_ & (lsb_for_level(0) - 1)) == 0;
}

inline int S2CellId::child_position() const {
  // No need for a special implementation; the compiler optimizes this well.
  return child_position(level());
}

inline int S2CellId::child_position(int level) const {
  S2_DCHECK(is_valid());
  S2_DCHECK_GE(level, 1);
  S2_DCHECK_LE(level, this->level());
  return static_cast<int>(id_ >> (2 * (kMaxLevel - level) + 1)) & 3;
}

inline S2CellId S2CellId::range_min() const {
  return S2CellId(id_ - (lsb() - 1));
}

inline S2CellId S2CellId::range_max() const {
  return S2CellId(id_ + (lsb() - 1));
}

inline bool S2CellId::contains(S2CellId other) const {
  S2_DCHECK(is_valid());
  S2_DCHECK(other.is_valid());
  return other >= range_min() && other <= range_max();
}

inline bool S2CellId::intersects(S2CellId other) const {
  S2_DCHECK(is_valid());
  S2_DCHECK(other.is_valid());
  return other.range_min() <= range_max() && other.range_max() >= range_min();
}

inline S2CellId S2CellId::parent(int level) const {
  S2_DCHECK(is_valid());
  S2_DCHECK_GE(level, 0);
  S2_DCHECK_LE(level, this->level());
  uint64 new_lsb = lsb_for_level(level);
  return S2CellId((id_ & (~new_lsb + 1)) | new_lsb);
}

inline S2CellId S2CellId::parent() const {
  S2_DCHECK(is_valid());
  S2_DCHECK(!is_face());
  uint64 new_lsb = lsb() << 2;
  return S2CellId((id_ & (~new_lsb + 1)) | new_lsb);
}

inline S2CellId S2CellId::child(int position) const {
  S2_DCHECK(is_valid());
  S2_DCHECK(!is_leaf());
  // To change the level, we need to move the least-significant bit two
  // positions downward.  We do this by subtracting (4 * new_lsb) and adding
  // new_lsb.  Then to advance to the given child cell, we add
  // (2 * position * new_lsb).
  uint64 new_lsb = lsb() >> 2;
  return S2CellId(id_ + (2 * position + 1 - 4) * new_lsb);
}

inline S2CellId S2CellId::child_begin() const {
  S2_DCHECK(is_valid());
  S2_DCHECK(!is_leaf());
  uint64 old_lsb = lsb();
  return S2CellId(id_ - old_lsb + (old_lsb >> 2));
}

inline S2CellId S2CellId::child_begin(int level) const {
  S2_DCHECK(is_valid());
  S2_DCHECK_GE(level, this->level());
  S2_DCHECK_LE(level, kMaxLevel);
  return S2CellId(id_ - lsb() + lsb_for_level(level));
}

inline S2CellId S2CellId::child_end() const {
  S2_DCHECK(is_valid());
  S2_DCHECK(!is_leaf());
  uint64 old_lsb = lsb();
  return S2CellId(id_ + old_lsb + (old_lsb >> 2));
}

inline S2CellId S2CellId::child_end(int level) const {
  S2_DCHECK(is_valid());
  S2_DCHECK_GE(level, this->level());
  S2_DCHECK_LE(level, kMaxLevel);
  return S2CellId(id_ + lsb() + lsb_for_level(level));
}

inline S2CellId S2CellId::next() const {
  return S2CellId(id_ + (lsb() << 1));
}

inline S2CellId S2CellId::prev() const {
  return S2CellId(id_ - (lsb() << 1));
}

inline S2CellId S2CellId::next_wrap() const {
  S2_DCHECK(is_valid());
  S2CellId n = next();
  if (n.id_ < kWrapOffset) return n;
  return S2CellId(n.id_ - kWrapOffset);
}

inline S2CellId S2CellId::prev_wrap() const {
  S2_DCHECK(is_valid());
  S2CellId p = prev();
  if (p.id_ < kWrapOffset) return p;
  return S2CellId(p.id_ + kWrapOffset);
}

inline S2CellId S2CellId::Begin(int level) {
  return FromFace(0).child_begin(level);
}

inline S2CellId S2CellId::End(int level) {
  return FromFace(5).child_end(level);
}

std::ostream& operator<<(std::ostream& os, S2CellId id);

// Hasher for S2CellId.
// Does *not* need to be specified explicitly; this will be used by default for
// absl::flat_hash_map/set.
template <typename H>
H AbslHashValue(H h, S2CellId id) {
  return H::combine(std::move(h), id.id());
}

// Legacy hash functor for S2CellId. This only exists for backwards
// compatibility with old hash types like std::unordered_map that don't use
// absl::Hash natively.
struct S2CellIdHash {
  size_t operator()(S2CellId id) const {
    return absl::Hash<S2CellId>()(id);
  }
};

#undef IFNDEF_SWIG

#endif  // S2_S2CELL_ID_H_<|MERGE_RESOLUTION|>--- conflicted
+++ resolved
@@ -25,22 +25,19 @@
 #include <string>
 #include <vector>
 
+#include "absl/hash/hash.h"
+#include "absl/strings/string_view.h"
+
 #include "s2/base/integral_types.h"
 #include "s2/base/logging.h"
-<<<<<<< HEAD
 #include "s2/base/port.h"
-=======
-#include "absl/hash/hash.h"
-#include "absl/strings/string_view.h"
 #include "s2/util/bits/bits.h"
 #include "s2/util/coding/coder.h"
->>>>>>> 88ccc24f
 #include "s2/_fp_contract_off.h"
 #include "s2/r2.h"
 #include "s2/r2rect.h"
 #include "s2/s1angle.h"
 #include "s2/s2coords.h"
-#include "absl/strings/string_view.h"
 #include "s2/util/bits/bits.h"
 #include "s2/util/coding/coder.h"
 
@@ -379,12 +376,7 @@
   // "x" is an invalid cell id.  All tokens are alphanumeric strings.
   // FromToken() returns S2CellId::None() for malformed inputs.
   std::string ToToken() const;
-<<<<<<< HEAD
-  static S2CellId FromToken(const char* token, size_t length);
-  static S2CellId FromToken(const std::string& token);
-=======
   static S2CellId FromToken(absl::string_view token);
->>>>>>> 88ccc24f
 
   // Use encoder to generate a serialized representation of this cell id.
   // Can also encode an invalid cell.
