--- conflicted
+++ resolved
@@ -33,15 +33,8 @@
 #include "absl/log/absl_check.h"
 #include "absl/numeric/bits.h"
 #include "absl/strings/string_view.h"
-<<<<<<< HEAD
-
-#include "s2/_fp_contract_off.h"
-#include "s2/base/types.h"
-=======
-#include "s2/util/bits/bits.h"
-#include "s2/util/coding/coder.h"
+
 #include "s2/_fp_contract_off.h"  // IWYU pragma: keep
->>>>>>> 4913684d
 #include "s2/r2.h"
 #include "s2/r2rect.h"
 #include "s2/s1angle.h"
@@ -54,6 +47,13 @@
 #include "s2/util/coding/coder.h"
 
 class S2LatLng;
+
+// SWIG does not understand attribute syntax.
+#ifndef SWIG
+#define IFNDEF_SWIG(x) x
+#else
+#define IFNDEF_SWIG(x)
+#endif
 
 // An S2CellId is a 64-bit unsigned integer that uniquely identifies a
 // cell in the S2 cell decomposition.  It has the following format:
@@ -321,11 +321,7 @@
   // This method advances or retreats the indicated number of steps along the
   // Hilbert curve at the current level, and returns the new position.  The
   // position is never advanced past End() or before Begin().
-<<<<<<< HEAD
-  IFNDEF_SWIG(ABSL_MUST_USE_RESULT) S2CellId advance(int64 steps) const;
-=======
-  ABSL_MUST_USE_RESULT S2CellId advance(int64_t steps) const;
->>>>>>> 4913684d
+  IFNDEF_SWIG(ABSL_MUST_USE_RESULT) S2CellId advance(int64_t steps) const;
 
   // Returns the number of steps that this cell is from Begin(level()). The
   // return value is always non-negative.
@@ -342,11 +338,7 @@
   // Hilbert curve at the current level, and returns the new position.  The
   // position wraps between the first and last faces as necessary.  The input
   // must be a valid cell id.
-<<<<<<< HEAD
-  IFNDEF_SWIG(ABSL_MUST_USE_RESULT) S2CellId advance_wrap(int64 steps) const;
-=======
-  ABSL_MUST_USE_RESULT S2CellId advance_wrap(int64_t steps) const;
->>>>>>> 4913684d
+  IFNDEF_SWIG(ABSL_MUST_USE_RESULT) S2CellId advance_wrap(int64_t steps) const;
 
   // Return the largest cell with the same range_min() and such that
   // range_max() < limit.range_min().  Returns "limit" if no such cell exists.
@@ -486,7 +478,9 @@
  private:
   // This is the offset required to wrap around from the beginning of the
   // Hilbert curve to the end or vice versa; see next_wrap() and prev_wrap().
-  static constexpr uint64_t kWrapOffset = uint64_t{kNumFaces} << kPosBits;
+  // SWIG doesn't understand uint64_t{}, so use static_cast.
+  static constexpr uint64_t kWrapOffset =
+      static_cast<uint64_t>(kNumFaces) << kPosBits;
 
   // Given a face and a point (i,j) where either i or j is outside the valid
   // range [0..kMaxSize-1], this function first determines which neighboring
@@ -761,4 +755,6 @@
 // Unparse a valid S2 token into a string that can be parsed by AbslParseFlag.
 std::string AbslUnparseFlag(S2CellId id);
 
+#undef IFNDEF_SWIG
+
 #endif  // S2_S2CELL_ID_H_