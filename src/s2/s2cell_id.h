// Copyright 2005 Google Inc. All Rights Reserved.
//
// Licensed under the Apache License, Version 2.0 (the "License");
// you may not use this file except in compliance with the License.
// You may obtain a copy of the License at
//
//     http://www.apache.org/licenses/LICENSE-2.0
//
// Unless required by applicable law or agreed to in writing, software
// distributed under the License is distributed on an "AS-IS" BASIS,
// WITHOUT WARRANTIES OR CONDITIONS OF ANY KIND, either express or implied.
// See the License for the specific language governing permissions and
// limitations under the License.
//

// Author: ericv@google.com (Eric Veach)

#ifndef S2_S2CELL_ID_H_
#define S2_S2CELL_ID_H_

#include <cstddef>
#include <cstdint>
#include <functional>
#include <iostream>
#include <ostream>
#include <string>
#include <type_traits>
#include <utility>
#include <vector>

#include "absl/base/attributes.h"
#include "absl/hash/hash.h"
#include "absl/log/absl_check.h"
#include "absl/numeric/bits.h"
#include "absl/strings/string_view.h"

#include "s2/base/integral_types.h"
#include "s2/base/logging.h"
#include "s2/base/integral_types.h"
#include "s2/base/logging.h"
#include "s2/_fp_contract_off.h"
#include "s2/r2.h"
#include "s2/r2rect.h"
#include "s2/s1angle.h"
#include "s2/s2coder.h"
#include "s2/s2coords.h"
#include "s2/s2error.h"
#include "s2/s2point.h"
#include "s2/s2region.h"
#include "s2/util/bits/bits.h"
#include "s2/util/coding/coder.h"

class S2LatLng;

#ifndef SWIG
#define IFNDEF_SWIG(x) x
#else
#define IFNDEF_SWIG(x)
#endif

// An S2CellId is a 64-bit unsigned integer that uniquely identifies a
// cell in the S2 cell decomposition.  It has the following format:
//
//   id = [face][face_pos]
//
//   face:     a 3-bit number (range 0..5) encoding the cube face.
//
//   face_pos: a 61-bit number encoding the position of the center of this
//             cell along the Hilbert curve over this face (see the Wiki
//             pages for details).
//
// Sequentially increasing cell ids follow a continuous space-filling curve
// over the entire sphere.  They have the following properties:
//
//  - The id of a cell at level k consists of a 3-bit face number followed
//    by k bit pairs that recursively select one of the four children of
//    each cell.  The next bit is always 1, and all other bits are 0.
//    Therefore, the level of a cell is determined by the position of its
//    lowest-numbered bit that is turned on (for a cell at level k, this
//    position is 2 * (kMaxLevel - k).)
//
//  - The id of a parent cell is at the midpoint of the range of ids spanned
//    by its children (or by its descendants at any level).
//
// Leaf cells are often used to represent points on the unit sphere, and
// this class provides methods for converting directly between these two
// representations.  For cells that represent 2D regions rather than
// discrete point, it is better to use the S2Cell class.
//
// All methods require `is_valid()` to be true unless otherwise specified
// (although not all methods enforce this).
//
// This class is intended to be copied by value as desired.  It uses
// the default copy constructor and assignment operator.
class S2CellId {
 public:
  // Although only 60 bits are needed to represent the index of a leaf cell, the
  // extra position bit lets us encode each cell as its Hilbert curve position
  // at the cell center, which is halfway along the portion of the Hilbert curve
  // that fills that cell.
  static constexpr int kFaceBits = 3;
  static constexpr int kNumFaces = 6;
  static constexpr int kMaxLevel =
      S2::kMaxCellLevel;  // Valid levels: 0..kMaxLevel
  static constexpr int kPosBits = 2 * kMaxLevel + 1;
  static constexpr int kMaxSize = 1 << kMaxLevel;

  explicit IFNDEF_SWIG(constexpr) S2CellId(uint64 id) : id_(id) {}

  // Construct a leaf cell containing the given point "p".  Usually there is
  // exactly one such cell, but for points along the edge of a cell, any
  // adjacent cell may be (deterministically) chosen.  This is because
  // S2CellIds are considered to be closed sets.  The returned cell will
  // always contain the given point, i.e.
  //
  //   S2Cell(S2CellId(p)).Contains(p)
  //
  // is always true.  The point "p" does not need to be normalized.
  //
  // If instead you want every point to be contained by exactly one S2Cell,
  // you will need to convert the S2CellIds to S2Loops (which implement point
  // containment this way).
  explicit S2CellId(const S2Point& p);

  // Construct a leaf cell containing the given normalized S2LatLng.
  explicit S2CellId(const S2LatLng& ll);

  // The default constructor returns an invalid cell id.
  IFNDEF_SWIG(constexpr) S2CellId() : id_(0) {}
  // Returns an invalid cell id.
  static constexpr S2CellId None() { return S2CellId(); }

  // Returns an invalid cell id guaranteed to be larger than any
  // valid cell id.  Useful for creating indexes.
  static constexpr S2CellId Sentinel() { return S2CellId(~uint64{0}); }

  // Return the cell corresponding to a given S2 cube face.
  static S2CellId FromFace(int face);

  // Return a cell given its face (range 0..5), Hilbert curve position within
  // that face (an unsigned integer with S2CellId::kPosBits bits), and level
  // (range 0..kMaxLevel).  The given position will be modified to correspond
  // to the Hilbert curve position at the center of the returned cell.  This
  // is a static function rather than a constructor in order to indicate what
  // the arguments represent.
  static S2CellId FromFacePosLevel(int face, uint64 pos, int level);

  // Return the direction vector corresponding to the center of the given
  // cell.  The vector returned by ToPointRaw is not necessarily unit length.
  // This method returns the same result as S2Cell::GetCenter().
  //
  // The maximum directional error in ToPoint() (compared to the exact
  // mathematical result) is 1.5 * DBL_EPSILON radians, and the maximum length
  // error is 2 * DBL_EPSILON (the same as Normalize).
  S2Point ToPoint() const { return ToPointRaw().Normalize(); }
  S2Point ToPointRaw() const;

  // Return the center of the cell in (s,t) coordinates (see s2coords.h).
  R2Point GetCenterST() const;

  // Return the edge length of this cell in (s,t)-space.
  double GetSizeST() const;

  // Return the edge length in (s,t)-space of cells at the given level.
  static double GetSizeST(int level);

  // Return the bounds of this cell in (s,t)-space.
  R2Rect GetBoundST() const;

  // Return the center of the cell in (u,v) coordinates (see s2coords.h).
  // Note that the center of the cell is defined as the point at which it is
  // recursively subdivided into four children; in general, it is not at the
  // midpoint of the (u,v) rectangle covered by the cell.
  R2Point GetCenterUV() const;

  // Return the bounds of this cell in (u,v)-space.
  R2Rect GetBoundUV() const;

  // Expand a rectangle in (u,v)-space so that it contains all points within
  // the given distance of the boundary, and return the smallest such
  // rectangle.  If the distance is negative, then instead shrink this
  // rectangle so that it excludes all points within the given absolute
  // distance of the boundary.
  //
  // Distances are measured *on the sphere*, not in (u,v)-space.  For example,
  // you can use this method to expand the (u,v)-bound of an S2CellId so that
  // it contains all points within 5km of the original cell.  You can then
  // test whether a point lies within the expanded bounds like this:
  //
  //   R2Point uv;
  //   if (S2::FaceXYZtoUV(face, point, &uv) && bound.Contains(uv)) { ... }
  //
  // Limitations:
  //
  //  - Because the rectangle is drawn on one of the six cube-face planes
  //    (i.e., {x,y,z} = +/-1), it can cover at most one hemisphere.  This
  //    limits the maximum amount that a rectangle can be expanded.  For
  //    example, S2CellId bounds can be expanded safely by at most 45 degrees
  //    (about 5000 km on the Earth's surface).
  //
  //  - The implementation is not exact for negative distances.  The resulting
  //    rectangle will exclude all points within the given distance of the
  //    boundary but may be slightly smaller than necessary.
  static R2Rect ExpandedByDistanceUV(const R2Rect& uv, S1Angle distance);

  // Return the (face, si, ti) coordinates of the center of the cell.  Note
  // that although (si,ti) coordinates span the range [0,2**31] in general,
  // the cell center coordinates are always in the range [1,2**31-1] and
  // therefore can be represented using a signed 32-bit integer.
  int GetCenterSiTi(int* psi, int* pti) const;

  // Return the S2LatLng corresponding to the center of the given cell.
  S2LatLng ToLatLng() const;

  // The 64-bit unique identifier for this cell.
  uint64 id() const { return id_; }

  // Return true if id() represents a valid cell.
  //
  // All methods require is_valid() to be true unless otherwise specified
  // (although not all methods enforce this).
  bool is_valid() const;

  // Which cube face this cell belongs to, in the range 0..5.
  int face() const;

  // The position of the cell center along the Hilbert curve over this face,
  // in the range 0..(2**kPosBits-1).
  uint64 pos() const;

  // Return the subdivision level of the cell (range 0..kMaxLevel).
  int level() const;

  // Return the edge length of this cell in (i,j)-space.
  int GetSizeIJ() const;

  // Like the above, but return the size of cells at the given level.
  static int GetSizeIJ(int level);

  // Return true if this is a leaf cell (more efficient than checking
  // whether level() == kMaxLevel).
  bool is_leaf() const;

  // Return true if this is a top-level face cell (more efficient than
  // checking whether level() == 0).
  bool is_face() const;

  // Return the child position (0..3) of this cell within its parent.
  // REQUIRES: level() >= 1.
  int child_position() const;

  // Return the child position (0..3) of this cell's ancestor at the given
  // level within its parent.  For example, child_position(1) returns the
  // position of this cell's level-1 ancestor within its top-level face cell.
  // REQUIRES: 1 <= level <= this->level().
  int child_position(int level) const;

  // These methods return the range of cell ids that are contained within this
  // cell (including itself).  The range is *inclusive* (i.e. test using >=
  // and <=) and the return values of both methods are valid leaf cell ids.
  // In other words, a.contains(b) if and only if
  //
  //     (b >= a.range_min() && b <= a.range_max())
  //
  // If you want to iterate through all the descendants of this cell at a
  // particular level, use child_begin(level) and child_end(level) instead.
  // Also see maximum_tile(), which can be used to iterate through a range of
  // cells using S2CellIds at different levels that are as large as possible.
  //
  // If you need to convert the range to a semi-open interval [min, limit)
  // (e.g., in order to use a key-value store that only supports semi-open
  // range queries), do not attempt to define "limit" as range_max.next().
  // The problem is that leaf S2CellIds are 2 units apart, so the semi-open
  // interval [min, limit) includes an additional value (range_max.id() + 1)
  // which happens to be a valid S2CellId about one-third of the time and
  // is *never* contained by this cell.  (It always corresponds to a cell that
  // is larger than this one.)  You can define "limit" as (range_max.id() + 1)
  // if necessary (which is not always a valid S2CellId but can still be used
  // with FromToken/ToToken), or you can convert range_max() to the key space
  // of your key-value store and define "limit" as Successor(key).
  //
  // Note that Sentinel().range_min() == Sentinel.range_max() == Sentinel().
  ABSL_MUST_USE_RESULT S2CellId range_min() const;
  ABSL_MUST_USE_RESULT S2CellId range_max() const;

  // Return true if the given cell is contained within this one.
  bool contains(S2CellId other) const;

  // Return true if the given cell intersects this one.
  bool intersects(S2CellId other) const;

  // Return the cell at the previous level or at the given level (which must
  // be less than or equal to the current level).
  ABSL_MUST_USE_RESULT S2CellId parent() const;
  ABSL_MUST_USE_RESULT S2CellId parent(int level) const;

  // Return the immediate child of this cell at the given traversal order
  // position (in the range 0 to 3).  This cell must not be a leaf cell.
  ABSL_MUST_USE_RESULT S2CellId child(int position) const;

  // Iterator-style methods for traversing the immediate children of a cell or
  // all of the children at a given level (greater than or equal to the current
  // level).  Note that the end value is exclusive, just like standard STL
  // iterators, and may not even be a valid cell id.  You should iterate using
  // code like this:
  //
  //   for(S2CellId c = id.child_begin(); c != id.child_end(); c = c.next())
  //     ...
  //
  // The convention for advancing the iterator is "c = c.next()" rather
  // than "++c" to avoid possible confusion with incrementing the
  // underlying 64-bit cell id.
  ABSL_MUST_USE_RESULT S2CellId child_begin() const;
  ABSL_MUST_USE_RESULT S2CellId child_begin(int level) const;
  ABSL_MUST_USE_RESULT S2CellId child_end() const;
  ABSL_MUST_USE_RESULT S2CellId child_end(int level) const;

  // Return the next/previous cell at the same level along the Hilbert curve.
  // Works correctly when advancing from one face to the next, but
  // does *not* wrap around from the last face to the first or vice versa.
  ABSL_MUST_USE_RESULT S2CellId next() const;
  ABSL_MUST_USE_RESULT S2CellId prev() const;

  // This method advances or retreats the indicated number of steps along the
  // Hilbert curve at the current level, and returns the new position.  The
  // position is never advanced past End() or before Begin().
  ABSL_MUST_USE_RESULT S2CellId advance(int64 steps) const;

  // Returns the number of steps that this cell is from Begin(level()). The
  // return value is always non-negative.
  int64 distance_from_begin() const;

  // Like next() and prev(), but these methods wrap around from the last face
  // to the first and vice versa.  They should *not* be used for iteration in
  // conjunction with child_begin(), child_end(), Begin(), or End().  The
  // input must be a valid cell id.
  ABSL_MUST_USE_RESULT S2CellId next_wrap() const;
  ABSL_MUST_USE_RESULT S2CellId prev_wrap() const;

  // This method advances or retreats the indicated number of steps along the
  // Hilbert curve at the current level, and returns the new position.  The
  // position wraps between the first and last faces as necessary.  The input
  // must be a valid cell id.
  ABSL_MUST_USE_RESULT S2CellId advance_wrap(int64 steps) const;

  // Return the largest cell with the same range_min() and such that
  // range_max() < limit.range_min().  Returns "limit" if no such cell exists.
  // This method can be used to generate a small set of S2CellIds that covers
  // a given range (a "tiling").  This example shows how to generate a tiling
  // for a semi-open range of leaf cells [start, limit):
  //
  //   for (S2CellId id = start.maximum_tile(limit);
  //        id != limit; id = id.next().maximum_tile(limit)) { ... }
  //
  // Note that in general the cells in the tiling will be of different sizes;
  // they gradually get larger (near the middle of the range) and then
  // gradually get smaller (as "limit" is approached).
  ABSL_MUST_USE_RESULT S2CellId maximum_tile(S2CellId limit) const;

  // Returns the level of the lowest common ancestor of this cell and "other",
  // i.e. the maximum level where this->parent(level) == other.parent(level).
  // Note that this definition also covers the situation where this cell is a
  // descendant of "other" or vice versa, or the two cells are the same,
  // since this->parent(this->level()) == *this.
  //
  // Returns -1 if the two cells do not have any common ancestor (i.e., they
  // are from different faces).
  int GetCommonAncestorLevel(S2CellId other) const;

  // Iterator-style methods for traversing all the cells along the Hilbert
  // curve at a given level (across all 6 faces of the cube).  Note that the
  // end value is exclusive (just like standard STL iterators), and is not a
  // valid cell id.
  static S2CellId Begin(int level);
  static S2CellId End(int level);

  // Methods to encode and decode cell ids to compact text strings suitable
  // for display or indexing.  Cells at lower levels (i.e. larger cells) are
  // encoded into fewer characters.  The maximum token length is 16.
  //
  // Tokens preserve ordering, i.e. ToToken(x) < ToToken(y) iff x < y.
  //
  // ToToken() returns a string by value for convenience; the compiler
  // does this without intermediate copying in most cases.
  //
  // These methods guarantee that FromToken(ToToken(x)) == x even when
  // "x" is an invalid cell id.  All tokens are alphanumeric strings.
  // FromToken() returns S2CellId::None() for malformed inputs.
  std::string ToToken() const;
  static S2CellId FromToken(absl::string_view token);

  // Legacy coder for S2CellId that delegates to the token representation.
  // Storage is variable depending on the level of the cell.
  class Coder : public s2coding::S2Coder<S2CellId> {
   public:
    void Encode(Encoder& encoder, const S2CellId& v) const override;
    bool Decode(Decoder& decoder, S2CellId& v, S2Error& error) const override;
  };

  // Use encoder to generate a serialized representation of this cell id.
  // Can also encode an invalid cell.
  void Encode(Encoder* const encoder) const;

  // Decodes an S2CellId encoded by Encode(). Returns true on success.
  bool Decode(Decoder* const decoder);

  // Creates a human readable debug string.  Used for << and available for
  // direct usage as well.  The format is "f/dd..d" where "f" is a digit in
  // the range [0-5] representing the S2CellId face, and "dd..d" is a string
  // of digits in the range [0-3] representing each child's position with
  // respect to its parent.  (Note that the latter string may be empty.)
  //
  // For example "4/" represents S2CellId::FromFace(4), and "3/02" represents
  // S2CellId::FromFace(3).child(0).child(2).
  std::string ToString() const;

  // Converts a string in the format returned by ToString() to an S2CellId.
  // Returns S2CellId::None() if the string could not be parsed.
  //
  // The method name includes "Debug" in order to avoid possible confusion
  // with FromToken() above.
  static S2CellId FromDebugString(absl::string_view str);

  // Return the four cells that are adjacent across the cell's four edges.
  // Neighbors are returned in the order defined by S2Cell::GetEdge.  All
  // neighbors are guaranteed to be distinct.
  void GetEdgeNeighbors(S2CellId neighbors[4]) const;

  // Return the S2CellIds of the neighbors of the closest vertex to this cell
  // at the given level, by appending them to "output".  Normally there are four
  // neighbors, but the closest vertex may only have three neighbors if it is
  // one of the 8 cube vertices.
  //
  // Requires: level < this->level(), so that we can determine which vertex is
  // closest (in particular, level == kMaxLevel is not allowed).
  void AppendVertexNeighbors(int level, std::vector<S2CellId>* output) const;

  // Append all neighbors of this cell at the given level to "output".  Two
  // cells X and Y are neighbors if their boundaries intersect but their
  // interiors do not.  In particular, two cells that intersect at a single
  // point are neighbors.  Note that for cells adjacent to a face vertex, the
  // same neighbor may be appended more than once.
  //
  // REQUIRES: nbr_level >= this->level().
  void AppendAllNeighbors(int nbr_level, std::vector<S2CellId>* output) const;

  /////////////////////////////////////////////////////////////////////
  // Low-level methods.

  // Return a leaf cell given its cube face (range 0..5) and
  // i- and j-coordinates (see s2coords.h).
  static S2CellId FromFaceIJ(int face, int i, int j);

  // Return the (face, i, j) coordinates for the leaf cell corresponding to
  // this cell id.  Since cells are represented by the Hilbert curve position
  // at the center of the cell, the returned (i,j) for non-leaf cells will be
  // a leaf cell adjacent to the cell center.  If "orientation" is non-nullptr,
  // also return the Hilbert curve orientation for the current cell.
  int ToFaceIJOrientation(int* pi, int* pj, int* orientation) const;

  // Return the lowest-numbered bit that is on for this cell id, which is
  // equal to (uint64{1} << (2 * (kMaxLevel - level))).  So for example,
  // a.lsb() <= b.lsb() if and only if a.level() >= b.level(), but the
  // first test is more efficient.
  uint64 lsb() const { return id_ & (~id_ + 1); }

  // Return the lowest-numbered bit that is on for cells at the given level.
  static uint64 lsb_for_level(int level) {
    return uint64{1} << (2 * (kMaxLevel - level));
  }

  // Return the bound in (u,v)-space for the cell at the given level containing
  // the leaf cell with the given (i,j)-coordinates.
  static R2Rect IJLevelToBoundUV(int ij[2], int level);

  // When S2CellId is used as a key in one of the absl::btree container types,
  // indicate that linear rather than binary search should be used.  This is
  // much faster when the comparison function is cheap.
  typedef std::true_type absl_btree_prefer_linear_node_search;

 private:
  // This is the offset required to wrap around from the beginning of the
  // Hilbert curve to the end or vice versa; see next_wrap() and prev_wrap().
  // SWIG doesn't understand uint64{}, so use static_cast.
  static constexpr uint64 kWrapOffset = static_cast<uint64>(kNumFaces)
                                          << kPosBits;

  // Given a face and a point (i,j) where either i or j is outside the valid
  // range [0..kMaxSize-1], this function first determines which neighboring
  // face "contains" (i,j), and then returns the leaf cell on that face which
  // is adjacent to the given face and whose distance from (i,j) is minimal.
  static S2CellId FromFaceIJWrap(int face, int i, int j);

  // Inline helper function that calls FromFaceIJ if "same_face" is true,
  // or FromFaceIJWrap if "same_face" is false.
  static S2CellId FromFaceIJSame(int face, int i, int j, bool same_face);

  uint64 id_;
} ABSL_ATTRIBUTE_PACKED;  // Necessary so that structures containing S2CellId's
                          // can be ABSL_ATTRIBUTE_PACKED.

inline bool operator==(S2CellId x, S2CellId y) {
  return x.id() == y.id();
}

inline bool operator!=(S2CellId x, S2CellId y) {
  return x.id() != y.id();
}

inline bool operator<(S2CellId x, S2CellId y) {
  return x.id() < y.id();
}

inline bool operator>(S2CellId x, S2CellId y) {
  return x.id() > y.id();
}

inline bool operator<=(S2CellId x, S2CellId y) {
  return x.id() <= y.id();
}

inline bool operator>=(S2CellId x, S2CellId y) {
  return x.id() >= y.id();
}

inline S2CellId S2CellId::FromFace(int face) {
  return S2CellId((static_cast<uint64>(face) << kPosBits) + lsb_for_level(0));
}

inline S2CellId S2CellId::FromFacePosLevel(int face, uint64 pos, int level) {
  S2CellId cell((static_cast<uint64>(face) << kPosBits) + (pos | 1));
  // `parent` `ABSL_DCHECK`s level, so don't do it here.
  return cell.parent(level);
}

inline int S2CellId::GetCenterSiTi(int* psi, int* pti) const {
  // First we compute the discrete (i,j) coordinates of a leaf cell contained
  // within the given cell.  Given that cells are represented by the Hilbert
  // curve position corresponding at their center, it turns out that the cell
  // returned by ToFaceIJOrientation is always one of two leaf cells closest
  // to the center of the cell (unless the given cell is a leaf cell itself,
  // in which case there is only one possibility).
  //
  // Given a cell of size s >= 2 (i.e. not a leaf cell), and letting (imin,
  // jmin) be the coordinates of its lower left-hand corner, the leaf cell
  // returned by ToFaceIJOrientation() is either (imin + s/2, jmin + s/2)
  // (imin + s/2 - 1, jmin + s/2 - 1).  The first case is the one we want.
  // We can distinguish these two cases by looking at the low bit of "i" or
  // "j".  In the second case the low bit is one, unless s == 2 (i.e. the
  // level just above leaf cells) in which case the low bit is zero.
  //
  // In the code below, the expression ((i ^ (int(id_) >> 2)) & 1) is true
  // if we are in the second case described above.
  int i, j;
  int face = ToFaceIJOrientation(&i, &j, nullptr);
  int delta = is_leaf() ? 1 : ((i ^ (static_cast<int>(id_) >> 2)) & 1) ? 2 : 0;

  // Note that (2 * {i,j} + delta) will never overflow a 32-bit integer.
  *psi = 2 * i + delta;
  *pti = 2 * j + delta;
  return face;
}

inline bool S2CellId::is_valid() const {
  return (face() < kNumFaces && (lsb() & 0x1555555555555555ULL));
}

inline int S2CellId::face() const {
  return id_ >> kPosBits;
}

inline uint64 S2CellId::pos() const {
  return id_ & (~uint64{0} >> kFaceBits);
}

inline int S2CellId::level() const {
  // We can't just ABSL_DCHECK(is_valid()) because we want level() to be
  // defined for end-iterators, i.e. S2CellId::End(kLevel).  However there is
  // no good way to define S2CellId::None().level(), so we do prohibit that.
  ABSL_DCHECK_NE(id_, uint64{0});

  // A special case for leaf cells is not worthwhile.
  return kMaxLevel - (Bits::FindLSBSetNonZero64(id_) >> 1);
}

inline int S2CellId::GetSizeIJ() const {
  return GetSizeIJ(level());
}

inline double S2CellId::GetSizeST() const {
  return GetSizeST(level());
}

inline int S2CellId::GetSizeIJ(int level) {
<<<<<<< HEAD
  return uint64{1} << (kMaxLevel - level);
=======
  ABSL_DCHECK_GE(level, 0);
  ABSL_DCHECK_LE(level, kMaxLevel);
  return 1 << (kMaxLevel - level);
>>>>>>> 84bfd2c5
}

inline double S2CellId::GetSizeST(int level) {
  // `GetSizeIJ` `ABSL_DCHECK`s `level`, so don't do it here.
  return S2::IJtoSTMin(GetSizeIJ(level));
}

inline bool S2CellId::is_leaf() const { return id_ & 1; }

inline bool S2CellId::is_face() const {
  return (id_ & (lsb_for_level(0) - 1)) == 0;
}

inline int S2CellId::child_position() const {
  // No need for a special implementation; the compiler optimizes this well.
  return child_position(level());
}

inline int S2CellId::child_position(int level) const {
  ABSL_DCHECK(is_valid());
  ABSL_DCHECK_GE(level, 1);
  ABSL_DCHECK_LE(level, this->level());
  return static_cast<int>(id_ >> (2 * (kMaxLevel - level) + 1)) & 3;
}

inline S2CellId S2CellId::range_min() const {
  return S2CellId(id_ - (lsb() - 1));
}

inline S2CellId S2CellId::range_max() const {
  return S2CellId(id_ + (lsb() - 1));
}

inline bool S2CellId::contains(S2CellId other) const {
  ABSL_DCHECK(is_valid());
  ABSL_DCHECK(other.is_valid());
  return other >= range_min() && other <= range_max();
}

inline bool S2CellId::intersects(S2CellId other) const {
  ABSL_DCHECK(is_valid());
  ABSL_DCHECK(other.is_valid());
  return other.range_min() <= range_max() && other.range_max() >= range_min();
}

inline S2CellId S2CellId::parent(int level) const {
  ABSL_DCHECK(is_valid());
  ABSL_DCHECK_GE(level, 0);
  ABSL_DCHECK_LE(level, this->level());
  uint64 new_lsb = lsb_for_level(level);
  return S2CellId((id_ & (~new_lsb + 1)) | new_lsb);
}

inline S2CellId S2CellId::parent() const {
  ABSL_DCHECK(is_valid());
  ABSL_DCHECK(!is_face());
  uint64 new_lsb = lsb() << 2;
  return S2CellId((id_ & (~new_lsb + 1)) | new_lsb);
}

inline S2CellId S2CellId::child(int position) const {
  ABSL_DCHECK(is_valid());
  ABSL_DCHECK(!is_leaf());
  // To change the level, we need to move the least-significant bit two
  // positions downward.  We do this by subtracting (4 * new_lsb) and adding
  // new_lsb.  Then to advance to the given child cell, we add
  // (2 * position * new_lsb).
  uint64 new_lsb = lsb() >> 2;
  return S2CellId(id_ + (2 * position + 1 - 4) * new_lsb);
}

inline S2CellId S2CellId::child_begin() const {
  ABSL_DCHECK(is_valid());
  ABSL_DCHECK(!is_leaf());
  uint64 old_lsb = lsb();
  return S2CellId(id_ - old_lsb + (old_lsb >> 2));
}

inline S2CellId S2CellId::child_begin(int level) const {
  ABSL_DCHECK(is_valid());
  ABSL_DCHECK_GE(level, this->level());
  ABSL_DCHECK_LE(level, kMaxLevel);
  return S2CellId(id_ - lsb() + lsb_for_level(level));
}

inline S2CellId S2CellId::child_end() const {
  ABSL_DCHECK(is_valid());
  ABSL_DCHECK(!is_leaf());
  uint64 old_lsb = lsb();
  return S2CellId(id_ + old_lsb + (old_lsb >> 2));
}

inline S2CellId S2CellId::child_end(int level) const {
  ABSL_DCHECK(is_valid());
  ABSL_DCHECK_GE(level, this->level());
  ABSL_DCHECK_LE(level, kMaxLevel);
  return S2CellId(id_ + lsb() + lsb_for_level(level));
}

inline S2CellId S2CellId::next() const {
  return S2CellId(id_ + (lsb() << 1));
}

inline S2CellId S2CellId::prev() const {
  return S2CellId(id_ - (lsb() << 1));
}

inline S2CellId S2CellId::next_wrap() const {
  ABSL_DCHECK(is_valid());
  S2CellId n = next();
  if (n.id_ < kWrapOffset) return n;
  return S2CellId(n.id_ - kWrapOffset);
}

inline S2CellId S2CellId::prev_wrap() const {
  ABSL_DCHECK(is_valid());
  S2CellId p = prev();
  if (p.id_ < kWrapOffset) return p;
  return S2CellId(p.id_ + kWrapOffset);
}

inline S2CellId S2CellId::Begin(int level) {
  // `child_begin` `ABSL_DCHECK`s level, so don't do it here.
  return FromFace(0).child_begin(level);
}

inline S2CellId S2CellId::End(int level) {
  // `child_end` `ABSL_DCHECK`s level, so don't do it here.
  return FromFace(5).child_end(level);
}

std::ostream& operator<<(std::ostream& os, S2CellId id);

// Hasher for S2CellId.
// Does *not* need to be specified explicitly; this will be used by default for
// absl::flat_hash_map/set.
//
// TODO(b/259279783): Remove rotation once mixing function on 32-bit systems is
// fixed.
template <typename H>
H AbslHashValue(H h, S2CellId id) {
  if (sizeof(void*) == 4) {
    return H::combine(std::move(h), id.id(), absl::rotr(id.id(), 32));
  }
  return H::combine(std::move(h), id.id());
}

// Legacy hash functor for S2CellId. This only exists for backwards
// compatibility with old hash types like std::unordered_map that don't use
// absl::Hash natively.
struct S2CellIdHash {
  size_t operator()(S2CellId id) const {
    return absl::Hash<S2CellId>()(id);
  }
};

// Parse valid S2 tokens from a string. Returns false if the token cannot be
// parsed with S2CellId::FromToken.
bool AbslParseFlag(absl::string_view input, S2CellId* id, std::string* error);

// Unparse a valid S2 token into a string that can be parsed by AbslParseFlag.
std::string AbslUnparseFlag(S2CellId id);

#undef IFNDEF_SWIG

#endif  // S2_S2CELL_ID_H_<|MERGE_RESOLUTION|>--- conflicted
+++ resolved
@@ -34,11 +34,8 @@
 #include "absl/numeric/bits.h"
 #include "absl/strings/string_view.h"
 
-#include "s2/base/integral_types.h"
-#include "s2/base/logging.h"
-#include "s2/base/integral_types.h"
-#include "s2/base/logging.h"
 #include "s2/_fp_contract_off.h"
+#include "s2/base/types.h"
 #include "s2/r2.h"
 #include "s2/r2rect.h"
 #include "s2/s1angle.h"
@@ -280,8 +277,8 @@
   // of your key-value store and define "limit" as Successor(key).
   //
   // Note that Sentinel().range_min() == Sentinel.range_max() == Sentinel().
-  ABSL_MUST_USE_RESULT S2CellId range_min() const;
-  ABSL_MUST_USE_RESULT S2CellId range_max() const;
+  IFNDEF_SWIG(ABSL_MUST_USE_RESULT) S2CellId range_min() const;
+  IFNDEF_SWIG(ABSL_MUST_USE_RESULT) S2CellId range_max() const;
 
   // Return true if the given cell is contained within this one.
   bool contains(S2CellId other) const;
@@ -291,12 +288,12 @@
 
   // Return the cell at the previous level or at the given level (which must
   // be less than or equal to the current level).
-  ABSL_MUST_USE_RESULT S2CellId parent() const;
-  ABSL_MUST_USE_RESULT S2CellId parent(int level) const;
+  IFNDEF_SWIG(ABSL_MUST_USE_RESULT) S2CellId parent() const;
+  IFNDEF_SWIG(ABSL_MUST_USE_RESULT) S2CellId parent(int level) const;
 
   // Return the immediate child of this cell at the given traversal order
   // position (in the range 0 to 3).  This cell must not be a leaf cell.
-  ABSL_MUST_USE_RESULT S2CellId child(int position) const;
+  IFNDEF_SWIG(ABSL_MUST_USE_RESULT) S2CellId child(int position) const;
 
   // Iterator-style methods for traversing the immediate children of a cell or
   // all of the children at a given level (greater than or equal to the current
@@ -310,21 +307,21 @@
   // The convention for advancing the iterator is "c = c.next()" rather
   // than "++c" to avoid possible confusion with incrementing the
   // underlying 64-bit cell id.
-  ABSL_MUST_USE_RESULT S2CellId child_begin() const;
-  ABSL_MUST_USE_RESULT S2CellId child_begin(int level) const;
-  ABSL_MUST_USE_RESULT S2CellId child_end() const;
-  ABSL_MUST_USE_RESULT S2CellId child_end(int level) const;
+  IFNDEF_SWIG(ABSL_MUST_USE_RESULT) S2CellId child_begin() const;
+  IFNDEF_SWIG(ABSL_MUST_USE_RESULT) S2CellId child_begin(int level) const;
+  IFNDEF_SWIG(ABSL_MUST_USE_RESULT) S2CellId child_end() const;
+  IFNDEF_SWIG(ABSL_MUST_USE_RESULT) S2CellId child_end(int level) const;
 
   // Return the next/previous cell at the same level along the Hilbert curve.
   // Works correctly when advancing from one face to the next, but
   // does *not* wrap around from the last face to the first or vice versa.
-  ABSL_MUST_USE_RESULT S2CellId next() const;
-  ABSL_MUST_USE_RESULT S2CellId prev() const;
+  IFNDEF_SWIG(ABSL_MUST_USE_RESULT) S2CellId next() const;
+  IFNDEF_SWIG(ABSL_MUST_USE_RESULT) S2CellId prev() const;
 
   // This method advances or retreats the indicated number of steps along the
   // Hilbert curve at the current level, and returns the new position.  The
   // position is never advanced past End() or before Begin().
-  ABSL_MUST_USE_RESULT S2CellId advance(int64 steps) const;
+  IFNDEF_SWIG(ABSL_MUST_USE_RESULT) S2CellId advance(int64 steps) const;
 
   // Returns the number of steps that this cell is from Begin(level()). The
   // return value is always non-negative.
@@ -334,14 +331,14 @@
   // to the first and vice versa.  They should *not* be used for iteration in
   // conjunction with child_begin(), child_end(), Begin(), or End().  The
   // input must be a valid cell id.
-  ABSL_MUST_USE_RESULT S2CellId next_wrap() const;
-  ABSL_MUST_USE_RESULT S2CellId prev_wrap() const;
+  IFNDEF_SWIG(ABSL_MUST_USE_RESULT) S2CellId next_wrap() const;
+  IFNDEF_SWIG(ABSL_MUST_USE_RESULT) S2CellId prev_wrap() const;
 
   // This method advances or retreats the indicated number of steps along the
   // Hilbert curve at the current level, and returns the new position.  The
   // position wraps between the first and last faces as necessary.  The input
   // must be a valid cell id.
-  ABSL_MUST_USE_RESULT S2CellId advance_wrap(int64 steps) const;
+  IFNDEF_SWIG(ABSL_MUST_USE_RESULT) S2CellId advance_wrap(int64 steps) const;
 
   // Return the largest cell with the same range_min() and such that
   // range_max() < limit.range_min().  Returns "limit" if no such cell exists.
@@ -355,7 +352,7 @@
   // Note that in general the cells in the tiling will be of different sizes;
   // they gradually get larger (near the middle of the range) and then
   // gradually get smaller (as "limit" is approached).
-  ABSL_MUST_USE_RESULT S2CellId maximum_tile(S2CellId limit) const;
+  IFNDEF_SWIG(ABSL_MUST_USE_RESULT) S2CellId maximum_tile(S2CellId limit) const;
 
   // Returns the level of the lowest common ancestor of this cell and "other",
   // i.e. the maximum level where this->parent(level) == other.parent(level).
@@ -592,13 +589,9 @@
 }
 
 inline int S2CellId::GetSizeIJ(int level) {
-<<<<<<< HEAD
-  return uint64{1} << (kMaxLevel - level);
-=======
   ABSL_DCHECK_GE(level, 0);
   ABSL_DCHECK_LE(level, kMaxLevel);
   return 1 << (kMaxLevel - level);
->>>>>>> 84bfd2c5
 }
 
 inline double S2CellId::GetSizeST(int level) {
