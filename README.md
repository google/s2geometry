--- conflicted
+++ resolved
@@ -83,11 +83,7 @@
 
 ### Building
 
-<<<<<<< HEAD
-First, [install Abseil](https://abseil.io/docs/cpp/tools/cmake-installs).
-=======
 First, [install Abseil](https://github.com/abseil/abseil-cpp/blob/master/CMake/README.md#traditional-cmake-set-up).
->>>>>>> 2db49e3f
 It must be configured with `-DCMAKE_POSITION_INDEPENDENT_CODE=ON`.
 
 From the appropriate directory depending on how you got the source:
@@ -97,14 +93,9 @@
 cd build
 # You can omit -DGTEST_ROOT to skip tests; see above for macOS.
 cmake -DGTEST_ROOT=/usr/src/gtest -DCMAKE_PREFIX_PATH=/path/to/absl/install ..
-<<<<<<< HEAD
-make
-make test  # If GTEST_ROOT specified above.
-=======
 make -j $(nproc)
 make test ARGS="-j$(nproc)"  # If GTEST_ROOT specified above.
 sudo make install
->>>>>>> 2db49e3f
 ```
 
 On macOS, `sysctl -n hw.logicalcpu` is the equivalent of `nproc`.
@@ -155,10 +146,7 @@
 `-DWITH_PYTHON=ON`. You will also need to install the following dependencies:
 
 * [SWIG 4](https://github.com/swig/swig) (for Python support, optional)
-<<<<<<< HEAD
 * python3-dev (for Python support, optional)
-=======
->>>>>>> 2db49e3f
 
 which can be installed via
 
@@ -173,11 +161,8 @@
 ```
 Version 4.0 is required, but it should be easy to make it work 3.0 or probably
 even 2.0.
-<<<<<<< HEAD
 
 Python 3 is required.
-=======
->>>>>>> 2db49e3f
 
 ## Other S2 implementations
 
