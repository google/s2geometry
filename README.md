--- conflicted
+++ resolved
@@ -78,17 +78,6 @@
 sudo port install cmake abseil gtest openssl
 ```
 
-<<<<<<< HEAD
-then use
-
-```
-cmake -DGOOGLETEST_ROOT=/opt/local/src -DCMAKE_PREFIX_PATH=/opt/local ..
-```
-
-in the build instructions below.
-
-=======
->>>>>>> 95b1e152
 ## Build and Install
 
 You may either download the source as a ZIP archive, or [clone the git
