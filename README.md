--- conflicted
+++ resolved
@@ -19,12 +19,7 @@
 ## Requirements for End Users
 
 * [CMake](http://www.cmake.org/)
-<<<<<<< HEAD
-* A C++ compiler with C++11 support, such as [g++](https://gcc.gnu.org/)
-  \>= 4.7.
-=======
 * A C++ compiler with C++17 support, such as [g++ 7](https://gcc.gnu.org/)
->>>>>>> 88ccc24f
 * [Abseil](https://github.com/abseil/abseil-cpp) (standard library extensions)
 * [OpenSSL](https://github.com/openssl/openssl) (for its bignum library)
 * [gflags command line flags](https://github.com/gflags/gflags), optional
@@ -147,12 +142,8 @@
 If you want the Python interface, you need to run cmake using
 `-DWITH_PYTHON=ON`. You will also need to install the following dependencies:
 
-<<<<<<< HEAD
-* [SWIG](https://github.com/swig/swig) (for Python support, optional)
+* [SWIG 4](https://github.com/swig/swig) (for Python support, optional)
 * python3-dev (for Python support, optional)
-=======
-* [SWIG 4](https://github.com/swig/swig) (for Python support, optional)
->>>>>>> 88ccc24f
 
 which can be installed via
 
