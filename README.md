# S2 Geometry Library

## Overview

This is a package for manipulating geometric shapes. Unlike many geometry
libraries, S2 is primarily designed to work with _spherical geometry_, i.e.,
shapes drawn on a sphere rather than on a planar 2D map. This makes it
especially suitable for working with geographic data.

If you want to learn more about the library, start by reading the
[overview](http://s2geometry.io/about/overview) and [quick start
document](http://s2geometry.io/devguide/cpp/quickstart), then read the
introduction to the [basic types](http://s2geometry.io/devguide/basic_types).

S2 documentation can be found on [s2geometry.io](http://s2geometry.io).

## API/ABI Stability

Note that all [releases](https://github.com/google/s2geometry/releases) are
version 0.x, so there are
[no API or ABI stability guarantees](https://semver.org/#spec-item-4). Starting
with 1.0 we will adhere to [SemVer](https://semver.org/) and follow the
[Google OSS breaking change policy](https://opensource.google/documentation/policies/library-breaking-change)

The Python API is particularly unstable, and it is planned that the SWIGged
API will be replaced by a pybind11 version with more Pythonic names and more
complete functionality.

## Requirements for End Users using Bazel

## Build

This bazel build requires 7.0.0 – bzlmod default. Builds were tested using 
C++20 as set in .bazelrc. This setup relies on abseil-cpp, boringssl, and 
googletest from the bazel central repository as set in MODULE.bazel.

To build and test using bazel, from within s2geometry/src, run:

`bazel test "//:*"`

To build the libary without testing, from within s2geometry/src, run:

`bazel build //:s2`

## Status

All tests enumerated in the BUILD.bazel file pass on x86 machines. On 
Apple M1, s2loop_measures_test fails due to a 6% excess accumlated error. 
This issue may require revision of boringssl or exactfloat.

## Requirements for End Users using CMake

*   We aim to support all platforms supported by the
    [Google foundational C++ support policy](https://opensource.google/documentation/policies/cplusplus-support)
*   [CMake](http://www.cmake.org/) >= 3.5
*   A C++ compiler with C++17 support, such as
    [g++ >= 7.5](https://gcc.gnu.org/) or
    [clang >= 7.0.0](https://clang.llvm.org/)
*   [Abseil](https://github.com/abseil/abseil-cpp) >= LTS
    [`20240722`](https://github.com/abseil/abseil-cpp/releases/tag/20240722.0)
    (standard library extensions)
*   [OpenSSL](https://github.com/openssl/openssl) (for its bignum library)
*   [googletest testing framework >= 1.10](https://github.com/google/googletest)
    (to build tests and example programs, optional)

On Ubuntu, all of these other than abseil can be installed via apt-get:

```
sudo apt-get install cmake googletest libssl-dev
```

abseil-cpp may need to be installed from source if an LTS release is not
packaged for the platform.  See the use of `-DCMAKE_PREFIX_PATH` in the
[build instructions below](#building).

On macOS, use [MacPorts](http://www.macports.org/) or
[Homebrew](http://brew.sh/).  For MacPorts:

```
sudo port install cmake abseil gtest openssl
```

then use

```
cmake -DGOOGLETEST_ROOT=/opt/local/src -DCMAKE_PREFIX_PATH=/opt/local ..
```

in the build instructions below.

<<<<<<< HEAD
Thorough testing has only been done on Ubuntu 14.04.3 and macOS 10.13.

=======
>>>>>>> 9bdfdc0d
## Build and Install

You may either download the source as a ZIP archive, or [clone the git
repository](https://help.github.com/articles/cloning-a-repository/).

### Via ZIP archive

Download [ZIP file](https://github.com/google/s2geometry/archive/master.zip)

```
cd [parent of directory where you want to put S2]
unzip [path to ZIP file]/s2geometry-master.zip
cd s2geometry-master
```

### Via `git clone`

```
cd [parent of directory where you want to put S2]
git clone https://github.com/google/s2geometry.git
cd s2geometry
```

### Building

First, [install Abseil](https://github.com/abseil/abseil-cpp/blob/master/CMake/README.md#traditional-cmake-set-up).
It must be configured with `-DCMAKE_POSITION_INDEPENDENT_CODE=ON`.
s2geometry must be configured to use the same C++ version that
abseil uses.  The easiest way to achieve this is to pass
`-DCMAKE_CXX_STANDARD=14` (or `-DCMAKE_CXX_STANDARD=17`) to `cmake`
when compiling both abseil and s2geometry.

From the appropriate directory depending on how you got the source:

```
mkdir build
cd build
# You can omit -DGOOGLETEST_ROOT to skip tests; see above for macOS.
# Use the same CMAKE_CXX_STANDARD value that was used with absl.
cmake -DGOOGLETEST_ROOT=/usr/src/googletest -DCMAKE_PREFIX_PATH=/path/to/absl/install -DCMAKE_CXX_STANDARD=14 ..
make -j $(nproc)
make test ARGS="-j$(nproc)"  # If GOOGLETEST_ROOT specified above.
sudo make install
```

On macOS, `sysctl -n hw.logicalcpu` is the equivalent of `nproc`.

Disable building of shared libraries with `-DBUILD_SHARED_LIBS=OFF`.

Enable the python interface with `-DWITH_PYTHON=ON`.

If OpenSSL is installed in a non-standard location set `OPENSSL_ROOT_DIR`
before running configure, for example on macOS:
```
OPENSSL_ROOT_DIR=/opt/homebrew/Cellar/openssl@3/3.1.0 cmake -DCMAKE_PREFIX_PATH=/opt/homebrew -DCMAKE_CXX_STANDARD=17
```

## Installing

From `build` subdirectory:

```
make install
```

Prefix it with `sudo` if needed:

```
sudo make install
```

_NOTE_: There is not `uninstall` target but `install_manifest.txt` may be helpful.

All files will be installed at location specified in `CMAKE_INSTALL_PREFIX` variable.

Several suffix variables used for some file groups:

Variable | Default | Description
-------- | ------- | -----------
`CMAKE_INSTALL_INCLUDEDIR` | `include` | For header files
`CMAKE_INSTALL_BINDIR`     | `bin`     | For executables and `*.dll` files on `DLL`-based platforms
`CMAKE_INSTALL_LIBDIR`     | `lib`     | For library files (`*.so`, `*.a`, `*.lib` etc)

If needed set this variables on command line as `cmake` arguments with `-D` prefix or edit from `build` subdirectory:

```
make edit_cache
```

For more info read: [The CMake Cache](https://cmake.org/cmake/help/latest/guide/user-interaction/index.html#the-cmake-cache).

## Python

If you want the Python interface, you need to run cmake using
`-DWITH_PYTHON=ON`. You will also need to install the following dependencies:

* [SWIG 4](https://github.com/swig/swig) (for Python support, optional)
* python3-dev (for Python support, optional)

which can be installed via

```
sudo apt-get install swig python3-dev
```

or on macOS:

```
sudo port install swig
```
Version 4.0 is required, but it should be easy to make it work 3.0 or probably
even 2.0.

Python 3 is required.

### Creating wheels
First, make a virtual environment and install `build` into it:
```
python3 -m venv venv
source venv/bin/activate
pip install build
```

Then build the wheel:
```
python -m build
```

The resulting wheel will be in the `dist` directory.

> If OpenSSL is in a non-standard location make sure to set `OPENSSL_ROOT_DIR`; 
> see above for more information.

## Other S2 implementations

* [Go](https://github.com/golang/geo) (Approximately 40% complete.)
* [Java](https://github.com/google/s2-geometry-library-java)
* [Kotlin](https://github.com/Enovea/s2-geometry-kotlin) (Complete except binary serialization)

## Disclaimer

This is not an official Google product.<|MERGE_RESOLUTION|>--- conflicted
+++ resolved
@@ -88,11 +88,6 @@
 
 in the build instructions below.
 
-<<<<<<< HEAD
-Thorough testing has only been done on Ubuntu 14.04.3 and macOS 10.13.
-
-=======
->>>>>>> 9bdfdc0d
 ## Build and Install
 
 You may either download the source as a ZIP archive, or [clone the git
