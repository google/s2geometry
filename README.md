# S2 Geometry Library

## Overview

This is a package for manipulating geometric shapes. Unlike many geometry
libraries, S2 is primarily designed to work with _spherical geometry_, i.e.,
shapes drawn on a sphere rather than on a planar 2D map. This makes it
especially suitable for working with geographic data.

If you want to learn more about the library, start by reading the
[overview](http://s2geometry.io/about/overview) and [quick start
document](http://s2geometry.io/devguide/cpp/quickstart), then read the
introduction to the [basic types](http://s2geometry.io/devguide/basic_types).

S2 documentation can be found on [s2geometry.io](http://s2geometry.io).

## API/ABI Stability

Note that all [releases](https://github.com/google/s2geometry/releases) are
version 0.x, so there are
[no API or ABI stability guarantees](https://semver.org/#spec-item-4). Starting
with 1.0 we will adhere to [SemVer](https://semver.org/) and follow the
[Google OSS breaking change policy](https://opensource.google/documentation/policies/library-breaking-change)

The Python API is particularly unstable, and it is planned that the SWIGged
API will be replaced by a pybind11 version with more Pythonic names and more
complete functionality.

## Requirements for End Users using Bazel

## Build

This bazel build requires 7.0.0 – bzlmod default. Builds were tested using 
C++20 as set in .bazelrc. This setup relies on abseil-cpp, boringssl, and 
googletest from the bazel central repository as set in MODULE.bazel.

To build and test using bazel, from within s2geometry/src, run:

`bazel test "//:*"`

To build the libary without testing, from within s2geometry/src, run:

`bazel build //:s2`

## Status

All tests enumerated in the BUILD.bazel file pass on x86 machines. On 
Apple M1, s2loop_measures_test fails due to a 6% excess accumlated error. 
This issue may require revision of boringssl or exactfloat.

## Requirements for End Users using CMake

*   We aim to support all platforms supported by the
    [Google foundational C++ support policy](https://opensource.google/documentation/policies/cplusplus-support)
*   [CMake](http://www.cmake.org/) >= 3.22
*   A C++ compiler with C++17 support, such as
    [g++ >= 7.5](https://gcc.gnu.org/) or
    [clang >= 14.0.0](https://clang.llvm.org/)
*   [Abseil](https://github.com/abseil/abseil-cpp) >= LTS
<<<<<<< HEAD
    [`20250512`](https://github.com/abseil/abseil-cpp/releases/tag/20250512.1)
=======
    [`20250814`](https://github.com/abseil/abseil-cpp/releases/tag/20250814.1)
>>>>>>> bf260f37
    (standard library extensions)
*   [OpenSSL](https://github.com/openssl/openssl) (for its bignum library)
*   [googletest testing framework >= 1.10](https://github.com/google/googletest)
    (to build tests and example programs, optional)

On Ubuntu, all of these other than abseil can be installed via apt-get:

```
sudo apt-get install cmake googletest libssl-dev
```

abseil-cpp may need to be installed from source if an LTS release is not
packaged for the platform.  See the use of `-DCMAKE_PREFIX_PATH` in the
[build instructions below](#building).

On macOS, use [MacPorts](http://www.macports.org/) or
[Homebrew](http://brew.sh/).  For MacPorts:

```
sudo port install cmake abseil gtest openssl
```

then use

```
cmake -DGOOGLETEST_ROOT=/opt/local/src -DCMAKE_PREFIX_PATH=/opt/local ..
```

in the build instructions below.

## Build and Install

You may either download the source as a ZIP archive, or [clone the git
repository](https://help.github.com/articles/cloning-a-repository/).

### Via ZIP archive

Download [ZIP file](https://github.com/google/s2geometry/archive/master.zip)

```
cd [parent of directory where you want to put S2]
unzip [path to ZIP file]/s2geometry-master.zip
cd s2geometry-master
```

### Via `git clone`

```
cd [parent of directory where you want to put S2]
git clone https://github.com/google/s2geometry.git
cd s2geometry
```

### Building

First, [install Abseil](https://github.com/abseil/abseil-cpp/blob/master/CMake/README.md#traditional-cmake-set-up).
It must be configured with `-DCMAKE_POSITION_INDEPENDENT_CODE=ON`.
s2geometry must be configured to use the same C++ version that
abseil uses.  The easiest way to achieve this is to pass
`-DCMAKE_CXX_STANDARD=17` to `cmake` when compiling both abseil and
s2geometry.

From the appropriate directory depending on how you got the source:

```
mkdir build
cd build
# You can omit -DGOOGLETEST_ROOT to skip tests; see above for macOS.
# Use the same CMAKE_CXX_STANDARD value that was used with absl.
cmake -DGOOGLETEST_ROOT=/usr/src/googletest -DCMAKE_PREFIX_PATH=/path/to/absl/install -DCMAKE_CXX_STANDARD=17 ..
make -j $(nproc)
make test ARGS="-j$(nproc)"  # If GOOGLETEST_ROOT specified above.
sudo make install
```

On macOS, `sysctl -n hw.logicalcpu` is the equivalent of `nproc`.

Disable building of shared libraries with `-DBUILD_SHARED_LIBS=OFF`.

Enable the python interface with `-DWITH_PYTHON=ON`.

If OpenSSL is installed in a non-standard location set `OPENSSL_ROOT_DIR`
before running configure, for example on macOS:
```
OPENSSL_ROOT_DIR=/opt/homebrew/Cellar/openssl@3/3.1.0 cmake -DCMAKE_PREFIX_PATH=/opt/homebrew -DCMAKE_CXX_STANDARD=17
```

## Installing

From `build` subdirectory:

```
make install
```

Prefix it with `sudo` if needed:

```
sudo make install
```

_NOTE_: There is not `uninstall` target but `install_manifest.txt` may be helpful.

All files will be installed at location specified in `CMAKE_INSTALL_PREFIX` variable.

Several suffix variables used for some file groups:

Variable | Default | Description
-------- | ------- | -----------
`CMAKE_INSTALL_INCLUDEDIR` | `include` | For header files
`CMAKE_INSTALL_BINDIR`     | `bin`     | For executables and `*.dll` files on `DLL`-based platforms
`CMAKE_INSTALL_LIBDIR`     | `lib`     | For library files (`*.so`, `*.a`, `*.lib` etc)

If needed set this variables on command line as `cmake` arguments with `-D` prefix or edit from `build` subdirectory:

```
make edit_cache
```

For more info read: [The CMake Cache](https://cmake.org/cmake/help/latest/guide/user-interaction/index.html#the-cmake-cache).

## Python

If you want the Python interface, you need to run cmake using
`-DWITH_PYTHON=ON`. You will also need to install the following dependencies:

* [SWIG 4](https://github.com/swig/swig) (for Python support, optional)
* python3-dev (for Python support, optional)

which can be installed via

```
sudo apt-get install swig python3-dev
```

or on macOS:

```
sudo port install swig
```
Version 4.0 is required, but it should be easy to make it work 3.0 or probably
even 2.0.

Python 3 is required.

### Creating wheels
First, make a virtual environment and install `build` into it:
```
python3 -m venv venv
source venv/bin/activate
pip install build
```

Then build the wheel:
```
python -m build
```

The resulting wheel will be in the `dist` directory.

> If OpenSSL is in a non-standard location make sure to set `OPENSSL_ROOT_DIR`; 
> see above for more information.

## Other S2 implementations

* [Go](https://github.com/golang/geo) (Approximately 40% complete.)
* [Java](https://github.com/google/s2-geometry-library-java)
* [Kotlin](https://github.com/Enovea/s2-geometry-kotlin) (Complete except binary serialization)

## Disclaimer

This is not an official Google product.<|MERGE_RESOLUTION|>--- conflicted
+++ resolved
@@ -57,11 +57,7 @@
     [g++ >= 7.5](https://gcc.gnu.org/) or
     [clang >= 14.0.0](https://clang.llvm.org/)
 *   [Abseil](https://github.com/abseil/abseil-cpp) >= LTS
-<<<<<<< HEAD
-    [`20250512`](https://github.com/abseil/abseil-cpp/releases/tag/20250512.1)
-=======
     [`20250814`](https://github.com/abseil/abseil-cpp/releases/tag/20250814.1)
->>>>>>> bf260f37
     (standard library extensions)
 *   [OpenSSL](https://github.com/openssl/openssl) (for its bignum library)
 *   [googletest testing framework >= 1.10](https://github.com/google/googletest)
