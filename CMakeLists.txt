--- conflicted
+++ resolved
@@ -1,14 +1,8 @@
-<<<<<<< HEAD
 cmake_minimum_required(VERSION 3.12)
 
 project(s2-geometry
-	VERSION 0.11.1)
-
-=======
-cmake_minimum_required(VERSION 3.5)
-project(s2-geometry)
-set(CMAKE_EXPORT_COMPILE_COMMANDS ON)
->>>>>>> 84bfd2c5
+        VERSION 0.12.0)
+
 include(CMakeDependentOption)
 include(CheckCXXCompilerFlag)
 include(FeatureSummary)
@@ -16,26 +10,23 @@
 include(GNUInstallDirs)
 
 set(CMAKE_EXPORT_COMPILE_COMMANDS ON)
+
 # Avoid "Policy CMP0042 is not set" warning on macOS.
 if (APPLE)
     set(CMAKE_MACOSX_RPATH TRUE)
 endif()
 
-<<<<<<< HEAD
 # s2geometry needs to use the same C++ standard that absl used to avoid
 # undefined symbol errors since ABSL_HAVE_STD_STRING_VIEW etc will
 # end up defined differently.  There is probably a better way to achieve
-# this than assuming what absl used.
+# this than assuming what absl used.  We default to c++17, but support
+# c++14 (like abseil).
 # Using CACHE allows the user to override the default.
-set(CMAKE_CXX_STANDARD 14 CACHE STRING "The C++ standard to build with")
+set(CMAKE_CXX_STANDARD 17 CACHE STRING "The C++ standard to build with")
 set(CMAKE_CXX_STANDARD_REQUIRED ON)
-# No compiler-specific extensions, i.e. -std=c++14, not -std=gnu++14.
+# No compiler-specific extensions, i.e. -std=c++17, not -std=gnu++17.
 set(CMAKE_CXX_EXTENSIONS OFF)
 
-list(APPEND CMAKE_MODULE_PATH "${CMAKE_SOURCE_DIR}/third_party/cmake")
-
-=======
->>>>>>> 84bfd2c5
 option(BUILD_SHARED_LIBS "Build shared libraries instead of static." ON)
 add_feature_info(SHARED_LIBS BUILD_SHARED_LIBS
                  "builds shared libraries instead of static.")
@@ -53,7 +44,6 @@
 
 feature_summary(WHAT ALL)
 
-<<<<<<< HEAD
 # Don't output anything for LOG(INFO).
 add_definitions(-DABSL_MIN_LOG_LEVEL=1)
 
@@ -63,12 +53,6 @@
 if (NOT TARGET absl::base)
     find_package(absl REQUIRED)
 endif()
-=======
-# Don't output anything for ABSL_LOG(INFO).
-add_definitions(-DABSL_MIN_LOG_LEVEL=1)
-
-find_package(absl REQUIRED)
->>>>>>> 84bfd2c5
 find_package(OpenSSL REQUIRED)
 # pthreads isn't used directly, but this is still required for std::thread.
 find_package(Threads REQUIRED)
@@ -77,7 +61,6 @@
     message(FATAL_ERROR "Could not find absl vlog module. Are you using an older version?")
 endif()
 
-<<<<<<< HEAD
 if (WITH_PYTHON)
     # Should be easy to make it work with swig3, but some args to %pythonprepend
     # seem to be different and were changed.
@@ -86,17 +69,6 @@
     # being found by default.
     find_package(Python3 COMPONENTS Interpreter Development)
 endif()
-=======
-# s2geometry needs to use the same C++ standard that absl used to avoid
-# undefined symbol errors since ABSL_HAVE_STD_STRING_VIEW etc will
-# end up defined differently.  There is probably a better way to achieve
-# this than assuming what absl used.  We default to c++17, but support
-# c++14 (like abseil).
-set(CMAKE_CXX_STANDARD 17)
-set(CMAKE_CXX_STANDARD_REQUIRED ON)
-# No compiler-specific extensions, i.e. -std=c++17, not -std=gnu++17.
-set(CMAKE_CXX_EXTENSIONS OFF)
->>>>>>> 84bfd2c5
 
 if (MSVC)
     # Use unsigned characters
@@ -117,18 +89,12 @@
 # If OpenSSL is installed in a non-standard location, configure with
 # something like:
 # OPENSSL_ROOT_DIR=/usr/local/opt/openssl cmake ..
-<<<<<<< HEAD
 include_directories(${OPENSSL_INCLUDE_DIR})
 
 if (WITH_PYTHON)
     include_directories(${Python3_INCLUDE_DIRS})
 endif()
 
-=======
-include_directories(
-    ${OPENSSL_INCLUDE_DIR}
-    ${PYTHON_INCLUDE_DIRS})
->>>>>>> 84bfd2c5
 include_directories(src)
 
 add_library(s2
@@ -236,24 +202,16 @@
             src/s2/util/math/exactfloat/exactfloat.cc
             src/s2/util/math/mathutil.cc
             src/s2/util/units/length-units.cc)
-<<<<<<< HEAD
 
 if (GOOGLETEST_ROOT)
   add_library(s2testing STATIC
+              src/s2/gmock_matchers.cc
               src/s2/s2builderutil_testing.cc
               src/s2/s2shapeutil_testing.cc
               src/s2/s2testing.cc
               src/s2/thread_testing.cc)
 endif()
 
-=======
-add_library(s2testing STATIC
-            src/s2/gmock_matchers.cc
-            src/s2/s2builderutil_testing.cc
-            src/s2/s2shapeutil_testing.cc
-            src/s2/s2testing.cc
-            src/s2/thread_testing.cc)
->>>>>>> 84bfd2c5
 target_link_libraries(
     s2
     ${OPENSSL_LIBRARIES}
@@ -282,7 +240,6 @@
     absl::utility
     absl::vlog_is_on
     ${CMAKE_THREAD_LIBS_INIT})
-<<<<<<< HEAD
 
 if (GOOGLETEST_ROOT)
   target_link_libraries(
@@ -293,15 +250,6 @@
       absl::memory
       absl::strings)
 endif()
-=======
-target_link_libraries(
-    s2testing
-    absl::check
-    absl::flags
-    absl::log
-    absl::memory
-    absl::strings)
->>>>>>> 84bfd2c5
 
 # Allow other CMake projects to use this one with:
 # list(APPEND CMAKE_MODULE_PATH "<path_to_s2geometry_dir>/third_party/cmake")
@@ -464,16 +412,10 @@
               src/s2/base/log_severity.h
               src/s2/base/port.h
               src/s2/base/spinlock.h
-<<<<<<< HEAD
+              src/s2/base/types.h
         DESTINATION "${CMAKE_INSTALL_INCLUDEDIR}/s2/base")
 install(FILES src/s2/testing/gtest_prod.h
-	DESTINATION "${CMAKE_INSTALL_INCLUDEDIR}/s2/testing")
-=======
-              src/s2/base/types.h
-        DESTINATION include/s2/base)
-install(FILES src/s2/testing/gtest_prod.h
-        DESTINATION include/s2/testing)
->>>>>>> 84bfd2c5
+        DESTINATION "${CMAKE_INSTALL_INCLUDEDIR}/s2/testing")
 install(FILES src/s2/util/bitmap/bitmap.h
         DESTINATION "${CMAKE_INSTALL_INCLUDEDIR}/s2/util/bitmap")
 install(FILES src/s2/util/bits/bits.h
@@ -488,15 +430,11 @@
               src/s2/util/gtl/dense_hash_set.h
               src/s2/util/gtl/densehashtable.h
               src/s2/util/gtl/hashtable_common.h
-<<<<<<< HEAD
-        DESTINATION "${CMAKE_INSTALL_INCLUDEDIR}/s2/util/gtl")
-=======
               src/s2/util/gtl/requires.h
               src/s2/util/gtl/type_traits.h
               src/s2/util/gtl/unaligned.h
               src/s2/util/gtl/unaligned_internal.h
-        DESTINATION include/s2/util/gtl)
->>>>>>> 84bfd2c5
+        DESTINATION "${CMAKE_INSTALL_INCLUDEDIR}/s2/util/gtl")
 install(FILES src/s2/util/hash/mix.h
         DESTINATION "${CMAKE_INSTALL_INCLUDEDIR}/s2/util/hash")
 install(FILES src/s2/util/math/mathutil.h
@@ -687,7 +625,6 @@
   endforeach()
 endif()
 
-<<<<<<< HEAD
 if (BUILD_EXAMPLES AND TARGET s2testing)
   add_subdirectory("doc/examples" examples)
 endif()
@@ -704,7 +641,4 @@
   INSTALL_DESTINATION "share/s2/"
   NO_SET_AND_CHECK_MACRO
   NO_CHECK_REQUIRED_COMPONENTS_MACRO)
-install(FILES ${CMAKE_CURRENT_BINARY_DIR}/s2Config.cmake DESTINATION "share/s2/")
-=======
-add_subdirectory("doc/examples" examples)
->>>>>>> 84bfd2c5
+install(FILES ${CMAKE_CURRENT_BINARY_DIR}/s2Config.cmake DESTINATION "share/s2/")