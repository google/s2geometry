--- conflicted
+++ resolved
@@ -75,14 +75,6 @@
 find_package(OpenSSL REQUIRED)
 # pthreads isn't used directly, but this is still required for std::thread.
 find_package(Threads REQUIRED)
-<<<<<<< HEAD
-=======
-# Should be easy to make it work with swig3, but some args to %pythonprepend
-# seem to be different and were changed.
-find_package(SWIG 4.0)
-find_package(PythonInterp)
-find_package(PythonLibs)
->>>>>>> 2db49e3f
 
 if (WITH_PYTHON)
     # Should be easy to make it work with swig3, but some args to %pythonprepend
@@ -93,7 +85,6 @@
     find_package(Python3 COMPONENTS Interpreter Development)
 endif()
 
-<<<<<<< HEAD
 if (WIN32)
     # Use unsigned characters
     add_definitions(-J)
@@ -109,27 +100,6 @@
     add_definitions(-Wno-attributes)
     add_definitions(-Wno-deprecated-declarations)
 endif()
-=======
-# s2geometry needs to use the same C++ standard that absl used to avoid
-# undefined symbol errors since ABSL_HAVE_STD_STRING_VIEW etc will
-# end up defined differently.  There is probably a better way to achieve
-# this than assuming what absl used.  s2geometry should actually work fine
-# with C++11, but there are a few places that use std::exchange instead of
-# absl::exchange, is_x_t, and some atomic constructors that would need
-# to change.  File a bug if you need support for earlier versions.
-# TODO(jrosenstock,b/205952836): Use absl functions if possible.
-set(CMAKE_CXX_STANDARD 17)
-set(CMAKE_CXX_STANDARD_REQUIRED ON)
-# No compiler-specific extensions, i.e. -std=c++17, not -std=gnu++17.
-set(CMAKE_CXX_EXTENSIONS OFF)
-
-# Avoid megabytes of warnings like:
-# util/math/vector.h:178:16: warning: optimization attribute on
-# ‘double sqrt(double)’ follows definition but the attribute doesn’t
-# match [-Wattributes]
-add_definitions(-Wno-attributes)
-add_definitions(-Wno-deprecated-declarations)
->>>>>>> 2db49e3f
 
 # If OpenSSL is installed in a non-standard location, configure with
 # something like:
@@ -234,10 +204,6 @@
             src/s2/s2text_format.cc
             src/s2/s2wedge_relations.cc
             src/s2/s2winding_operation.cc
-<<<<<<< HEAD
-            src/s2/strings/ostringstream.cc
-=======
->>>>>>> 2db49e3f
             src/s2/strings/serialize.cc
             src/s2/util/bits/bit-interleave.cc
             src/s2/util/bits/bits.cc
@@ -422,48 +388,28 @@
               src/s2/base/logging.h
               src/s2/base/port.h
               src/s2/base/spinlock.h
-<<<<<<< HEAD
         DESTINATION "${CMAKE_INSTALL_INCLUDEDIR}/s2/base")
-install(FILES src/s2/strings/ostringstream.h
-        DESTINATION "${CMAKE_INSTALL_INCLUDEDIR}/s2/strings")
-=======
-        DESTINATION include/s2/base)
->>>>>>> 2db49e3f
 install(FILES src/s2/util/bits/bits.h
         DESTINATION "${CMAKE_INSTALL_INCLUDEDIR}/s2/util/bits")
 install(FILES src/s2/util/coding/coder.h
               src/s2/util/coding/varint.h
         DESTINATION "${CMAKE_INSTALL_INCLUDEDIR}/s2/util/coding")
 install(FILES src/s2/util/endian/endian.h
-<<<<<<< HEAD
         DESTINATION "${CMAKE_INSTALL_INCLUDEDIR}/s2/util/endian")
-=======
-        DESTINATION include/s2/util/endian)
->>>>>>> 2db49e3f
 install(FILES src/s2/util/gtl/compact_array.h
               src/s2/util/gtl/container_logging.h
               src/s2/util/gtl/dense_hash_set.h
               src/s2/util/gtl/densehashtable.h
               src/s2/util/gtl/hashtable_common.h
-<<<<<<< HEAD
         DESTINATION "${CMAKE_INSTALL_INCLUDEDIR}/s2/util/gtl")
-=======
-        DESTINATION include/s2/util/gtl)
->>>>>>> 2db49e3f
 install(FILES src/s2/util/hash/mix.h
         DESTINATION "${CMAKE_INSTALL_INCLUDEDIR}/s2/util/hash")
 install(FILES src/s2/util/math/mathutil.h
               src/s2/util/math/matrix3x3.h
               src/s2/util/math/vector.h
-<<<<<<< HEAD
         DESTINATION "${CMAKE_INSTALL_INCLUDEDIR}/s2/util/math")
 install(FILES src/s2/util/math/exactfloat/exactfloat.h
         DESTINATION "${CMAKE_INSTALL_INCLUDEDIR}/s2/util/math/exactfloat")
-=======
-        DESTINATION include/s2/util/math)
-install(FILES src/s2/util/math/exactfloat/exactfloat.h
-        DESTINATION include/s2/util/math/exactfloat)
->>>>>>> 2db49e3f
 install(FILES src/s2/util/units/length-units.h
               src/s2/util/units/physical-units.h
         DESTINATION "${CMAKE_INSTALL_INCLUDEDIR}/s2/util/units")
