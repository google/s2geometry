cmake_minimum_required(VERSION 3.12)

project(s2-geometry
	VERSION 0.10.0)

include(CMakeDependentOption)
include(CheckCXXCompilerFlag)
include(FeatureSummary)
include(FindPackageHandleStandardArgs)
include(GNUInstallDirs)

set(CMAKE_EXPORT_COMPILE_COMMANDS ON)
# Avoid "Policy CMP0042 is not set" warning on macOS.
if (APPLE)
    set(CMAKE_MACOSX_RPATH TRUE)
endif()

set(CMAKE_CXX_STANDARD 20)
set(CMAKE_CXX_STANDARD_REQUIRED ON)
# No compiler-specific extensions, i.e. -std=c++11, not -std=gnu++11.
set(CMAKE_CXX_EXTENSIONS OFF)

list(APPEND CMAKE_MODULE_PATH "${CMAKE_SOURCE_DIR}/third_party/cmake")

option(WITH_GFLAGS "Use gflags to change command line flags." OFF)
add_feature_info(GFLAGS WITH_GFLAGS
                 "allows changing command line flags.")

# glog option can only be turned on if gflags is on.
cmake_dependent_option(WITH_GLOG "Use glog for logging." ON
                       "WITH_GFLAGS" OFF)
add_feature_info(GLOG WITH_GLOG "provides logging configurability.")

option(BUILD_SHARED_LIBS "Build shared libraries instead of static." ON)
add_feature_info(SHARED_LIBS BUILD_SHARED_LIBS
                 "builds shared libraries instead of static.")

option(BUILD_EXAMPLES "Build s2 documentation examples." ON)

option(WITH_PYTHON "Add python interface" OFF)
add_feature_info(PYTHON WITH_PYTHON "provides python interface to S2")

feature_summary(WHAT ALL)

if (WITH_GLOG)
    find_package(Glog REQUIRED)
    # FindGFlags.cmake and FindGlog.cmake do not seem to implement REQUIRED;
    # check manually.
    if (NOT ${GLOG_FOUND})
        message(FATAL_ERROR "Glog requested but not found")
    endif()
    add_definitions(-DS2_USE_GLOG)
else()
    # Don't output anything for LOG(INFO).
    add_definitions(-DABSL_MIN_LOG_LEVEL=1)
endif()

if (WITH_GFLAGS)
    find_package(GFlags REQUIRED)
    if (NOT ${GFLAGS_FOUND})
        message(FATAL_ERROR "GFlags requested but not found")
    endif()
    add_definitions(-DS2_USE_GFLAGS)
endif()

find_package(OpenSSL REQUIRED)
# pthreads isn't used directly, but this is still required for std::thread.
find_package(Threads REQUIRED)

if (WITH_PYTHON)
    find_package(SWIG)
    # Use Python3_ROOT_DIR to help find python3, if the correct location is not
    # being found by default.
    find_package(Python3 COMPONENTS Interpreter Development)
endif()

if (WIN32)
    # Use unsigned characters
    add_definitions(-J)
    # Make sure cmath header defines things like M_PI
    add_definitions(-D_USE_MATH_DEFINES)
    # Make sure Windows doesn't define min/max macros that interfere with STL
    add_definitions(-DNOMINMAX)
else()
    # Avoid megabytes of warnings like:
    # util/math/vector.h:178:16: warning: optimization attribute on
    # ‘double sqrt(double)’ follows definition but the attribute doesn’t
    # match [-Wattributes]
    add_definitions(-Wno-attributes)
    add_definitions(-Wno-deprecated-declarations)
endif()

# If OpenSSL is installed in a non-standard location, configure with
# something like:
# OPENSSL_ROOT_DIR=/usr/local/opt/openssl cmake ..
include_directories(
    ${GFLAGS_INCLUDE_DIRS} ${GLOG_INCLUDE_DIRS} ${OPENSSL_INCLUDE_DIR})

if (WITH_PYTHON)
    include_directories(${Python3_INCLUDE_DIRS})
endif()

include_directories(src)

add_library(s2
            src/s2/base/stringprintf.cc
            src/s2/base/strtoint.cc
            src/s2/encoded_s2cell_id_vector.cc
            src/s2/encoded_s2point_vector.cc
            src/s2/encoded_s2shape_index.cc
            src/s2/encoded_string_vector.cc
            src/s2/id_set_lexicon.cc
            src/s2/mutable_s2shape_index.cc
            src/s2/r2rect.cc
            src/s2/s1angle.cc
            src/s2/s1chord_angle.cc
            src/s2/s1interval.cc
            src/s2/s2boolean_operation.cc
            src/s2/s2builder.cc
            src/s2/s2builder_graph.cc
            src/s2/s2builderutil_closed_set_normalizer.cc
            src/s2/s2builderutil_find_polygon_degeneracies.cc
            src/s2/s2builderutil_lax_polygon_layer.cc
            src/s2/s2builderutil_s2point_vector_layer.cc
            src/s2/s2builderutil_s2polygon_layer.cc
            src/s2/s2builderutil_s2polyline_layer.cc
            src/s2/s2builderutil_s2polyline_vector_layer.cc
            src/s2/s2builderutil_snap_functions.cc
            src/s2/s2cap.cc
            src/s2/s2cell.cc
            src/s2/s2cell_id.cc
            src/s2/s2cell_index.cc
            src/s2/s2cell_union.cc
            src/s2/s2centroids.cc
            src/s2/s2closest_cell_query.cc
            src/s2/s2closest_edge_query.cc
            src/s2/s2closest_point_query.cc
            src/s2/s2contains_vertex_query.cc
            src/s2/s2convex_hull_query.cc
            src/s2/s2coords.cc
            src/s2/s2crossing_edge_query.cc
            src/s2/s2debug.cc
            src/s2/s2earth.cc
            src/s2/s2edge_clipping.cc
            src/s2/s2edge_crosser.cc
            src/s2/s2edge_crossings.cc
            src/s2/s2edge_distances.cc
            src/s2/s2edge_tessellator.cc
            src/s2/s2error.cc
            src/s2/s2furthest_edge_query.cc
            src/s2/s2latlng.cc
            src/s2/s2latlng_rect.cc
            src/s2/s2latlng_rect_bounder.cc
            src/s2/s2lax_loop_shape.cc
            src/s2/s2lax_polygon_shape.cc
            src/s2/s2lax_polyline_shape.cc
            src/s2/s2loop.cc
            src/s2/s2loop_measures.cc
            src/s2/s2measures.cc
            src/s2/s2metrics.cc
            src/s2/s2max_distance_targets.cc
            src/s2/s2min_distance_targets.cc
            src/s2/s2padded_cell.cc
            src/s2/s2point_compression.cc
            src/s2/s2point_region.cc
            src/s2/s2pointutil.cc
            src/s2/s2polygon.cc
            src/s2/s2polyline.cc
            src/s2/s2polyline_alignment.cc
            src/s2/s2polyline_measures.cc
            src/s2/s2polyline_simplifier.cc
            src/s2/s2predicates.cc
            src/s2/s2projections.cc
            src/s2/s2r2rect.cc
            src/s2/s2region.cc
            src/s2/s2region_term_indexer.cc
            src/s2/s2region_coverer.cc
            src/s2/s2region_intersection.cc
            src/s2/s2region_union.cc
            src/s2/s2shape_index.cc
            src/s2/s2shape_index_buffered_region.cc
            src/s2/s2shape_index_measures.cc
            src/s2/s2shape_measures.cc
            src/s2/s2shapeutil_build_polygon_boundaries.cc
            src/s2/s2shapeutil_coding.cc
            src/s2/s2shapeutil_contains_brute_force.cc
            src/s2/s2shapeutil_edge_iterator.cc
            src/s2/s2shapeutil_get_reference_point.cc
            src/s2/s2shapeutil_range_iterator.cc
            src/s2/s2shapeutil_visit_crossing_edge_pairs.cc
            src/s2/s2text_format.cc
            src/s2/s2wedge_relations.cc
            src/s2/strings/ostringstream.cc
            src/s2/strings/serialize.cc
            src/s2/third_party/absl/base/dynamic_annotations.cc
            src/s2/third_party/absl/base/internal/raw_logging.cc
            src/s2/third_party/absl/base/internal/throw_delegate.cc
            src/s2/third_party/absl/numeric/int128.cc
            src/s2/third_party/absl/strings/ascii.cc
            src/s2/third_party/absl/strings/match.cc
            src/s2/third_party/absl/strings/numbers.cc
            src/s2/third_party/absl/strings/str_cat.cc
            src/s2/third_party/absl/strings/str_split.cc
            src/s2/third_party/absl/strings/string_view.cc
            src/s2/third_party/absl/strings/strip.cc
            src/s2/third_party/absl/strings/internal/memutil.cc
            src/s2/util/bits/bit-interleave.cc
            src/s2/util/bits/bits.cc
            src/s2/util/coding/coder.cc
            src/s2/util/coding/varint.cc
            src/s2/util/math/exactfloat/exactfloat.cc
            src/s2/util/math/mathutil.cc
            src/s2/util/units/length-units.cc)
target_link_libraries(
    s2
    ${GFLAGS_LIBRARIES} ${GLOG_LIBRARIES} ${OPENSSL_LIBRARIES}
    ${CMAKE_THREAD_LIBS_INIT})

# Allow other CMake projects to use this one with:
# list(APPEND CMAKE_MODULE_PATH "<path_to_s2geometry_dir>/third_party/cmake")
# add_subdirectory(<path_to_s2geometry_dir> s2geometry)
# target_link_libraries(<target_name> s2)
target_include_directories(s2 PUBLIC ${CMAKE_CURRENT_SOURCE_DIR}/src)

# Add version information to the target
set_target_properties(s2 PROPERTIES
    SOVERSION ${PROJECT_VERSION_MAJOR}
    VERSION ${PROJECT_VERSION})

# We don't need to install all headers, only those
# transitively included by s2 headers we are exporting.
install(FILES src/s2/_fp_contract_off.h
              src/s2/encoded_s2cell_id_vector.h
              src/s2/encoded_s2point_vector.h
              src/s2/encoded_s2shape_index.h
              src/s2/encoded_string_vector.h
              src/s2/encoded_uint_vector.h
              src/s2/id_set_lexicon.h
              src/s2/mutable_s2shape_index.h
              src/s2/r1interval.h
              src/s2/r2.h
              src/s2/r2rect.h
              src/s2/s1angle.h
              src/s2/s1chord_angle.h
              src/s2/s1interval.h
              src/s2/s2boolean_operation.h
              src/s2/s2builder.h
              src/s2/s2builder_graph.h
              src/s2/s2builder_layer.h
              src/s2/s2builderutil_closed_set_normalizer.h
              src/s2/s2builderutil_find_polygon_degeneracies.h
              src/s2/s2builderutil_graph_shape.h
              src/s2/s2builderutil_lax_polygon_layer.h
              src/s2/s2builderutil_s2point_vector_layer.h
              src/s2/s2builderutil_s2polygon_layer.h
              src/s2/s2builderutil_s2polyline_layer.h
              src/s2/s2builderutil_s2polyline_vector_layer.h
              src/s2/s2builderutil_snap_functions.h
              src/s2/s2builderutil_testing.h
              src/s2/s2cap.h
              src/s2/s2cell.h
              src/s2/s2cell_id.h
              src/s2/s2cell_index.h
              src/s2/s2cell_union.h
              src/s2/s2centroids.h
              src/s2/s2closest_cell_query.h
              src/s2/s2closest_cell_query_base.h
              src/s2/s2closest_edge_query.h
              src/s2/s2closest_edge_query_base.h
              src/s2/s2closest_point_query.h
              src/s2/s2closest_point_query_base.h
              src/s2/s2contains_point_query.h
              src/s2/s2contains_vertex_query.h
              src/s2/s2convex_hull_query.h
              src/s2/s2coords_internal.h
              src/s2/s2coords.h
              src/s2/s2crossing_edge_query.h
              src/s2/s2debug.h
              src/s2/s2distance_target.h
              src/s2/s2earth.h
              src/s2/s2edge_clipping.h
              src/s2/s2edge_crosser.h
              src/s2/s2edge_crossings.h
              src/s2/s2edge_distances.h
              src/s2/s2edge_tessellator.h
              src/s2/s2edge_vector_shape.h
              src/s2/s2error.h
              src/s2/s2furthest_edge_query.h
              src/s2/s2latlng.h
              src/s2/s2latlng_rect.h
              src/s2/s2latlng_rect_bounder.h
              src/s2/s2lax_loop_shape.h
              src/s2/s2lax_polygon_shape.h
              src/s2/s2lax_polyline_shape.h
              src/s2/s2loop.h
              src/s2/s2loop_measures.h
              src/s2/s2measures.h
              src/s2/s2metrics.h
              src/s2/s2max_distance_targets.h
              src/s2/s2min_distance_targets.h
              src/s2/s2padded_cell.h
              src/s2/s2point.h
              src/s2/s2point_vector_shape.h
              src/s2/s2point_compression.h
              src/s2/s2point_index.h
              src/s2/s2point_region.h
              src/s2/s2point_span.h
              src/s2/s2pointutil.h
              src/s2/s2polygon.h
              src/s2/s2polyline.h
              src/s2/s2polyline_alignment.h
              src/s2/s2polyline_measures.h
              src/s2/s2polyline_simplifier.h
              src/s2/s2predicates.h
              src/s2/s2projections.h
              src/s2/s2r2rect.h
              src/s2/s2region.h
              src/s2/s2region_term_indexer.h
              src/s2/s2region_coverer.h
              src/s2/s2region_intersection.h
              src/s2/s2region_union.h
              src/s2/s2shape.h
              src/s2/s2shape_index.h
              src/s2/s2shape_index_buffered_region.h
              src/s2/s2shape_index_region.h
              src/s2/s2shape_measures.h
              src/s2/s2shapeutil_build_polygon_boundaries.h
              src/s2/s2shapeutil_coding.h
              src/s2/s2shapeutil_contains_brute_force.h
              src/s2/s2shapeutil_count_edges.h
              src/s2/s2shapeutil_edge_iterator.h
              src/s2/s2shapeutil_get_reference_point.h
              src/s2/s2shapeutil_range_iterator.h
              src/s2/s2shapeutil_shape_edge.h
              src/s2/s2shapeutil_shape_edge_id.h
              src/s2/s2shapeutil_testing.h
              src/s2/s2shapeutil_visit_crossing_edge_pairs.h
              src/s2/s2testing.h
              src/s2/s2text_format.h
              src/s2/s2wedge_relations.h
              src/s2/sequence_lexicon.h
              src/s2/value_lexicon.h
        DESTINATION "${CMAKE_INSTALL_INCLUDEDIR}/s2")
install(FILES src/s2/base/casts.h
              src/s2/base/commandlineflags.h
              src/s2/base/integral_types.h
              src/s2/base/log_severity.h
              src/s2/base/logging.h
              src/s2/base/mutex.h
              src/s2/base/port.h
              src/s2/base/spinlock.h
        DESTINATION "${CMAKE_INSTALL_INCLUDEDIR}/s2/base")
install(FILES src/s2/strings/ostringstream.h
        DESTINATION "${CMAKE_INSTALL_INCLUDEDIR}/s2/strings")
install(FILES src/s2/third_party/absl/algorithm/algorithm.h
        DESTINATION "${CMAKE_INSTALL_INCLUDEDIR}/s2/third_party/absl/algorithm")
install(FILES src/s2/third_party/absl/base/attributes.h
              src/s2/third_party/absl/base/casts.h
              src/s2/third_party/absl/base/config.h
              src/s2/third_party/absl/base/dynamic_annotations.h
              src/s2/third_party/absl/base/log_severity.h
              src/s2/third_party/absl/base/macros.h
              src/s2/third_party/absl/base/optimization.h
              src/s2/third_party/absl/base/policy_checks.h
              src/s2/third_party/absl/base/port.h
              src/s2/third_party/absl/base/thread_annotations.h
        DESTINATION "${CMAKE_INSTALL_INCLUDEDIR}/s2/third_party/absl/base")
install(FILES src/s2/third_party/absl/base/internal/identity.h
              src/s2/third_party/absl/base/internal/inline_variable.h
              src/s2/third_party/absl/base/internal/invoke.h
              src/s2/third_party/absl/base/internal/throw_delegate.h
              src/s2/third_party/absl/base/internal/unaligned_access.h
        DESTINATION "${CMAKE_INSTALL_INCLUDEDIR}/s2/third_party/absl/base/internal")
install(FILES src/s2/third_party/absl/container/inlined_vector.h
        DESTINATION "${CMAKE_INSTALL_INCLUDEDIR}/s2/third_party/absl/container")
install(FILES src/s2/third_party/absl/container/internal/compressed_tuple.h
              src/s2/third_party/absl/container/internal/container_memory.h
              src/s2/third_party/absl/container/internal/layout.h
        DESTINATION "${CMAKE_INSTALL_INCLUDEDIR}/s2/third_party/absl/container/internal")
install(FILES src/s2/third_party/absl/memory/memory.h
        DESTINATION "${CMAKE_INSTALL_INCLUDEDIR}/s2/third_party/absl/memory")
install(FILES src/s2/third_party/absl/meta/type_traits.h
        DESTINATION "${CMAKE_INSTALL_INCLUDEDIR}/s2/third_party/absl/meta")
install(FILES src/s2/third_party/absl/numeric/int128.h
              src/s2/third_party/absl/numeric/int128_have_intrinsic.inc
              src/s2/third_party/absl/numeric/int128_no_intrinsic.inc
        DESTINATION "${CMAKE_INSTALL_INCLUDEDIR}/s2/third_party/absl/numeric")
install(FILES src/s2/third_party/absl/strings/numbers.h
              src/s2/third_party/absl/strings/str_cat.h
              src/s2/third_party/absl/strings/string_view.h
        DESTINATION "${CMAKE_INSTALL_INCLUDEDIR}/s2/third_party/absl/strings")
install(FILES src/s2/third_party/absl/types/span.h
        DESTINATION "${CMAKE_INSTALL_INCLUDEDIR}/s2/third_party/absl/types")
install(FILES src/s2/third_party/absl/utility/utility.h
        DESTINATION "${CMAKE_INSTALL_INCLUDEDIR}/s2/third_party/absl/utility")
install(FILES src/s2/util/bits/bits.h
        DESTINATION "${CMAKE_INSTALL_INCLUDEDIR}/s2/util/bits")
install(FILES src/s2/util/coding/coder.h
              src/s2/util/coding/varint.h
        DESTINATION "${CMAKE_INSTALL_INCLUDEDIR}/s2/util/coding")
install(FILES src/s2/util/endian/endian.h
        DESTINATION "${CMAKE_INSTALL_INCLUDEDIR}/s2/util/endian")
install(FILES src/s2/util/gtl/btree.h
              src/s2/util/gtl/btree_container.h
              src/s2/util/gtl/btree_map.h
              src/s2/util/gtl/btree_set.h
              src/s2/util/gtl/compact_array.h
              src/s2/util/gtl/container_logging.h
              src/s2/util/gtl/dense_hash_set.h
              src/s2/util/gtl/densehashtable.h
              src/s2/util/gtl/hashtable_common.h
              src/s2/util/gtl/layout.h
        DESTINATION "${CMAKE_INSTALL_INCLUDEDIR}/s2/util/gtl")
install(FILES src/s2/util/hash/mix.h
        DESTINATION "${CMAKE_INSTALL_INCLUDEDIR}/s2/util/hash")
install(FILES src/s2/util/math/mathutil.h
              src/s2/util/math/matrix3x3.h
              src/s2/util/math/vector.h
              src/s2/util/math/vector3_hash.h
        DESTINATION "${CMAKE_INSTALL_INCLUDEDIR}/s2/util/math")
install(FILES src/s2/util/units/length-units.h
              src/s2/util/units/physical-units.h
<<<<<<< HEAD
        DESTINATION include/s2/util/units)
install(TARGETS s2 DESTINATION lib)
=======
        DESTINATION "${CMAKE_INSTALL_INCLUDEDIR}/s2/util/units")
install(TARGETS s2 s2testing
        RUNTIME DESTINATION "${CMAKE_INSTALL_BINDIR}"
        ARCHIVE DESTINATION "${CMAKE_INSTALL_LIBDIR}"
        LIBRARY DESTINATION "${CMAKE_INSTALL_LIBDIR}")
>>>>>>> efb124d8

message("GTEST_ROOT: ${GTEST_ROOT}")
if (GTEST_ROOT)
  add_subdirectory(${GTEST_ROOT} build_gtest)
  include_directories(${GTEST_ROOT}/include)

  set(S2TestFiles
      src/s2/encoded_s2cell_id_vector_test.cc
      src/s2/encoded_s2point_vector_test.cc
      src/s2/encoded_s2shape_index_test.cc
      src/s2/encoded_string_vector_test.cc
      src/s2/encoded_uint_vector_test.cc
      src/s2/id_set_lexicon_test.cc
      src/s2/mutable_s2shape_index_test.cc
      src/s2/r1interval_test.cc
      src/s2/r2rect_test.cc
      src/s2/s1angle_test.cc
      src/s2/s1chord_angle_test.cc
      src/s2/s1interval_test.cc
      src/s2/s2boolean_operation_test.cc
      src/s2/s2builder_graph_test.cc
      src/s2/s2builder_test.cc
      src/s2/s2builderutil_closed_set_normalizer_test.cc
      src/s2/s2builderutil_find_polygon_degeneracies_test.cc
      src/s2/s2builderutil_lax_polygon_layer_test.cc
      src/s2/s2builderutil_s2point_vector_layer_test.cc
      src/s2/s2builderutil_s2polygon_layer_test.cc
      src/s2/s2builderutil_s2polyline_layer_test.cc
      src/s2/s2builderutil_s2polyline_vector_layer_test.cc
      src/s2/s2builderutil_snap_functions_test.cc
      src/s2/s2builderutil_testing_test.cc
      src/s2/s2cap_test.cc
      src/s2/s2cell_test.cc
      src/s2/s2cell_id_test.cc
      src/s2/s2cell_index_test.cc
      src/s2/s2cell_union_test.cc
      src/s2/s2centroids_test.cc
      src/s2/s2closest_cell_query_base_test.cc
      src/s2/s2closest_cell_query_test.cc
      src/s2/s2closest_edge_query_base_test.cc
      src/s2/s2closest_edge_query_test.cc
      src/s2/s2closest_point_query_base_test.cc
      src/s2/s2closest_point_query_test.cc
      src/s2/s2contains_point_query_test.cc
      src/s2/s2contains_vertex_query_test.cc
      src/s2/s2convex_hull_query_test.cc
      src/s2/s2coords_test.cc
      src/s2/s2crossing_edge_query_test.cc
      src/s2/s2earth_test.cc
      src/s2/s2edge_clipping_test.cc
      src/s2/s2edge_crosser_test.cc
      src/s2/s2edge_crossings_test.cc
      src/s2/s2edge_distances_test.cc
      src/s2/s2edge_tessellator_test.cc
      src/s2/s2edge_vector_shape_test.cc
      src/s2/s2error_test.cc
      src/s2/s2furthest_edge_query_test.cc
      src/s2/s2latlng_test.cc
      src/s2/s2latlng_rect_bounder_test.cc
      src/s2/s2latlng_rect_test.cc
      src/s2/s2lax_loop_shape_test.cc
      src/s2/s2lax_polygon_shape_test.cc
      src/s2/s2lax_polyline_shape_test.cc
      src/s2/s2loop_measures_test.cc
      src/s2/s2loop_test.cc
      src/s2/s2measures_test.cc
      src/s2/s2metrics_test.cc
      src/s2/s2max_distance_targets_test.cc
      src/s2/s2min_distance_targets_test.cc
      src/s2/s2padded_cell_test.cc
      src/s2/s2point_test.cc
      src/s2/s2point_vector_shape_test.cc
      src/s2/s2point_compression_test.cc
      src/s2/s2point_index_test.cc
      src/s2/s2point_region_test.cc
      src/s2/s2pointutil_test.cc
      src/s2/s2polygon_test.cc
      src/s2/s2polyline_alignment_test.cc
      src/s2/s2polyline_simplifier_test.cc
      src/s2/s2polyline_measures_test.cc
      src/s2/s2polyline_test.cc
      src/s2/s2predicates_test.cc
      src/s2/s2projections_test.cc
      src/s2/s2r2rect_test.cc
      src/s2/s2region_test.cc
      src/s2/s2region_term_indexer_test.cc
      src/s2/s2region_coverer_test.cc
      src/s2/s2region_union_test.cc
      src/s2/s2shape_index_buffered_region_test.cc
      src/s2/s2shape_index_measures_test.cc
      src/s2/s2shape_index_region_test.cc
      src/s2/s2shape_index_test.cc
      src/s2/s2shape_measures_test.cc
      src/s2/s2shapeutil_build_polygon_boundaries_test.cc
      src/s2/s2shapeutil_coding_test.cc
      src/s2/s2shapeutil_contains_brute_force_test.cc
      src/s2/s2shapeutil_count_edges_test.cc
      src/s2/s2shapeutil_edge_iterator_test.cc
      src/s2/s2shapeutil_get_reference_point_test.cc
      src/s2/s2shapeutil_range_iterator_test.cc
      src/s2/s2shapeutil_visit_crossing_edge_pairs_test.cc
      src/s2/s2testing_test.cc
      src/s2/s2text_format_test.cc
      src/s2/s2wedge_relations_test.cc
      src/s2/sequence_lexicon_test.cc
      src/s2/value_lexicon_test.cc)

  enable_testing()

  foreach (test_cc ${S2TestFiles})
    get_filename_component(test ${test_cc} NAME_WE)
    add_executable(${test} ${test_cc})
    target_link_libraries(
        ${test}
        s2testing s2 gtest_main)
    add_test(${test} ${test})
  endforeach()
endif()

if (BUILD_EXAMPLES AND GTEST_ROOT)
  add_subdirectory("doc/examples" examples)
endif()

if (${SWIG_FOUND} AND ${Python3_FOUND})
  add_subdirectory("src/python" python)
endif()<|MERGE_RESOLUTION|>--- conflicted
+++ resolved
@@ -420,16 +420,11 @@
         DESTINATION "${CMAKE_INSTALL_INCLUDEDIR}/s2/util/math")
 install(FILES src/s2/util/units/length-units.h
               src/s2/util/units/physical-units.h
-<<<<<<< HEAD
-        DESTINATION include/s2/util/units)
-install(TARGETS s2 DESTINATION lib)
-=======
         DESTINATION "${CMAKE_INSTALL_INCLUDEDIR}/s2/util/units")
 install(TARGETS s2 s2testing
         RUNTIME DESTINATION "${CMAKE_INSTALL_BINDIR}"
         ARCHIVE DESTINATION "${CMAKE_INSTALL_LIBDIR}"
         LIBRARY DESTINATION "${CMAKE_INSTALL_LIBDIR}")
->>>>>>> efb124d8
 
 message("GTEST_ROOT: ${GTEST_ROOT}")
 if (GTEST_ROOT)
