cmake_minimum_required(VERSION 3.18)

project(s2-geometry
        VERSION 0.12.0)

include(CMakeDependentOption)
include(CheckCXXCompilerFlag)
include(FeatureSummary)
include(FindPackageHandleStandardArgs)
include(GNUInstallDirs)

set(CMAKE_EXPORT_COMPILE_COMMANDS ON)

# Avoid "Policy CMP0042 is not set" warning on macOS.
if (APPLE)
    set(CMAKE_MACOSX_RPATH TRUE)
endif()

# s2geometry needs to use the same C++ standard that absl used to avoid
# undefined symbol errors since ABSL_HAVE_STD_STRING_VIEW etc will
# end up defined differently.  There is probably a better way to achieve
# this than assuming what absl used.  We default to c++17, but support
# c++14 (like abseil).
# Using CACHE allows the user to override the default.
set(CMAKE_CXX_STANDARD 17 CACHE STRING "The C++ standard to build with")
set(CMAKE_CXX_STANDARD_REQUIRED ON)
# No compiler-specific extensions, i.e. -std=c++17, not -std=gnu++17.
set(CMAKE_CXX_EXTENSIONS OFF)

option(BUILD_SHARED_LIBS "Build shared libraries instead of static." ON)
add_feature_info(SHARED_LIBS BUILD_SHARED_LIBS
                 "builds shared libraries instead of static.")

option(BUILD_EXAMPLES "Build s2 documentation examples." ON)
option(BUILD_TESTS "Build s2 unittests." ON)

option(WITH_PYTHON "Add python interface" OFF)
add_feature_info(PYTHON WITH_PYTHON "provides python interface to S2")

option(S2_USE_SYSTEM_INCLUDES
    "Silence warnings in s2 headers by marking them as SYSTEM includes." OFF)
add_feature_info(S2_USE_SYSTEM_INCLUDES S2_USE_SYSTEM_INCLUDES
    "Silence warnings in s2 headers by marking them as SYSTEM includes.")

feature_summary(WHAT ALL)

# Don't output anything for LOG(INFO).
add_definitions(-DABSL_MIN_LOG_LEVEL=1)

# If we already have abseil we don't need to find it, for an example:
# add_subdirectory(absl-submbodule)
# add_subdirectory(s2-submodule)
if (NOT TARGET absl::base)
    find_package(absl REQUIRED)
endif()
find_package(OpenSSL REQUIRED)
# pthreads isn't used directly, but this is still required for std::thread.
find_package(Threads REQUIRED)

if (NOT TARGET absl::vlog_is_on)
    message(FATAL_ERROR "Could not find absl vlog module. Are you using an older version?")
endif()

if (WITH_PYTHON)
    # Should be easy to make it work with swig3, but some args to %pythonprepend
    # seem to be different and were changed.
    find_package(SWIG 4.0)
    # Use Python3_ROOT_DIR to help find python3, if the correct location is not
    # being found by default.
    if (${CMAKE_SYSTEM_NAME} MATCHES "Darwin")
        # Workaround for issue https://github.com/google/s2geometry/issues/398
        # Macos requires libpython3.13.dylib and does not get it with .Module
        find_package(Python3 COMPONENTS Interpreter Development)
    else()
        find_package(Python3 COMPONENTS Interpreter Development.Module)
    endif()
endif()

if (MSVC)
    # Use unsigned characters
    add_definitions(-J)
    # Make sure cmath header defines things like M_PI
    add_definitions(-D_USE_MATH_DEFINES)
    # Make sure Windows doesn't define min/max macros that interfere with STL
    add_definitions(-DNOMINMAX)
else()
    # Avoid megabytes of warnings like:
    # util/math/vector.h:178:16: warning: optimization attribute on
    # ‘double sqrt(double)’ follows definition but the attribute doesn’t
    # match [-Wattributes]
    add_definitions(-Wno-attributes)
    add_definitions(-Wno-deprecated-declarations)
endif()

# If OpenSSL is installed in a non-standard location, configure with
# something like:
# OPENSSL_ROOT_DIR=/usr/local/opt/openssl cmake ..
include_directories(${OPENSSL_INCLUDE_DIR})

if (WITH_PYTHON)
    include_directories(${Python3_INCLUDE_DIRS})
endif()

include_directories(src)

add_library(s2
            src/s2/base/malloc_extension.cc
            src/s2/encoded_s2cell_id_vector.cc
            src/s2/encoded_s2point_vector.cc
            src/s2/encoded_s2shape_index.cc
            src/s2/encoded_string_vector.cc
            src/s2/id_set_lexicon.cc
            src/s2/internal/s2incident_edge_tracker.cc
            src/s2/internal/s2index_cell_data.cc
            src/s2/mutable_s2shape_index.cc
            src/s2/r2rect.cc
            src/s2/s1angle.cc
            src/s2/s1chord_angle.cc
            src/s2/s1interval.cc
            src/s2/s2boolean_operation.cc
            src/s2/s2buffer_operation.cc
            src/s2/s2builder.cc
            src/s2/s2builder_graph.cc
            src/s2/s2builderutil_closed_set_normalizer.cc
            src/s2/s2builderutil_find_polygon_degeneracies.cc
            src/s2/s2builderutil_get_snapped_winding_delta.cc
            src/s2/s2builderutil_lax_polygon_layer.cc
            src/s2/s2builderutil_lax_polyline_layer.cc
            src/s2/s2builderutil_s2point_vector_layer.cc
            src/s2/s2builderutil_s2polygon_layer.cc
            src/s2/s2builderutil_s2polyline_layer.cc
            src/s2/s2builderutil_s2polyline_vector_layer.cc
            src/s2/s2builderutil_snap_functions.cc
            src/s2/s2cap.cc
            src/s2/s2cell.cc
            src/s2/s2cell_id.cc
            src/s2/s2cell_index.cc
            src/s2/s2cell_union.cc
            src/s2/s2centroids.cc
            src/s2/s2chain_interpolation_query.cc
            src/s2/s2closest_cell_query.cc
            src/s2/s2closest_edge_query.cc
            src/s2/s2closest_point_query.cc
            src/s2/s2contains_vertex_query.cc
            src/s2/s2convex_hull_query.cc
            src/s2/s2coords.cc
            src/s2/s2crossing_edge_query.cc
            src/s2/s2debug.cc
            src/s2/s2density_tree.cc
            src/s2/s2earth.cc
            src/s2/s2edge_clipping.cc
            src/s2/s2edge_crosser.cc
            src/s2/s2edge_crossings.cc
            src/s2/s2edge_distances.cc
            src/s2/s2edge_tessellator.cc
            src/s2/s2error.cc
            src/s2/s2fractal.cc
            src/s2/s2furthest_edge_query.cc
            src/s2/s2hausdorff_distance_query.cc
            src/s2/s2latlng.cc
            src/s2/s2latlng_rect.cc
            src/s2/s2latlng_rect_bounder.cc
            src/s2/s2lax_loop_shape.cc
            src/s2/s2lax_polygon_shape.cc
            src/s2/s2lax_polyline_shape.cc
            src/s2/s2loop.cc
            src/s2/s2loop_measures.cc
            src/s2/s2max_distance_targets.cc
            src/s2/s2measures.cc
            src/s2/s2memory_tracker.cc
            src/s2/s2metrics.cc
            src/s2/s2min_distance_targets.cc
            src/s2/s2padded_cell.cc
            src/s2/s2point_compression.cc
            src/s2/s2point_region.cc
            src/s2/s2pointutil.cc
            src/s2/s2polygon.cc
            src/s2/s2polyline.cc
            src/s2/s2polyline_alignment.cc
            src/s2/s2polyline_measures.cc
            src/s2/s2polyline_simplifier.cc
            src/s2/s2predicates.cc
            src/s2/s2projections.cc
            src/s2/s2r2rect.cc
            src/s2/s2random.cc
            src/s2/s2region_coverer.cc
            src/s2/s2region_intersection.cc
            src/s2/s2region_sharder.cc
            src/s2/s2region_term_indexer.cc
            src/s2/s2region_union.cc
            src/s2/s2shape_index.cc
            src/s2/s2shape_index_buffered_region.cc
            src/s2/s2shape_index_measures.cc
            src/s2/s2shape_measures.cc
            src/s2/s2shape_nesting_query.cc
            src/s2/s2shapeutil_build_polygon_boundaries.cc
            src/s2/s2shapeutil_coding.cc
            src/s2/s2shapeutil_contains_brute_force.cc
            src/s2/s2shapeutil_conversion.cc
            src/s2/s2shapeutil_count_vertices.cc
            src/s2/s2shapeutil_edge_iterator.cc
            src/s2/s2shapeutil_edge_wrap.cc
            src/s2/s2shapeutil_get_reference_point.cc
            src/s2/s2shapeutil_visit_crossing_edge_pairs.cc
            src/s2/s2text_format.cc
            src/s2/s2wedge_relations.cc
            src/s2/s2winding_operation.cc
            src/s2/util/bits/bit-interleave.cc
            src/s2/util/coding/coder.cc
            src/s2/util/coding/varint.cc
            src/s2/util/math/exactfloat/exactfloat.cc
            src/s2/util/math/mathutil.cc
            src/s2/util/units/length-units.cc)

if (GOOGLETEST_ROOT)
  add_library(s2testing STATIC
              src/s2/gmock_matchers.cc
              src/s2/s2builderutil_testing.cc
              src/s2/s2shapeutil_testing.cc
              src/s2/s2testing.cc
              src/s2/thread_testing.cc)
endif()

target_link_libraries(
    s2
    ${OPENSSL_LIBRARIES}
    absl::base
    absl::btree
    absl::check
    absl::config
    absl::core_headers
    absl::dynamic_annotations
    absl::endian
    absl::fixed_array
    absl::flags
    absl::flat_hash_map
    absl::flat_hash_set
    absl::hash
    absl::inlined_vector
    absl::int128
    absl::log
    absl::log_severity
    absl::memory
    absl::span
    absl::status
    absl::str_format
    absl::strings
    absl::type_traits
    absl::utility
    absl::vlog_is_on
    ${CMAKE_THREAD_LIBS_INIT})

if (GOOGLETEST_ROOT)
  target_link_libraries(
      s2testing
      absl::check
      absl::flags
      absl::log
      absl::memory
      absl::strings)
endif()

# Allow other CMake projects to use this one with:
# list(APPEND CMAKE_MODULE_PATH "<path_to_s2geometry_dir>/third_party/cmake")
# add_subdirectory(<path_to_s2geometry_dir> s2geometry)
# target_link_libraries(<target_name> s2)
if (S2_USE_SYSTEM_INCLUDES)
    target_include_directories(s2 SYSTEM PUBLIC ${CMAKE_CURRENT_SOURCE_DIR}/src)
else ()
    target_include_directories(s2 PUBLIC
      $<BUILD_INTERFACE:${CMAKE_CURRENT_SOURCE_DIR}/src>
      $<INSTALL_INTERFACE:include>)
endif ()

# Add version information to the target
set_target_properties(s2 PROPERTIES
    SOVERSION ${PROJECT_VERSION_MAJOR}
    VERSION ${PROJECT_VERSION})

# We don't need to install all headers, only those
# transitively included by s2 headers we are exporting.
install(FILES src/s2/_fp_contract_off.h
              src/s2/encoded_s2cell_id_vector.h
              src/s2/encoded_s2point_vector.h
              src/s2/encoded_s2shape_index.h
              src/s2/encoded_string_vector.h
              src/s2/encoded_uint_vector.h
              src/s2/gmock_matchers.h
              src/s2/id_set_lexicon.h
              src/s2/mutable_s2shape_index.h
              src/s2/r1interval.h
              src/s2/r2.h
              src/s2/r2rect.h
              src/s2/s1angle.h
              src/s2/s1chord_angle.h
              src/s2/s1interval.h
              src/s2/s2boolean_operation.h
              src/s2/s2buffer_operation.h
              src/s2/s2builder.h
              src/s2/s2builder_graph.h
              src/s2/s2builder_layer.h
              src/s2/s2builderutil_closed_set_normalizer.h
              src/s2/s2builderutil_find_polygon_degeneracies.h
              src/s2/s2builderutil_get_snapped_winding_delta.h
              src/s2/s2builderutil_graph_shape.h
              src/s2/s2builderutil_lax_polygon_layer.h
              src/s2/s2builderutil_lax_polyline_layer.h
              src/s2/s2builderutil_s2point_vector_layer.h
              src/s2/s2builderutil_s2polygon_layer.h
              src/s2/s2builderutil_s2polyline_layer.h
              src/s2/s2builderutil_s2polyline_vector_layer.h
              src/s2/s2builderutil_snap_functions.h
              src/s2/s2builderutil_testing.h
              src/s2/s2cap.h
              src/s2/s2cell.h
              src/s2/s2cell_id.h
              src/s2/s2cell_index.h
              src/s2/s2cell_iterator.h
              src/s2/s2cell_iterator_join.h
              src/s2/s2cell_range_iterator.h
              src/s2/s2cell_union.h
              src/s2/s2centroids.h
              src/s2/s2chain_interpolation_query.h
              src/s2/s2closest_cell_query.h
              src/s2/s2closest_cell_query_base.h
              src/s2/s2closest_edge_query.h
              src/s2/s2closest_edge_query_base.h
              src/s2/s2closest_point_query.h
              src/s2/s2closest_point_query_base.h
              src/s2/s2coder.h
              src/s2/s2contains_point_query.h
              src/s2/s2contains_vertex_query.h
              src/s2/s2convex_hull_query.h
              src/s2/s2coords.h
              src/s2/s2coords_internal.h
              src/s2/s2crossing_edge_query.h
              src/s2/s2debug.h
              src/s2/s2density_tree.h
              src/s2/s2density_tree_internal.h
              src/s2/s2distance_target.h
              src/s2/s2earth.h
              src/s2/s2edge_clipping.h
              src/s2/s2edge_crosser.h
              src/s2/s2edge_crossings.h
              src/s2/s2edge_crossings_internal.h
              src/s2/s2edge_distances.h
              src/s2/s2edge_tessellator.h
              src/s2/s2edge_vector_shape.h
              src/s2/s2error.h
              src/s2/s2fractal.h
              src/s2/s2furthest_edge_query.h
              src/s2/s2hausdorff_distance_query.h
              src/s2/s2latlng.h
              src/s2/s2latlng_rect.h
              src/s2/s2latlng_rect_bounder.h
              src/s2/s2lax_loop_shape.h
              src/s2/s2lax_polygon_shape.h
              src/s2/s2lax_polyline_shape.h
              src/s2/s2loop.h
              src/s2/s2loop_measures.h
              src/s2/s2max_distance_targets.h
              src/s2/s2measures.h
              src/s2/s2memory_tracker.h
              src/s2/s2metrics.h
              src/s2/s2min_distance_targets.h
              src/s2/s2padded_cell.h
              src/s2/s2point.h
              src/s2/s2point_compression.h
              src/s2/s2point_index.h
              src/s2/s2point_region.h
              src/s2/s2point_span.h
              src/s2/s2point_vector_shape.h
              src/s2/s2pointutil.h
              src/s2/s2polygon.h
              src/s2/s2polyline.h
              src/s2/s2polyline_alignment.h
              src/s2/s2polyline_measures.h
              src/s2/s2polyline_simplifier.h
              src/s2/s2predicates.h
              src/s2/s2predicates_internal.h
              src/s2/s2projections.h
              src/s2/s2r2rect.h
              src/s2/s2random.h
              src/s2/s2region.h
              src/s2/s2region_coverer.h
              src/s2/s2region_intersection.h
              src/s2/s2region_sharder.h
              src/s2/s2region_term_indexer.h
              src/s2/s2region_union.h
              src/s2/s2shape.h
              src/s2/s2shape.h
              src/s2/s2shape_index.h
              src/s2/s2shape_index_buffered_region.h
              src/s2/s2shape_index_region.h
              src/s2/s2shape_measures.h
              src/s2/s2shape_nesting_query.h
              src/s2/s2shapeutil_build_polygon_boundaries.h
              src/s2/s2shapeutil_coding.h
              src/s2/s2shapeutil_contains_brute_force.h
              src/s2/s2shapeutil_conversion.h
              src/s2/s2shapeutil_count_edges.h
              src/s2/s2shapeutil_count_vertices.h
              src/s2/s2shapeutil_edge_iterator.h
              src/s2/s2shapeutil_edge_wrap.h
              src/s2/s2shapeutil_get_reference_point.h
              src/s2/s2shapeutil_shape_edge.h
              src/s2/s2shapeutil_shape_edge_id.h
              src/s2/s2shapeutil_testing.h
              src/s2/s2shapeutil_visit_crossing_edge_pairs.h
              src/s2/s2testing.h
              src/s2/s2text_format.h
              src/s2/s2validation_query.h
              src/s2/s2wedge_relations.h
              src/s2/s2winding_operation.h
              src/s2/s2wrapped_shape.h
              src/s2/sequence_lexicon.h
              src/s2/thread_testing.h
              src/s2/value_lexicon.h
<<<<<<< HEAD
        DESTINATION "${CMAKE_INSTALL_INCLUDEDIR}/s2")
install(FILES src/s2/internal/s2meta.h
        DESTINATION "${CMAKE_INSTALL_INCLUDEDIR}/s2/internal")
=======
        DESTINATION include/s2)
install(FILES src/s2/internal/s2disjoint_set.h
              src/s2/internal/s2incident_edge_tracker.h
              src/s2/internal/s2index_cell_data.h
              src/s2/internal/s2meta.h
        DESTINATION include/s2/internal)
>>>>>>> c9b89e2b
install(FILES src/s2/base/casts.h
              src/s2/base/commandlineflags.h
              src/s2/base/commandlineflags_declare.h
              src/s2/base/log_severity.h
              src/s2/base/malloc_extension.h
              src/s2/base/port.h
              src/s2/base/spinlock.h
              src/s2/base/types.h
        DESTINATION "${CMAKE_INSTALL_INCLUDEDIR}/s2/base")
install(FILES src/s2/testing/gtest_prod.h
        DESTINATION "${CMAKE_INSTALL_INCLUDEDIR}/s2/testing")
install(FILES src/s2/util/bitmap/bitmap.h
        DESTINATION "${CMAKE_INSTALL_INCLUDEDIR}/s2/util/bitmap")
install(FILES src/s2/util/bits/bits.h
        DESTINATION "${CMAKE_INSTALL_INCLUDEDIR}/s2/util/bits")
install(FILES src/s2/util/coding/coder.h
              src/s2/util/coding/varint.h
        DESTINATION "${CMAKE_INSTALL_INCLUDEDIR}/s2/util/coding")
install(FILES src/s2/util/endian/endian.h
        DESTINATION "${CMAKE_INSTALL_INCLUDEDIR}/s2/util/endian")
install(FILES src/s2/util/gtl/compact_array.h
              src/s2/util/gtl/container_logging.h
              src/s2/util/gtl/dense_hash_set.h
              src/s2/util/gtl/densehashtable.h
              src/s2/util/gtl/hashtable_common.h
        DESTINATION "${CMAKE_INSTALL_INCLUDEDIR}/s2/util/gtl")
install(FILES src/s2/util/hash/mix.h
        DESTINATION "${CMAKE_INSTALL_INCLUDEDIR}/s2/util/hash")
install(FILES src/s2/util/math/mathutil.h
              src/s2/util/math/matrix3x3.h
              src/s2/util/math/vector.h
        DESTINATION "${CMAKE_INSTALL_INCLUDEDIR}/s2/util/math")
install(FILES src/s2/util/math/exactfloat/exactfloat.h
        DESTINATION "${CMAKE_INSTALL_INCLUDEDIR}/s2/util/math/exactfloat")
install(FILES src/s2/util/units/length-units.h
              src/s2/util/units/physical-units.h
        DESTINATION "${CMAKE_INSTALL_INCLUDEDIR}/s2/util/units")

if (GOOGLETEST_ROOT)
  set(S2_TARGETS s2 s2testing)
else()
  set(S2_TARGETS s2)
endif()

install(TARGETS ${S2_TARGETS}
        RUNTIME DESTINATION "${CMAKE_INSTALL_BINDIR}"
        ARCHIVE DESTINATION "${CMAKE_INSTALL_LIBDIR}"
        LIBRARY DESTINATION "${CMAKE_INSTALL_LIBDIR}")

# Create an export type "s2Targets" detailing the targetable artifacts created
# by this project.
install(TARGETS s2 EXPORT s2Targets)
# Install the export targets as a CMake config file in the share/s2 folder so
# that they can referenced  by downstream projects as `s2::s2` after a
# successful `find_package` call.
install(EXPORT s2Targets
        NAMESPACE s2::
        FILE s2Targets.cmake
        DESTINATION share/s2/)

if (BUILD_TESTS)
  if (NOT GOOGLETEST_ROOT)
    message(FATAL_ERROR "BUILD_TESTS requires GOOGLETEST_ROOT")
  endif()
  message("GOOGLETEST_ROOT: ${GOOGLETEST_ROOT}")

  add_subdirectory(${GOOGLETEST_ROOT}/googlemock build_gmock)
  include_directories(${GOOGLETEST_ROOT}/googlemock/include)
  include_directories(${GOOGLETEST_ROOT}/googletest/include)

  set(S2TestFiles
      src/s2/encoded_s2cell_id_vector_test.cc
      src/s2/encoded_s2point_vector_test.cc
      src/s2/encoded_s2shape_index_test.cc
      src/s2/encoded_string_vector_test.cc
      src/s2/encoded_uint_vector_test.cc
      src/s2/gmock_matchers_test.cc
      src/s2/id_set_lexicon_test.cc
      src/s2/internal/s2disjoint_set_test.cc
      src/s2/internal/s2index_cell_data_test.cc
      src/s2/mutable_s2shape_index_test.cc
      src/s2/r1interval_test.cc
      src/s2/r2rect_test.cc
      src/s2/s1angle_test.cc
      src/s2/s1chord_angle_test.cc
      src/s2/s1interval_test.cc
      src/s2/s2boolean_operation_test.cc
      src/s2/s2buffer_operation_test.cc
      src/s2/s2builder_graph_test.cc
      src/s2/s2builder_test.cc
      src/s2/s2builderutil_closed_set_normalizer_test.cc
      src/s2/s2builderutil_find_polygon_degeneracies_test.cc
      src/s2/s2builderutil_get_snapped_winding_delta_test.cc
      src/s2/s2builderutil_lax_polygon_layer_test.cc
      src/s2/s2builderutil_lax_polyline_layer_test.cc
      src/s2/s2builderutil_s2point_vector_layer_test.cc
      src/s2/s2builderutil_s2polygon_layer_test.cc
      src/s2/s2builderutil_s2polyline_layer_test.cc
      src/s2/s2builderutil_s2polyline_vector_layer_test.cc
      src/s2/s2builderutil_snap_functions_test.cc
      src/s2/s2builderutil_testing_test.cc
      src/s2/s2cap_test.cc
      src/s2/s2cell_id_test.cc
      src/s2/s2cell_index_test.cc
      src/s2/s2cell_iterator_join_test.cc
      src/s2/s2cell_iterator_testing_test.cc
      src/s2/s2cell_range_iterator_test.cc
      src/s2/s2cell_test.cc
      src/s2/s2cell_union_test.cc
      src/s2/s2centroids_test.cc
      src/s2/s2chain_interpolation_query_test.cc
      src/s2/s2closest_cell_query_base_test.cc
      src/s2/s2closest_cell_query_test.cc
      src/s2/s2closest_edge_query_base_test.cc
      src/s2/s2closest_edge_query_test.cc
      src/s2/s2closest_point_query_base_test.cc
      src/s2/s2closest_point_query_test.cc
      src/s2/s2contains_point_query_test.cc
      src/s2/s2contains_vertex_query_test.cc
      src/s2/s2convex_hull_query_test.cc
      src/s2/s2coords_test.cc
      src/s2/s2crossing_edge_query_test.cc
      src/s2/s2density_tree_test.cc
      src/s2/s2earth_test.cc
      src/s2/s2edge_clipping_test.cc
      src/s2/s2edge_crosser_test.cc
      src/s2/s2edge_crossings_test.cc
      src/s2/s2edge_distances_test.cc
      src/s2/s2edge_tessellator_test.cc
      src/s2/s2edge_vector_shape_test.cc
      src/s2/s2error_test.cc
      src/s2/s2fractal_test.cc
      src/s2/s2furthest_edge_query_test.cc
      src/s2/s2hausdorff_distance_query_test.cc
      src/s2/s2latlng_rect_bounder_test.cc
      src/s2/s2latlng_rect_test.cc
      src/s2/s2latlng_test.cc
      src/s2/s2lax_loop_shape_test.cc
      src/s2/s2lax_polygon_shape_test.cc
      src/s2/s2lax_polyline_shape_test.cc
      src/s2/s2loop_measures_test.cc
      src/s2/s2loop_test.cc
      src/s2/s2max_distance_targets_test.cc
      src/s2/s2measures_test.cc
      src/s2/s2memory_tracker_test.cc
      src/s2/s2metrics_test.cc
      src/s2/s2min_distance_targets_test.cc
      src/s2/s2padded_cell_test.cc
      src/s2/s2point_compression_test.cc
      src/s2/s2point_index_test.cc
      src/s2/s2point_region_test.cc
      src/s2/s2point_test.cc
      src/s2/s2point_vector_shape_test.cc
      src/s2/s2pointutil_test.cc
      src/s2/s2polygon_test.cc
      src/s2/s2polyline_alignment_test.cc
      src/s2/s2polyline_measures_test.cc
      src/s2/s2polyline_simplifier_test.cc
      src/s2/s2polyline_test.cc
      src/s2/s2predicates_test.cc
      src/s2/s2projections_test.cc
      src/s2/s2r2rect_test.cc
      src/s2/s2random_test.cc
      src/s2/s2region_coverer_test.cc
      src/s2/s2region_sharder_test.cc
      src/s2/s2region_term_indexer_test.cc
      src/s2/s2region_test.cc
      src/s2/s2region_union_test.cc
      src/s2/s2shape_index_buffered_region_test.cc
      src/s2/s2shape_index_measures_test.cc
      src/s2/s2shape_index_region_test.cc
      src/s2/s2shape_index_test.cc
      src/s2/s2shape_measures_test.cc
      src/s2/s2shape_nesting_query_test.cc
      src/s2/s2shapeutil_build_polygon_boundaries_test.cc
      src/s2/s2shapeutil_coding_test.cc
      src/s2/s2shapeutil_contains_brute_force_test.cc
      src/s2/s2shapeutil_conversion_test.cc
      src/s2/s2shapeutil_count_edges_test.cc
      src/s2/s2shapeutil_count_vertices_test.cc
      src/s2/s2shapeutil_edge_iterator_test.cc
      src/s2/s2shapeutil_edge_wrap_test.cc
      src/s2/s2shapeutil_get_reference_point_test.cc
      src/s2/s2shapeutil_shape_edge_id_test.cc
      src/s2/s2shapeutil_visit_crossing_edge_pairs_test.cc
      src/s2/s2text_format_test.cc
      src/s2/s2validation_query_test.cc
      src/s2/s2wedge_relations_test.cc
      src/s2/s2winding_operation_test.cc
      src/s2/s2wrapped_shape_test.cc
      src/s2/sequence_lexicon_test.cc
      src/s2/value_lexicon_test.cc)

  enable_testing()

  foreach (test_cc ${S2TestFiles})
    get_filename_component(test ${test_cc} NAME_WE)
    add_executable(${test} ${test_cc})
    target_link_libraries(
        ${test}
        s2testing s2
        absl::base
        absl::btree
        absl::check
        absl::core_headers
        absl::flags
        absl::flags_reflection
        absl::log
        absl::memory
        absl::random_random
        absl::span
        absl::status
        absl::strings
        absl::synchronization
        gmock_main)
    add_test(${test} ${test})
  endforeach()
endif()

if (BUILD_EXAMPLES AND TARGET s2testing)
  add_subdirectory("doc/examples" examples)
endif()

if (${SWIG_FOUND} AND ${Python3_FOUND})
  add_subdirectory("src/python" python)
endif()

include(CMakePackageConfigHelpers)

# Generate the config file that includes the exports.
configure_package_config_file(${CMAKE_CURRENT_SOURCE_DIR}/Config.cmake.in
  "${CMAKE_CURRENT_BINARY_DIR}/s2Config.cmake"
  INSTALL_DESTINATION "share/s2/"
  NO_SET_AND_CHECK_MACRO
  NO_CHECK_REQUIRED_COMPONENTS_MACRO)

write_basic_package_version_file(
  "${CMAKE_CURRENT_BINARY_DIR}/s2ConfigVersion.cmake"
  VERSION ${PROJECT_VERSION}
  COMPATIBILITY SameMinorVersion)

install(FILES ${CMAKE_CURRENT_BINARY_DIR}/s2Config.cmake
              ${CMAKE_CURRENT_BINARY_DIR}/s2ConfigVersion.cmake
        DESTINATION "share/s2/")<|MERGE_RESOLUTION|>--- conflicted
+++ resolved
@@ -416,18 +416,12 @@
               src/s2/sequence_lexicon.h
               src/s2/thread_testing.h
               src/s2/value_lexicon.h
-<<<<<<< HEAD
-        DESTINATION "${CMAKE_INSTALL_INCLUDEDIR}/s2")
-install(FILES src/s2/internal/s2meta.h
-        DESTINATION "${CMAKE_INSTALL_INCLUDEDIR}/s2/internal")
-=======
         DESTINATION include/s2)
 install(FILES src/s2/internal/s2disjoint_set.h
               src/s2/internal/s2incident_edge_tracker.h
               src/s2/internal/s2index_cell_data.h
               src/s2/internal/s2meta.h
-        DESTINATION include/s2/internal)
->>>>>>> c9b89e2b
+        DESTINATION "${CMAKE_INSTALL_INCLUDEDIR}/s2/internal")
 install(FILES src/s2/base/casts.h
               src/s2/base/commandlineflags.h
               src/s2/base/commandlineflags_declare.h
